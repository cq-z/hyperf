--- conflicted
+++ resolved
@@ -38,10 +38,6 @@
   - composer config -g process-timeout 900 && composer update
   
 script:
-<<<<<<< HEAD
-  - composer analyse src/di src/reactive-x src/json-rpc src/tracer src/metric src/redis src/nats src/db
-=======
-  - composer analyse src/di src/json-rpc src/tracer src/metric src/redis src/nats src/db src/retry
->>>>>>> 7634f80a
+  - composer analyse src/di src/json-rpc src/tracer src/metric src/redis src/nats src/db src/retry src/reactive-x
   - composer test -- --exclude-group NonCoroutine
   - vendor/bin/phpunit --group NonCoroutine