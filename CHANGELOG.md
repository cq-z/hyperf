# v1.1.14 - TBD

<<<<<<< HEAD
## Added

- [#1219](https://github.com/hyperf/hyperf/pull/1219) Add amqp extension whether consumers follow service startup.
=======
## Fixed

- [#1223](https://github.com/hyperf/hyperf/pull/1223) Fixed the scanner will missing the packages at require-dev of composer.json
>>>>>>> 0ebdb50a

# v1.1.13 - 2020-01-03

## Added

- [#1137](https://github.com/hyperf/hyperf/pull/1137) Added translator for constants.
- [#1165](https://github.com/hyperf/hyperf/pull/1165) Added a method `route` for `Hyperf\HttpServer\Contract\RequestInterface`.
- [#1195](https://github.com/hyperf/hyperf/pull/1195) Added max offset for `Cacheable` and `CachePut`.
- [#1204](https://github.com/hyperf/hyperf/pull/1204) Added `insertOrIgnore` for database.
- [#1216](https://github.com/hyperf/hyperf/pull/1216) Added default value for `$data` of `RenderInterface::render()`.
- [#1221](https://github.com/hyperf/hyperf/pull/1221) Added `traceId` and `spanId` of the `swoole-tracker` component.

## Fixed

- [#1175](https://github.com/hyperf/hyperf/pull/1175) Fixed `Hyperf\Utils\Collection::random` does not works when the number is null.
- [#1199](https://github.com/hyperf/hyperf/pull/1199) Fixed variadic arguments do not work in task annotation.
- [#1200](https://github.com/hyperf/hyperf/pull/1200) Request path shouldn't include query parameters in hyperf/metric middleware.
- [#1210](https://github.com/hyperf/hyperf/pull/1210) Fixed validation `size` does not works without `numeric` or `integer` rules when the type of value is numeric.

## Optimized

- [#1211](https://github.com/hyperf/hyperf/pull/1211) Convert app name to valid prometheus namespace.

## Changed

- [#1217](https://github.com/hyperf/hyperf/pull/1217) Replaced `zendframework/zend-mime` into `laminas/laminas-mine`.

# v1.1.12 - 2019-12-26

## Added

- [#1177](https://github.com/hyperf/hyperf/pull/1177) Added protocol `jsonrpc-tcp-length-check` for `jsonrpc`.

## Fixed

- [#1175](https://github.com/hyperf/hyperf/pull/1175) Fixed `Hyperf\Utils\Collection::random` does not works when the number is null.
- [#1178](https://github.com/hyperf/hyperf/pull/1178) Fixed `Hyperf\Database\Query\Builder::chunkById` does not works when the collection item is array.
- [#1189](https://github.com/hyperf/hyperf/pull/1189) Fixed default operator does not works for `Hyperf\Utils\Collection::operatorForWhere`.

## Optimized

- [#1186](https://github.com/hyperf/hyperf/pull/1186) Automatically added default constructor's configuration, when you forgetton to set it.

# v1.1.11 - 2019-12-19

## Added

- [#849](https://github.com/hyperf/hyperf/pull/849) Added configuration of span tag for `tracer` component.

## Fixed

- [#1142](https://github.com/hyperf/hyperf/pull/1142) Fixed bug that Register::resolveConnection will return null.
- [#1144](https://github.com/hyperf/hyperf/pull/1144) Fixed rate-limit config does not works.
- [#1145](https://github.com/hyperf/hyperf/pull/1145) Fixed error return value for method `CoroutineMemoryDriver::delKey`.
- [#1153](https://github.com/hyperf/hyperf/pull/1153) Fixed validation rule `alpha_num` does not works.

# v1.1.10 - 2019-12-12

## Fixed

- [#1104](https://github.com/hyperf/hyperf/pull/1104) Fixed guzzle will be retried when the response has the correct status code 2xx.
- [#1105](https://github.com/hyperf/hyperf/pull/1105) Fixed Retry Component not restoring pipeline stack before retry attempts.
- [#1106](https://github.com/hyperf/hyperf/pull/1106) Fixed bug that sticky mode will affect the next request.
- [#1119](https://github.com/hyperf/hyperf/pull/1119) Fixed JSONRPC on TCP Server cannot response the expected error response when cannot unpack the data.
- [#1124](https://github.com/hyperf/hyperf/pull/1124) Fixed Session middleware does not store the current url correctly when the path of url end with a slash.

## Changed

- [#1108](https://github.com/hyperf/hyperf/pull/1108) Renamed `Hyperf\Tracer\Middleware\TraceMiddeware` to `Hyperf\Tracer\Middleware\TraceMiddleware`.
- [#1108](https://github.com/hyperf/hyperf/pull/1111) Upgrade the access level of methods and properties of `Hyperf\ServiceGovernance\Listener\ServiceRegisterListener` , for better override it.

# v1.1.9 - 2019-12-05

## Added

- [#948](https://github.com/hyperf/hyperf/pull/948) Added Lazy loader to DI.
- [#1044](https://github.com/hyperf/hyperf/pull/1044) Added `basic_qos` for amqp consumer.
- [#1056](https://github.com/hyperf/hyperf/pull/1056) [#1081](https://github.com/hyperf/hyperf/pull/1081) Added `define()` and `set()` to Container. Added `Hyperf\Contract\ContainerInterface`.
- [#1059](https://github.com/hyperf/hyperf/pull/1059) Added constructor for `job.stub`.
- [#1084](https://github.com/hyperf/hyperf/pull/1084) Added php 7.4 support.

## Fixed

- [#1049](https://github.com/hyperf/hyperf/pull/1049) Fixed `Hyperf\Cache\Driver\RedisDriver::clear` sometimes fails to delete all caches.
- [#1055](https://github.com/hyperf/hyperf/pull/1055) Fixed image extension validation failed.
- [#1085](https://github.com/hyperf/hyperf/pull/1085) [#1091](https://github.com/hyperf/hyperf/pull/1091) Fixed broken retry annotation.

## Optimized

- [#1007](https://github.com/hyperf/hyperf/pull/1007)  Optimized `vendor:: publish` return value does not support null.

# v1.1.8 - 2019-11-28

## Added

- [#965](https://github.com/hyperf/hyperf/pull/965) Added Redis Lua Module.
- [#1023](https://github.com/hyperf/hyperf/pull/1023) Added CUSTOM_MODE to hyperf/metric prometheus driver.

## Fixed

- [#1013](https://github.com/hyperf/hyperf/pull/1013) Fixed config of JsonRpcPoolTransporter merge failed.
- [#1006](https://github.com/hyperf/hyperf/pull/1006) Fixed the order of properties of Model.

## Changed

- [#1021](https://github.com/hyperf/hyperf/pull/1021) Added default port to WebSocket client.

## Optimized

- [#1014](https://github.com/hyperf/hyperf/pull/1014) Optimized `Command:: execute` return value does not support null.
- [#1022](https://github.com/hyperf/hyperf/pull/1022) Provided cleaner connection pool error message without implementation details.
- [#1039](https://github.com/hyperf/hyperf/pull/1039) Updated the ServerRequest object to context in CoreMiddleware automatically.
- [#1034](https://github.com/hyperf/hyperf/pull/1034) The property `arguments` of `Hyperf\Amqp\Builder\Builder` not only support array.

# v1.1.7 - 2019-11-21

## Added

- [#860](https://github.com/hyperf/hyperf/pull/860) Added retry component.
- [#952](https://github.com/hyperf/hyperf/pull/952) Added think template engine for view. 
- [#973](https://github.com/hyperf/hyperf/pull/973) Added `Hyperf\JsonRpc\JsonRpcPoolTransporter`.
- [#976](https://github.com/hyperf/hyperf/pull/976) Added params `close_on_destruct` for `hyperf/amqp`.

## Fixed

- [#955](https://github.com/hyperf/hyperf/pull/955) Fixed bug that port and charset do not work for `hyperf/db`.
- [#956](https://github.com/hyperf/hyperf/pull/956) Fixed bug that `RedisHandler::incr` fails in cluster mode for model cache.
- [#966](https://github.com/hyperf/hyperf/pull/966) Fixed type error, when use paginator in non-worker process.
- [#968](https://github.com/hyperf/hyperf/pull/968) Fixed aspect does not works when class and annotation exist at the same time.
- [#980](https://github.com/hyperf/hyperf/pull/980) Fixed `migrate`, `save` and `has` methods of Session do not work as expected. 
- [#982](https://github.com/hyperf/hyperf/pull/982) Fixed `Hyperf\GrpcClient\GrpcClient::yield` does not get the correct channel pool.
- [#987](https://github.com/hyperf/hyperf/pull/987) Fixed missing method call `parent::configure()` of `command.stub`.

## Optimized

- [#991](https://github.com/hyperf/hyperf/pull/991) Optimized `Hyperf\DbConnection\ConnectionResolver::connection`. 

## Changed

- [#944](https://github.com/hyperf/hyperf/pull/944) Replaced annotation `@Listener` and `@Process` into config which `listeners` and `processes` in `ConfigProvider`.
- [#977](https://github.com/hyperf/hyperf/pull/977) Changed `init-proxy.sh` command to only delete the `runtime/container` directory.

# v1.1.6 - 2019-11-14

## Added

- [#827](https://github.com/hyperf/hyperf/pull/827) Added a simple db component.
- [#905](https://github.com/hyperf/hyperf/pull/905) Added twig template engine for view.
- [#911](https://github.com/hyperf/hyperf/pull/911) Added support for crontab task run on one server.
- [#913](https://github.com/hyperf/hyperf/pull/913) Added `Hyperf\ExceptionHandler\Listener\ErrorExceptionHandler`.
- [#931](https://github.com/hyperf/hyperf/pull/931) Added `strict_mode` for config-apollo.
- [#933](https://github.com/hyperf/hyperf/pull/933) Added plates template engine for view.
- [#937](https://github.com/hyperf/hyperf/pull/937) Added consume events for nats.
- [#941](https://github.com/hyperf/hyperf/pull/941) Added an zookeeper adapter for Hyperf config component.

## Fixed

- [#897](https://github.com/hyperf/hyperf/pull/897) Fixed connection pool of `Hyperf\Nats\Annotation\Consumer` does not works as expected.
- [#901](https://github.com/hyperf/hyperf/pull/901) Fixed Annotation `Factory` does not works for GraphQL.
- [#903](https://github.com/hyperf/hyperf/pull/903) Fixed execute `init-proxy` command can not stop when `hyperf/rpc-client` component exists.
- [#904](https://github.com/hyperf/hyperf/pull/904) Fixed the hooked I/O request does not works in the listener that listening `Hyperf\Framework\Event\BeforeMainServerStart` event.
- [#906](https://github.com/hyperf/hyperf/pull/906) Fixed `port` property of URI of `Hyperf\HttpMessage\Server\Request`.
- [#907](https://github.com/hyperf/hyperf/pull/907) Fixed the expire time is double of the config for `requestSync` in nats.
- [#909](https://github.com/hyperf/hyperf/pull/909) Fixed a issue that causes staled parallel execution.
- [#925](https://github.com/hyperf/hyperf/pull/925) Fixed the dead cycle caused by socket closed.
- [#932](https://github.com/hyperf/hyperf/pull/932) Fixed `Translator::setLocale` does not works in coroutine evnironment.
- [#940](https://github.com/hyperf/hyperf/pull/940) Fixed WebSocketClient::push TypeError, expects integer, but boolean given.

## Optimized

- [#907](https://github.com/hyperf/hyperf/pull/907) Optimized nats consumer process restart frequently.
- [#928](https://github.com/hyperf/hyperf/pull/928) Optimized `Hyperf\ModelCache\Cacheable::query` to delete the model cache when batch update
- [#936](https://github.com/hyperf/hyperf/pull/936) Optimized `increment` to atomic operation for model-cache.

## Changed

- [#934](https://github.com/hyperf/hyperf/pull/934) WaitGroup inherit \Swoole\Coroutine\WaitGroup.

# v1.1.5 - 2019-11-07

## Added

- [#812](https://github.com/hyperf/hyperf/pull/812) Added singleton crontab task support.
- [#820](https://github.com/hyperf/hyperf/pull/820) Added nats component.
- [#832](https://github.com/hyperf/hyperf/pull/832) Added `Hyperf\Utils\Codec\Json`.
- [#833](https://github.com/hyperf/hyperf/pull/833) Added `Hyperf\Utils\Backoff`.
- [#852](https://github.com/hyperf/hyperf/pull/852) Added a `clear()` method for `Hyperf\Utils\Parallel` to clear added callbacks.
- [#854](https://github.com/hyperf/hyperf/pull/854) Added `GraphQLMiddleware`.
- [#859](https://github.com/hyperf/hyperf/pull/859) Added Consul cluster mode support, now available to fetch the service information from Consul cluster.
- [#873](https://github.com/hyperf/hyperf/pull/873) Added redis cluster.

## Fixed

- [#831](https://github.com/hyperf/hyperf/pull/831) Fixed Redis client can not reconnect the server after the Redis server restarted.
- [#835](https://github.com/hyperf/hyperf/pull/835) Fixed `Request::inputs` default value does not works.
- [#841](https://github.com/hyperf/hyperf/pull/841) Fixed migration does not take effect under multiple data sources.
- [#844](https://github.com/hyperf/hyperf/pull/844) Fixed the reader of `composer.json` does not support the root namespace.
- [#846](https://github.com/hyperf/hyperf/pull/846) Fixed `scan` `hScan` `zScan` and `sScan` don't works for Redis.
- [#850](https://github.com/hyperf/hyperf/pull/850) Fixed logger group does not works when the name is same.

## Optimized

- [#832](https://github.com/hyperf/hyperf/pull/832) Optimized that response will throw a exception when json format failed.
- [#840](https://github.com/hyperf/hyperf/pull/840) Use `\Swoole\Timer::*` to instead of `swoole_timer_*` functions.
- [#859](https://github.com/hyperf/hyperf/pull/859) Optimized the logical of fetch health nodes infomation from consul.

# v1.1.4 - 2019-10-31

## Added

- [#778](https://github.com/hyperf/hyperf/pull/778) Added `PUT` and `DELETE` for `Hyperf\Testing\Client`.
- [#784](https://github.com/hyperf/hyperf/pull/784) Add Metric Component
- [#795](https://github.com/hyperf/hyperf/pull/795) Added `restartInterval` for `AbstractProcess`. 
- [#804](https://github.com/hyperf/hyperf/pull/804) Added `BeforeHandle` `AfterHandle` and `FailToHandle` for command.

## Fixed

- [#779](https://github.com/hyperf/hyperf/pull/779) Fixed bug that JPG file cannot be verified.
- [#787](https://github.com/hyperf/hyperf/pull/787) Fixed bug that "--class" option does not exist.
- [#795](https://github.com/hyperf/hyperf/pull/795) Fixed process not restart when throw an exception. 
- [#796](https://github.com/hyperf/hyperf/pull/796) Fixed `config_etcd.enable` does not works. 

## Optimized

- [#781](https://github.com/hyperf/hyperf/pull/781) Publish validation language package according to translation setting.
- [#796](https://github.com/hyperf/hyperf/pull/796) Don't remake HandlerStack for etcd. 
- [#797](https://github.com/hyperf/hyperf/pull/797) Use channel to communicate, instead of sharing mem

## Changed

- [#793](https://github.com/hyperf/hyperf/pull/793) Changed `protected` to `public` for `Pool::getConnectionsInChannel`.
- [#811](https://github.com/hyperf/hyperf/pull/811) Command `di:init-proxy` does not clear the runtime cache, If you want to delete them, use `vendor/bin/init-proxy.sh` instead.

# v1.1.3 - 2019-10-24

## Added

- [#745](https://github.com/hyperf/hyperf/pull/745) Added option `with-comments` for command `gen:model`.
- [#747](https://github.com/hyperf/hyperf/pull/747) Added `AfterConsume`,`BeforeConsume`,`FailToConsume` events for AMQP consumer. 
- [#762](https://github.com/hyperf/hyperf/pull/762) Add concurrent for parallel.

## Fixed

- [#741](https://github.com/hyperf/hyperf/pull/741) Fixed `db:seed` without filename.
- [#748](https://github.com/hyperf/hyperf/pull/748) Fixed bug that `SymfonyNormalizer` not denormalize result of type `array`.
- [#769](https://github.com/hyperf/hyperf/pull/769) Fixed invalid response exception throwed when result/error of jsonrpc response is null.

# Changed

- [#767](https://github.com/hyperf/hyperf/pull/767) Renamed property `running` to `listening` for `AbstractProcess`.

# v1.1.2 - 2019-10-17

## Added

- [#722](https://github.com/hyperf/hyperf/pull/722) Added config `concurrent.limit` for AMQP consumer.

## Changed

- [#678](https://github.com/hyperf/hyperf/pull/678) Added ignore-tables for `gen:model`, and ignore `migrations` table, and `migrations` table will not generate when execute the `gen:model` command.
- [#729](https://github.com/hyperf/hyperf/pull/729) Renamed config `db:model` to `gen:model`.

## Fixed

- [#678](https://github.com/hyperf/hyperf/pull/678) Added ignore-tables for `gen:model`, and ignore `migrations` table.
- [#694](https://github.com/hyperf/hyperf/pull/694) Fixed `validationData` method of `Hyperf\Validation\Request\FormRequest` does not contains the uploaded files.
- [#700](https://github.com/hyperf/hyperf/pull/700) Fixed the `download` method of `Hyperf\HttpServer\Contract\ResponseInterface` does not works as expected.
- [#701](https://github.com/hyperf/hyperf/pull/701) Fixed the custom process will not restart automatically when throw an uncaptured exception.
- [#704](https://github.com/hyperf/hyperf/pull/704) Fixed bug that `Call to a member function getName() on null` in `Hyperf\Validation\Middleware\ValidationMiddleware` when the argument of action method does not define the argument type.
- [#713](https://github.com/hyperf/hyperf/pull/713) Fixed `ignoreAnnotations` does not works when cache is used.
- [#717](https://github.com/hyperf/hyperf/pull/717) Fixed the validator will be created repeatedly in `getValidatorInstance`.
- [#724](https://github.com/hyperf/hyperf/pull/724) Fixed `db:seed` command without database selected. 
- [#737](https://github.com/hyperf/hyperf/pull/737) Fixed custom process does not enable for tracer.

# v1.1.1 - 2019-10-08

## Fixed

- [#664](https://github.com/hyperf/hyperf/pull/664) Changed the default return value of FormRequest::authorize which generate via `gen:request` command.
- [#665](https://github.com/hyperf/hyperf/pull/665) Fixed framework will generate proxy class of all classes that in app directory every time.
- [#667](https://github.com/hyperf/hyperf/pull/667) Fixed trying to get property 'callback' of non-object in `Hyperf\Validation\Middleware\ValidationMiddleware`.
- [#672](https://github.com/hyperf/hyperf/pull/672) Fixed  `Hyperf\Validation\Middleware\ValidationMiddleware` will throw an unexpected exception when the action method has defined a non-object parameter.
- [#674](https://github.com/hyperf/hyperf/pull/674) Fixed the table of Model is not correct when using `gen:model`.

# v1.1.0 - 2019-10-08

## Added

- [#401](https://github.com/hyperf/hyperf/pull/401) Optimized server and fixed middleware that user defined does not works.
- [#402](https://github.com/hyperf/hyperf/pull/402) Added Annotation `@AsyncQueueMessage`.
- [#418](https://github.com/hyperf/hyperf/pull/418) Allows send WebSocket message to any `fd` in current server, even the worker process does not hold the `fd`
- [#420](https://github.com/hyperf/hyperf/pull/420) Added listener for model.
- [#429](https://github.com/hyperf/hyperf/pull/429) [#643](https://github.com/hyperf/hyperf/pull/643) Added validation component, a component similar to [illuminate/validation](https://github.com/illuminate/validation).
- [#441](https://github.com/hyperf/hyperf/pull/441) Automatically close the spare redis client when it is used in low frequency.
- [#478](https://github.com/hyperf/hyperf/pull/441) Adopt opentracing interfaces and support [Jaeger](https://www.jaegertracing.io/).
- [#500](https://github.com/hyperf/hyperf/pull/499) Added fluent method calls of `Hyperf\HttpServer\Contract\ResponseInterface`.
- [#523](https://github.com/hyperf/hyperf/pull/523) Added option `table-mapping` for command `db:model`.
- [#555](https://github.com/hyperf/hyperf/pull/555) Added global function `swoole_hook_flags` to get the hook flags by constant `SWOOLE_HOOK_FLAGS`, and you could define in `bin/hyperf.php` via `! defined('SWOOLE_HOOK_FLAGS') && define('SWOOLE_HOOK_FLAGS', SWOOLE_HOOK_ALL);` to define the constant.
- [#596](https://github.com/hyperf/hyperf/pull/596) [#658](https://github.com/hyperf/hyperf/pull/658) Added `required` parameter for `@Inject`, if you define `@Inject(required=false)` annotation to a property, therefore the DI container will not throw an `Hyperf\Di\Exception\NotFoundException` when the dependency of the property does not exists, the default value of `required` parameter is `true`. In constructor injection mode, you could define the default value of the parameter of the `__construct` to `null` or define the parameter as a `nullable` parameter , this means this parameter is nullable and will not throw the exception too.
- [#597](https://github.com/hyperf/hyperf/pull/597) Added concurrent for async-queue.
- [#599](https://github.com/hyperf/hyperf/pull/599) Allows set the retry seconds according to attempt times of async queue consumer.
- [#619](https://github.com/hyperf/hyperf/pull/619) Added HandlerStackFactory of guzzle.
- [#620](https://github.com/hyperf/hyperf/pull/620) Add automatic restart mechanism for consumer of async queue.
- [#629](https://github.com/hyperf/hyperf/pull/629) Allows to modify the `clientIp`, `pullTimeout`, `intervalTimeout` of Apollo client via config file.
- [#648](https://github.com/hyperf/hyperf/pull/648) Added `nack` return type of AMQP consumer, the abstract consumer will execute `basic_nack` method when the message handler return a `Hyperf\Amqp\Result::NACK`.
- [#654](https://github.com/hyperf/hyperf/pull/654) Added all Swoole events and abstract hyperf events.

## Changed

- [#437](https://github.com/hyperf/hyperf/pull/437) Changed `Hyperf\Testing\Client` handle exception handlers instead of throw an exception directly.
- [#463](https://github.com/hyperf/hyperf/pull/463) Simplify `container.php` and improve annotation caching mechanism.

config/container.php

```php
<?php

use Hyperf\Di\Container;
use Hyperf\Di\Definition\DefinitionSourceFactory;
use Hyperf\Utils\ApplicationContext;

$container = new Container((new DefinitionSourceFactory(true))());

if (! $container instanceof \Psr\Container\ContainerInterface) {
    throw new RuntimeException('The dependency injection container is invalid.');
}
return ApplicationContext::setContainer($container);
```

- [#486](https://github.com/hyperf/hyperf/pull/486) Changed `getParsedBody` of Request is available to return JSON formatted data normally.
- [#523](https://github.com/hyperf/hyperf/pull/523) The command `db:model` will generate the singular class name of an plural table as default.
- [#614](https://github.com/hyperf/hyperf/pull/614) [#617](https://github.com/hyperf/hyperf/pull/617) Changed the structure of config provider, also moved `config/dependencies.php` to `config/autoload/dependencies.php`, also you could place `dependencies` into config/config.php.

Changed the structure of config provider:   
Before:
```php
'scan' => [
    'paths' => [
        __DIR__,
    ],
    'collectors' => [],
],
```
Now:
```php
'annotations' => [
    'scan' => [
        'paths' => [
            __DIR__,
        ],
        'collectors' => [],
    ],
],
```

- [#630](https://github.com/hyperf/hyperf/pull/630) Changed the way to instantiate `Hyperf\HttpServer\CoreMiddleware`, use `make()` instead of `new`.
- [#631](https://github.com/hyperf/hyperf/pull/631) Changed the way to instantiate AMQP Consumer, use `make()` instead of `new`.
- [#637](https://github.com/hyperf/hyperf/pull/637) Changed the argument 1 of `Hyperf\Contract\OnMessageInterface` and `Hyperf\Contract\OnOpenInterface`, use `Swoole\WebSocket\Server` instead of `Swoole\Server`.
- [#638](https://github.com/hyperf/hyperf/pull/638) Renamed command `db:model` to `gen:model` and added rewrite connection name visitor.

## Deleted

- [#401](https://github.com/hyperf/hyperf/pull/401) Deleted class `Hyperf\JsonRpc\HttpServerFactory`, `Hyperf\HttpServer\ServerFactory`, `Hyperf\GrpcServer\ServerFactory`.
- [#402](https://github.com/hyperf/hyperf/pull/402) Deleted deprecated method `AsyncQueue::delay`.
- [#563](https://github.com/hyperf/hyperf/pull/563) Deleted deprecated constants `Hyperf\Server\ServerInterface::SERVER_TCP`, use `Hyperf\Server\ServerInterface::SERVER_BASE` to instead of it.
- [#602](https://github.com/hyperf/hyperf/pull/602) Removed timeout property of `Hyperf\Utils\Coroutine\Concurrent`.
- [#612](https://github.com/hyperf/hyperf/pull/612) Deleted useless `$url` for RingPHP Handlers.
- [#616](https://github.com/hyperf/hyperf/pull/616) [#618](https://github.com/hyperf/hyperf/pull/618) Deleted useless code of guzzle.

## Optimized

- [#644](https://github.com/hyperf/hyperf/pull/644) Optimized annotation scan process, separate to two scan parts `app` and `vendor`, greatly decrease the elapsed time.
- [#653](https://github.com/hyperf/hyperf/pull/653) Optimized the detect logical of swoole shortname.

## Fixed

- [#448](https://github.com/hyperf/hyperf/pull/448) Fixed TCP Server does not works when HTTP Server or WebSocket Server exists.
- [#623](https://github.com/hyperf/hyperf/pull/623) Fixed the argument value will be replaced by default value when pass a `null` to the method of proxy class.
- [#647](https://github.com/hyperf/hyperf/pull/647) Append `eof` to TCP response, according to the server configuration.

## Fixed

- [#636](https://github.com/hyperf/hyperf/pull/636) Fixed http client with pool handler may be used by different coroutine at the same time.

# v1.0.17 - 2019-10-08

## Fixed

- [#636](https://github.com/hyperf/hyperf/pull/636) Fixed http client with pool handler may be used by different coroutine at the same time.

# v1.0.16 - 2019-09-20

## Added

- [#565](https://github.com/hyperf/hyperf/pull/565) Added options config for redis.
- [#580](https://github.com/hyperf/hyperf/pull/580) Added coroutine concurrency control features.

## Fixed

- [#564](https://github.com/hyperf/hyperf/pull/564) Fixed typehint error, when `Coroutine\Http2\Client->send` failed.
- [#567](https://github.com/hyperf/hyperf/pull/567) Fixed rpc-client `getReturnType` failed, when the name is not equal of service.
- [#571](https://github.com/hyperf/hyperf/pull/571) Fixed the next request will be effected after using stopPropagation.
- [#579](https://github.com/hyperf/hyperf/pull/579) Dynamic init snowflake meta data, fixed the problem that when using snowflake in command mode (e.g. `di:init-proxy`) will connect to redis server and wait timeout.

# Changed

- [#583](https://github.com/hyperf/hyperf/pull/583) Throw `GrpcClientException`, when `BaseClient::start` failed.
- [#585](https://github.com/hyperf/hyperf/pull/585) Throw exception when execute failed in task worker.

# v1.0.15 - 2019-09-11

## Fixed

- [#534](https://github.com/hyperf/hyperf/pull/534) Fixed Guzzle HTTP Client does not handle the response status is equal to `-3`;
- [#541](https://github.com/hyperf/hyperf/pull/541) Fixed bug grpc client cannot be set correctly.
- [#542](https://github.com/hyperf/hyperf/pull/542) Fixed `Hyperf\Grpc\Parser::parseResponse` returns a non-standard error code for grpc.
- [#551](https://github.com/hyperf/hyperf/pull/551) Fixed infinite loop in grpc client when the server closed the connection.
- [#558](https://github.com/hyperf/hyperf/pull/558) Fixed UDP Server does not works.

## Deleted

- [#545](https://github.com/hyperf/hyperf/pull/545) Deleted useless static methods `restoring` and `restored` of trait SoftDeletes. 

## Optimized

- [#549](https://github.com/hyperf/hyperf/pull/549) Optimized `read` and `write` of `Hyperf\Amqp\Connection\SwooleIO`.
- [#559](https://github.com/hyperf/hyperf/pull/559) Optimized `redirect ` of `Hyperf\HttpServer\Response`.
- [#560](https://github.com/hyperf/hyperf/pull/560) Optimized class `Hyperf\WebSocketServer\CoreMiddleware`.

## Deprecated

- [#558](https://github.com/hyperf/hyperf/pull/558) Marked `Hyperf\Server\ServerInterface::SERVER_TCP` as deprecated, will be removed in `v1.1`.

# v1.0.14 - 2019-09-05

## Added

- [#389](https://github.com/hyperf/hyperf/pull/389) [#419](https://github.com/hyperf/hyperf/pull/419) [#432](https://github.com/hyperf/hyperf/pull/432) [#524](https://github.com/hyperf/hyperf/pull/524) [#531](https://github.com/hyperf/hyperf/pull/531) Added snowflake component, snowflake is a distributed global unique ID generation algorithm put forward by Twitter, this component implemented this algorithm for easy to use.
- [#525](https://github.com/hyperf/hyperf/pull/525) Added `download()` method of `Hyperf\HttpServer\Contract\ResponseInterface`.

## Changed

- [#482](https://github.com/hyperf/hyperf/pull/482) Re-generate the `fillable` argument of Model when use `refresh-fillable` option, at the same time, the command will keep the `fillable` argument as default behaviours.
- [#501](https://github.com/hyperf/hyperf/pull/501) When the path argument of Mapping annotation is an empty string, then the path is equal to prefix of Controller annotation.
- [#513](https://github.com/hyperf/hyperf/pull/513) Rewrite process name with `app_name`.
- [#508](https://github.com/hyperf/hyperf/pull/508) [#526](https://github.com/hyperf/hyperf/pull/526) When execute `Hyperf\Utils\Coroutine::parentId()` static method in non-coroutine context will return null.

## Fixed

- [#479](https://github.com/hyperf/hyperf/pull/479) Fixed typehint error when host of Elasticsearch client does not reached.
- [#514](https://github.com/hyperf/hyperf/pull/514) Fixed redis auth failed when the password is an empty string.
- [#527](https://github.com/hyperf/hyperf/pull/527) Fixed translator cannot translate repeatedly.

# v1.0.13 - 2019-08-28

## Added

- [#428](https://github.com/hyperf/hyperf/pull/428) Added an independent component [hyperf/translation](https://github.com/hyperf/translation), forked by illuminate/translation.
- [#449](https://github.com/hyperf/hyperf/pull/449) Added standard error code for grpc-server.
- [#450](https://github.com/hyperf/hyperf/pull/450) Added comments of static methods for `Hyperf\Database\Schema\Schema`.

## Changed

- [#451](https://github.com/hyperf/hyperf/pull/451) Removed routes of magic methods from `AuthController`.
- [#468](https://github.com/hyperf/hyperf/pull/468) Default exception handlers catch all exceptions.

## Fixed 

- [#466](https://github.com/hyperf/hyperf/pull/466) Fixed error when the number of data is not enough to paginate.
- [#466](https://github.com/hyperf/hyperf/pull/470) Optimized `vendor:publish` command, if the destination folder exists, then will not repeatedly create the folder.

# v1.0.12 - 2019-08-21

## Added

- [#405](https://github.com/hyperf/hyperf/pull/405) Added Context::override() method.
- [#415](https://github.com/hyperf/hyperf/pull/415) Added handlers configuration for logger, now you could config multiple handlers to logger.

## Changed

- [#431](https://github.com/hyperf/hyperf/pull/431) The third parameter of Hyperf\GrpcClient\GrpcClient::openStream() have been removed.

## Fixed

- [#414](https://github.com/hyperf/hyperf/pull/414) Fixed WebSocketExceptionHandler typo
- [#424](https://github.com/hyperf/hyperf/pull/424) Fixed proxy configuration of `Hyperf\Guzzle\CoroutineHandler` does not support array parameter.
- [#430](https://github.com/hyperf/hyperf/pull/430) Fixed file() method of Request will threw an exception, when upload files with same name of form.
- [#431](https://github.com/hyperf/hyperf/pull/431) Fixed missing parameters of the grpc request.

## Deprecated

- [#425](https://github.com/hyperf/hyperf/pull/425) Marked `Hyperf\HttpServer\HttpServerFactory`, `Hyperf\JsonRpc\HttpServerFactory`, `Hyperf\JsonRpc\TcpServerFactory` as deprecated, will be removed in `v1.1`.

# v1.0.11 - 2019-08-15

## Added

- [#366](https://github.com/hyperf/hyperf/pull/366) Added `Hyperf\Server\Listener\InitProcessTitleListener` to init th process name, also added `Hyperf\Framework\Event\OnStart` and `Hyperf\Framework\Event\OnManagerStart` events.
- [#389](https://github.com/hyperf/hyperf/pull/389) Added Snowflake component.

## Fixed

- [#361](https://github.com/hyperf/hyperf/pull/361) Fixed command `db:model` does not works in `MySQL 8`.
- [#369](https://github.com/hyperf/hyperf/pull/369) Fixed the exception which implemented `\Serializable`, call `serialize()` and `unserialize()` functions failed.
- [#384](https://github.com/hyperf/hyperf/pull/384) Fixed the `ExceptionHandler` that user defined does not works, because the framework has handled the exception automatically.
- [#370](https://github.com/hyperf/hyperf/pull/370) Fixed set the error type client to `Hyperf\GrpcClient\BaseClient`, and added default content-type `application/grpc+proto` to the Request object, also allows the grpc client that user-defined to override the `buildRequest()` method to create a new Request object.

## Changed

- [#356](https://github.com/hyperf/hyperf/pull/356) [#390](https://github.com/hyperf/hyperf/pull/390) Optimized aysnc-queue when push a job that implemented `Hyperf\Contract\CompressInterface`, will compress the job to a small object automatically.
- [#358](https://github.com/hyperf/hyperf/pull/358) Only write the annotation cache file when `$enableCache` is `true`.
- [#359](https://github.com/hyperf/hyperf/pull/359) [#390](https://github.com/hyperf/hyperf/pull/390) Added compression ability for `Collection` and `Model`, if the object implemented `Hyperf\Contract\CompressInterface`, then the object could compress to a small one by call `compress` method.

# v1.0.10 - 2019-08-09

## Added

- [#321](https://github.com/hyperf/hyperf/pull/321) Adding custom object types of array support for the Controller/RequestHandler parameter of HTTP Server, especially for JSON RPC HTTP Server, now you can get support for auto-deserialization of objects by defining `@var Object[]` on the method.
- [#324](https://github.com/hyperf/hyperf/pull/324) Added NodeRequestIdGenerator, an implementation of `Hyperf\Contract\IdGeneratorInterface`
- [#336](https://github.com/hyperf/hyperf/pull/336) Added Dynamic Proxy RPC Client.
- [#346](https://github.com/hyperf/hyperf/pull/346) [#348](https://github.com/hyperf/hyperf/pull/348) Added filesystem driver for `hyperf/cache`.

## Changed

- [#330](https://github.com/hyperf/hyperf/pull/330) Hidden the scan message of DI when $paths is empty.
- [#328](https://github.com/hyperf/hyperf/pull/328) Added support for user defined project path according to the rules defined by composer.json's psr-4 autoload.
- [#329](https://github.com/hyperf/hyperf/pull/329) Optimized exception handler of rpc-server and json-rpc component. 
- [#340](https://github.com/hyperf/hyperf/pull/340) Added support for `make` function accept index-based array as parameters.
- [#349](https://github.com/hyperf/hyperf/pull/349) Renamed the class name below, fixed the typo.

|                     Before                      |                  After                     |
|:----------------------------------------------:|:-----------------------------------------------:|
| Hyperf\Database\Commands\Ast\ModelUpdateVistor | Hyperf\Database\Commands\Ast\ModelUpdateVisitor |
|       Hyperf\Di\Aop\ProxyClassNameVistor       |       Hyperf\Di\Aop\ProxyClassNameVisitor       |
|         Hyperf\Di\Aop\ProxyCallVistor          |         Hyperf\Di\Aop\ProxyCallVisitor          |

## Fixed

- [#325](https://github.com/hyperf/hyperf/pull/325) Fixed check the service registration status via consul services more than one times.
- [#332](https://github.com/hyperf/hyperf/pull/332) Fixed type error in `Hyperf\Tracer\Middleware\TraceMiddeware`, only appears in openzipkin/zipkin v1.3.3+.
- [#333](https://github.com/hyperf/hyperf/pull/333) Fixed Redis::delete() method has been removed in redis 5.0+.
- [#334](https://github.com/hyperf/hyperf/pull/334) Fixed the configuration fetch from aliyun acm is not work expected in some case.
- [#337](https://github.com/hyperf/hyperf/pull/337) Fixed the server will return 500 Response when the key of header is not a string.
- [#338](https://github.com/hyperf/hyperf/pull/338) Fixed the problem of `ProviderConfig::load` will convert a string to a array when the dependencies has the same key in deep merging.

# v1.0.9 - 2019-08-03

## Added

- [#317](https://github.com/hyperf/hyperf/pull/317) Added composer-json-fixer and Optimized composer.json. @[wenbinye](https://github.com/wenbinye)
- [#320](https://github.com/hyperf/hyperf/pull/320) DI added support for closure definition.

## Fixed

- [#300](https://github.com/hyperf/hyperf/pull/300) Let message queues run in sub-coroutines. Fixed async queue attempts twice to handle message, but only once actually.
- [#305](https://github.com/hyperf/hyperf/pull/305) Fixed `$key` of method `Arr::set` not support `int` and `null`.
- [#312](https://github.com/hyperf/hyperf/pull/312) Fixed amqp process collect listener will be handled later than the process boot listener.
- [#315](https://github.com/hyperf/hyperf/pull/315) Fixed config etcd center not work after worker restart or in user process.
- [#318](https://github.com/hyperf/hyperf/pull/318) Fixed service will register to service center ceaselessly.

## Changed

- [#323](https://github.com/hyperf/hyperf/pull/323) Force convert type of `$ttl` in annotation `Cacheable` and `CachePut` into int.

# v1.0.8 - 2019-07-31

## Added

- [#276](https://github.com/hyperf/hyperf/pull/276) Amqp consumer support multi routing_key.
- [#277](https://github.com/hyperf/hyperf/pull/277) Added etcd client and etcd config center.

## Changed

- [#297](https://github.com/hyperf/hyperf/pull/297) If register service failed, then sleep 10s and re-register, also hided the useless exception message when register service failed.
- [#298](https://github.com/hyperf/hyperf/pull/298) [#301](https://github.com/hyperf/hyperf/pull/301) Adapted openzipkin/zipkin v1.3.3+

## Fixed

- [#271](https://github.com/hyperf/hyperf/pull/271) Fixed aop only rewrite the first method in classes and method patten is not work.
- [#285](https://github.com/hyperf/hyperf/pull/285) Fixed anonymous class should not rewrite in proxy class.
- [#286](https://github.com/hyperf/hyperf/pull/286) Fixed not auto rollback when forgotten to commit or rollback in multi transactions.
- [#292](https://github.com/hyperf/hyperf/pull/292) Fixed `$default` is not work in method `Request::header`.
- [#293](https://github.com/hyperf/hyperf/pull/293) Fixed `$key` of method `Arr::get` not support `int` and `null`.

# v1.0.7 - 2019-07-26

## Fixed

- [#266](https://github.com/hyperf/hyperf/pull/266) Fixed timeout when produce a amqp message.
- [#273](https://github.com/hyperf/hyperf/pull/273) Fixed all services have been registered to Consul will be deleted by the last register action. 
- [#274](https://github.com/hyperf/hyperf/pull/274) Fixed the content type of view response.

# v1.0.6 - 2019-07-24

## Added

- [#203](https://github.com/hyperf/hyperf/pull/203) [#236](https://github.com/hyperf/hyperf/pull/236) [#247](https://github.com/hyperf/hyperf/pull/247) [#252](https://github.com/hyperf/hyperf/pull/252) Added View component, support for Blade engine and Smarty engine. 
- [#203](https://github.com/hyperf/hyperf/pull/203) Added support for Swoole Task mechanism.
- [#245](https://github.com/hyperf/hyperf/pull/245) Added TaskWorkerStrategy and WorkerStrategy crontab strategies.
- [#251](https://github.com/hyperf/hyperf/pull/251) Added coroutine memory driver for cache.
- [#254](https://github.com/hyperf/hyperf/pull/254) Added support for array value of `RequestMapping::$methods`, `@RequestMapping(methods={"GET"})` and `@RequestMapping(methods={RequestMapping::GET})` are available now.
- [#255](https://github.com/hyperf/hyperf/pull/255) Transfer `Hyperf\Utils\Contracts\Arrayable` result of Request to Response automatically, and added `text/plain` content-type header for string Response.
- [#256](https://github.com/hyperf/hyperf/pull/256) If `Hyperf\Contract\IdGeneratorInterface` exist, the `json-rpc` client will generate a Request ID via IdGenerator automatically, and stored in Request attibute. Also added support for service register and health checks of `jsonrpc` TCP protocol.

## Changed

- [#247](https://github.com/hyperf/hyperf/pull/247) Use `WorkerStrategy` as the default crontab strategy.
- [#256](https://github.com/hyperf/hyperf/pull/256) Optimized error handling of json-rpc, server will response a standard json-rpc error object when the rpc method does not exist.

## Fixed

- [#235](https://github.com/hyperf/hyperf/pull/235) Added default exception handler for `grpc-server` and optimized code.
- [#240](https://github.com/hyperf/hyperf/pull/240) Fixed OnPipeMessage event will be dispatch by another listener.
- [#257](https://github.com/hyperf/hyperf/pull/257) Fixed cannot get the Internal IP in some special environment.

# v1.0.5 - 2019-07-17

## Added

- [#185](https://github.com/hyperf/hyperf/pull/185) [#224](https://github.com/hyperf/hyperf/pull/224) Added support for xml format of response.
- [#202](https://github.com/hyperf/hyperf/pull/202) Added trace message when throw a uncaptured exception in function `go`.
- [#138](https://github.com/hyperf/hyperf/pull/138) [#197](https://github.com/hyperf/hyperf/pull/197) Added crontab component.

## Changed

- [#195](https://github.com/hyperf/hyperf/pull/195) Changed the behavior of parameter `$times` of `retry()` function, means the retry times of the callable function.
- [#198](https://github.com/hyperf/hyperf/pull/198) Optimized `has()` method of `Hyperf\Di\Container`, if pass a un-instantiable object (like an interface) to `$container->has($interface)`, the method result is `false` now.
- [#199](https://github.com/hyperf/hyperf/pull/199) Re-produce one times when the amqp message produce failure.
- [#200](https://github.com/hyperf/hyperf/pull/200) Make tests directory out of production package.

## Fixed

- [#176](https://github.com/hyperf/hyperf/pull/176) Fixed TypeError: Return value of LengthAwarePaginator::nextPageUrl() must be of the type string or null, none returned.
- [#188](https://github.com/hyperf/hyperf/pull/188) Fixed proxy of guzzle client does not work expected.
- [#211](https://github.com/hyperf/hyperf/pull/211) Fixed rpc client will be replaced by the latest one. 
- [#212](https://github.com/hyperf/hyperf/pull/212) Fixed config `ssl_key` and `cert` of guzzle client does not work expected.

# v1.0.4 - 2019-07-08

## Added

- [#140](https://github.com/hyperf/hyperf/pull/140) Support Swoole v4.4.0.
- [#163](https://github.com/hyperf/hyperf/pull/163) Added custom arguments support to AbstractConstants::__callStatic in `hyperf/constants`.

## Changed

- [#124](https://github.com/hyperf/hyperf/pull/124) Added `$delay` parameter for `DriverInterface::push`, and marked `DriverInterface::delay` method to deprecated. 
- [#125](https://github.com/hyperf/hyperf/pull/125) Changed the default value of parameter $default of config() function to null.

## Fixed

- [#110](https://github.com/hyperf/hyperf/pull/110) [#111](https://github.com/hyperf/hyperf/pull/111) Fixed Redis::select is not work expected.
- [#131](https://github.com/hyperf/hyperf/pull/131) Fixed property middlewares not work in `Router::addGroup`.
- [#132](https://github.com/hyperf/hyperf/pull/132) Fixed request->hasFile does not work expected.
- [#135](https://github.com/hyperf/hyperf/pull/135) Fixed response->redirect does not work expected.
- [#139](https://github.com/hyperf/hyperf/pull/139) Fixed the BaseUri of ConsulAgent will be replaced by default BaseUri.
- [#148](https://github.com/hyperf/hyperf/pull/148) Fixed cannot generate the migration when migrates directory does not exist.
- [#152](https://github.com/hyperf/hyperf/pull/152) Fixed db connection will not be closed when a low use frequency.
- [#169](https://github.com/hyperf/hyperf/pull/169) Fixed array parse failed when handle http request.
- [#170](https://github.com/hyperf/hyperf/pull/170) Fixed websocket server interrupt when request a not exist route.

## Removed

- [#131](https://github.com/hyperf/hyperf/pull/131) Removed `server` property from Router options.

# v1.0.3 - 2019-07-02

## Added

- [#48](https://github.com/hyperf/hyperf/pull/48) Added WebSocket Client.
- [#51](https://github.com/hyperf/hyperf/pull/51) Added property `enableCache` to `DefinitionSource` to enable annotation cache. 
- [#61](https://github.com/hyperf/hyperf/pull/61) Added property type of `Model` created by command `db:model`.
- [#65](https://github.com/hyperf/hyperf/pull/65) Added JSON support for model-cache.
- Added WebSocket Server.

## Changed

- [#46](https://github.com/hyperf/hyperf/pull/46) Removed hyperf/framework requirement of `hyperf/di`, `hyperf/command` and `hyperf/dispatcher`. 

## Fixed

- [#45](https://github.com/hyperf/hyperf/pull/55) Fixed http server start failed, when the skeleton included `hyperf/websocket-server`. 
- [#55](https://github.com/hyperf/hyperf/pull/55) Fixed the method level middleware annotation. 
- [#73](https://github.com/hyperf/hyperf/pull/73) Fixed short name is not work for `db:model`.
- [#88](https://github.com/hyperf/hyperf/pull/88) Fixed prefix is not right in deep directory.
- [#101](https://github.com/hyperf/hyperf/pull/101) Fixed constants resolution failed when no message annotation exists.

# v1.0.2 - 2019-06-25

## Added

- [#25](https://github.com/hyperf/hyperf/pull/25) Added Travis CI.
- [#29](https://github.com/hyperf/hyperf/pull/29) Added some paramater of `Redis::connect`.

## Fixed

- Fixed http server will be affected of websocket server.
- Fixed proxy class 
- Fixed database pool will be fulled in testing.
- Fixed co-phpunit work not expected.
- Fixed model event `creating`, `updating` ... not work expected.
- Fixed `flushContext` not work expected for testing.<|MERGE_RESOLUTION|>--- conflicted
+++ resolved
@@ -1,14 +1,12 @@
 # v1.1.14 - TBD
 
-<<<<<<< HEAD
 ## Added
 
 - [#1219](https://github.com/hyperf/hyperf/pull/1219) Add amqp extension whether consumers follow service startup.
-=======
+
 ## Fixed
 
 - [#1223](https://github.com/hyperf/hyperf/pull/1223) Fixed the scanner will missing the packages at require-dev of composer.json
->>>>>>> 0ebdb50a
 
 # v1.1.13 - 2020-01-03
 
