language: php

sudo: required

matrix:
  include:
    - php: 7.2
      env: SW_VERSION="4.5.2"
    - php: 7.3
      env: SW_VERSION="4.5.2"
    - php: 7.4
      env: SW_VERSION="4.5.2"

services:
  - mysql
  - redis
  - docker

before_install:
  - export PHP_MAJOR="$(`phpenv which php` -r 'echo phpversion();' | cut -d '.' -f 1)"
  - export PHP_MINOR="$(`phpenv which php` -r 'echo phpversion();' | cut -d '.' -f 2)"
  - echo $PHP_MAJOR
  - echo $PHP_MINOR

install:
  - cd $TRAVIS_BUILD_DIR
  - bash .travis/swoole.install.sh
  - phpenv config-rm xdebug.ini || echo "xdebug not available"
  - phpenv config-add .travis/ci.ini
  - bash .travis/setup.mysql.sh
  - docker run -d --name dev-consul -e CONSUL_BIND_INTERFACE=eth0 -p 8500:8500 consul

before_script:
  - cd $TRAVIS_BUILD_DIR
  - composer config -g process-timeout 900 && composer update

script:
<<<<<<< HEAD
  - composer analyse src/di src/json-rpc src/tracer src/metric src/redis src/nats src/db src/retry src/reactive-x
=======
  - composer analyse src
>>>>>>> 3fea7041
  - composer test -- --exclude-group NonCoroutine
  - vendor/bin/phpunit --group NonCoroutine<|MERGE_RESOLUTION|>--- conflicted
+++ resolved
@@ -35,10 +35,6 @@
   - composer config -g process-timeout 900 && composer update
 
 script:
-<<<<<<< HEAD
-  - composer analyse src/di src/json-rpc src/tracer src/metric src/redis src/nats src/db src/retry src/reactive-x
-=======
   - composer analyse src
->>>>>>> 3fea7041
   - composer test -- --exclude-group NonCoroutine
   - vendor/bin/phpunit --group NonCoroutine