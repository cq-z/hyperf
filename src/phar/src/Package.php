<?php

declare(strict_types=1);
/**
 * This file is part of Hyperf.
 *
 * @link     https://www.hyperf.io
 * @document https://hyperf.wiki
 * @contact  group@hyperf.io
 * @license  https://github.com/hyperf/hyperf/blob/master/LICENSE
 */
namespace Hyperf\Phar;

use Symfony\Component\Finder\Finder;

class Package
{
    private $package;

    private $directory;

    /**
     * Package constructor.
     * @param $directory
     */
    public function __construct(array $package, $directory)
    {
        $this->package = $package;
        $this->directory = rtrim($directory, '/') . '/';
    }

    /**
<<<<<<< HEAD
     * Get full package name
     * @return mixed|null
=======
     * 获取包全名.
     * @return null|mixed
>>>>>>> 6567ca4d
     */
    public function getName()
    {
        return isset($this->package['name']) ? $this->package['name'] : null;
    }

    /**
<<<<<<< HEAD
     * Gets the short package name
     * If not, the pathname is used as the package name
=======
     * 获取短包名
     * 如果没有获取到，则使用路径名作为包名.
>>>>>>> 6567ca4d
     * @return string
     */
    public function getShortName()
    {
        $name = $this->getName();
        if ($name === null) {
            $name = realpath($this->directory);
            if ($name === false) {
                $name = $this->directory;
            }
        }
        return basename($name);
    }

    /**
     * Gets the relative address of the vendor directory, which supports custom addresses in composer.json
     * @return string
     */
    public function getPathVendor()
    {
        $vendor = 'vendor';
        if (isset($this->package['config']['vendor-dir'])) {
            $vendor = $this->package['config']['vendor-dir'];
        }
        return $vendor . '/';
    }

    /**
<<<<<<< HEAD
     * Get package directory
=======
     * 获取包目录.
>>>>>>> 6567ca4d
     * @return string
     */
    public function getDirectory()
    {
        return $this->directory;
    }

    /**
<<<<<<< HEAD
     * Get resource bundle object
=======
     * 获取资源包.
>>>>>>> 6567ca4d
     * @return Bundle
     */
    public function bundle()
    {
        $bundle = new Bundle();

        if (empty($this->package['autoload']) && ! is_dir($this->directory . $this->getPathVendor())) {
            return $bundle;
        }
        $iterator = Finder::create()
            ->files()
            ->ignoreVCS(true)
            ->exclude(rtrim($this->getPathVendor(), '/'))
            ->notPath('/^composer\.phar/')
            ->in($this->getDirectory());

        return $bundle->addDir($iterator);
    }

    /**
     * Gets the executable file path, and the directory address where the Phar package will run
     * @return array|mixed
     */
    public function getBins()
    {
        return isset($this->package['bin']) ? $this->package['bin'] : [];
    }
}<|MERGE_RESOLUTION|>--- conflicted
+++ resolved
@@ -30,13 +30,8 @@
     }
 
     /**
-<<<<<<< HEAD
      * Get full package name
      * @return mixed|null
-=======
-     * 获取包全名.
-     * @return null|mixed
->>>>>>> 6567ca4d
      */
     public function getName()
     {
@@ -44,13 +39,8 @@
     }
 
     /**
-<<<<<<< HEAD
      * Gets the short package name
      * If not, the pathname is used as the package name
-=======
-     * 获取短包名
-     * 如果没有获取到，则使用路径名作为包名.
->>>>>>> 6567ca4d
      * @return string
      */
     public function getShortName()
@@ -79,11 +69,7 @@
     }
 
     /**
-<<<<<<< HEAD
      * Get package directory
-=======
-     * 获取包目录.
->>>>>>> 6567ca4d
      * @return string
      */
     public function getDirectory()
@@ -92,11 +78,7 @@
     }
 
     /**
-<<<<<<< HEAD
      * Get resource bundle object
-=======
-     * 获取资源包.
->>>>>>> 6567ca4d
      * @return Bundle
      */
     public function bundle()
