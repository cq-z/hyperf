--- conflicted
+++ resolved
@@ -5,7 +5,6 @@
 matrix:
   include:
     - php: 7.2
-<<<<<<< HEAD
       env: SW_VERSION="4.4.8"
     - php: 7.3
       env: SW_VERSION="4.4.8"
@@ -14,13 +13,11 @@
 
   allow_failures:
     - php: master
-=======
       env: SW_VERSION="4.5.2"
     - php: 7.3
       env: SW_VERSION="4.5.2"
     - php: 7.4
       env: SW_VERSION="4.5.2"
->>>>>>> a6073bf1
 
 services:
   - mysql
