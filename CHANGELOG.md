# v1.0.6 - TBD

<<<<<<< HEAD
## Fixed

- [#240](https://github.com/hyperf-cloud/hyperf/pull/240) Fixed OnPipeMessage event will be dispatch by another listener.
=======
## Added

- [#235](https://github.com/hyperf-cloud/hyperf/pull/235) Added default exception handler and optimized code.
>>>>>>> 93c70956

# v1.0.5 - 2019-07-07

## Added

- [#185](https://github.com/hyperf-cloud/hyperf/pull/185) [#224](https://github.com/hyperf-cloud/hyperf/pull/224) Added support for xml format of response.
- [#202](https://github.com/hyperf-cloud/hyperf/pull/202) Added trace message when throw a uncaptured exception in function `go`.
- [#138](https://github.com/hyperf-cloud/hyperf/pull/138) [#197](https://github.com/hyperf-cloud/hyperf/pull/197) Added crontab component.

## Changed

- [#195](https://github.com/hyperf-cloud/hyperf/pull/195) Changed the behavior of parameter `$times` of `retry()` function, means the retry times of the callable function.
- [#198](https://github.com/hyperf-cloud/hyperf/pull/198) Optimized `has()` method of `Hyperf\Di\Container`, if pass a un-instantiable object (like an interface) to `$container->has($interface)`, the method result is `false` now.
- [#199](https://github.com/hyperf-cloud/hyperf/pull/199) Re-produce one times when the amqp message produce failure.
- [#200](https://github.com/hyperf-cloud/hyperf/pull/200) Make tests directory out of production package.

## Fixed

- [#176](https://github.com/hyperf-cloud/hyperf/pull/176) Fixed TypeError: Return value of LengthAwarePaginator::nextPageUrl() must be of the type string or null, none returned.
- [#188](https://github.com/hyperf-cloud/hyperf/pull/188) Fixed proxy of guzzle client does not work expected.
- [#211](https://github.com/hyperf-cloud/hyperf/pull/211) Fixed rpc client will be replaced by the latest one. 
- [#212](https://github.com/hyperf-cloud/hyperf/pull/212) Fixed config `ssl_key` and `cert` of guzzle client does not work expected.

# v1.0.4 - 2019-07-08

## Added

- [#140](https://github.com/hyperf-cloud/hyperf/pull/140) Support Swoole v4.4.0.
- [#163](https://github.com/hyperf-cloud/hyperf/pull/163) Added custom arguments support to AbstractConstants::__callStatic in `hyperf/constants`.

## Changed

- [#124](https://github.com/hyperf-cloud/hyperf/pull/124) Added `$delay` parameter for `DriverInterface::push`, and marked `DriverInterface::delay` method to deprecated. 
- [#125](https://github.com/hyperf-cloud/hyperf/pull/125) Changed the default value of parameter $default of config() function to null.

## Fixed

- [#110](https://github.com/hyperf-cloud/hyperf/pull/110) [#111](https://github.com/hyperf-cloud/hyperf/pull/111) Fixed Redis::select is not work expected.
- [#131](https://github.com/hyperf-cloud/hyperf/pull/131) Fixed property middlewares not work in `Router::addGroup`.
- [#132](https://github.com/hyperf-cloud/hyperf/pull/132) Fixed request->hasFile does not work expected.
- [#135](https://github.com/hyperf-cloud/hyperf/pull/135) Fixed response->redirect does not work expected.
- [#139](https://github.com/hyperf-cloud/hyperf/pull/139) Fixed the BaseUri of ConsulAgent will be replaced by default BaseUri.
- [#148](https://github.com/hyperf-cloud/hyperf/pull/148) Fixed cannot generate the migration when migrates directory does not exist.
- [#152](https://github.com/hyperf-cloud/hyperf/pull/152) Fixed db connection will not be closed when a low use frequency.
- [#169](https://github.com/hyperf-cloud/hyperf/pull/169) Fixed array parse failed when handle http request.
- [#170](https://github.com/hyperf-cloud/hyperf/pull/170) Fixed websocket server interrupt when request a not exist route.

## Removed

- [#131](https://github.com/hyperf-cloud/hyperf/pull/131) Removed `server` property from Router options.

# v1.0.3 - 2019-07-02

## Added

- [#48](https://github.com/hyperf-cloud/hyperf/pull/48) Added WebSocket Client.
- [#51](https://github.com/hyperf-cloud/hyperf/pull/51) Added property `enableCache` to `DefinitionSource` to enable annotation cache. 
- [#61](https://github.com/hyperf-cloud/hyperf/pull/61) Added property type of `Model` created by command `db:model`.
- [#65](https://github.com/hyperf-cloud/hyperf/pull/65) Added JSON support for model-cache.
- Added WebSocket Server.

## Changed

- [#46](https://github.com/hyperf-cloud/hyperf/pull/46) Removed hyperf/framework requirement of `hyperf/di`, `hyperf/command` and `hyperf/dispatcher`. 

## Fixed

- [#45](https://github.com/hyperf-cloud/hyperf/pull/55) Fixed http server start failed, when the skeleton included `hyperf/websocket-server`. 
- [#55](https://github.com/hyperf-cloud/hyperf/pull/55) Fixed the method level middleware annotation. 
- [#73](https://github.com/hyperf-cloud/hyperf/pull/73) Fixed short name is not work for `db:model`.
- [#88](https://github.com/hyperf-cloud/hyperf/pull/88) Fixed prefix is not right in deep directory.
- [#101](https://github.com/hyperf-cloud/hyperf/pull/101) Fixed constants resolution failed when no message annotation exists.

# v1.0.2 - 2019-06-25

## Added

- [#25](https://github.com/hyperf-cloud/hyperf/pull/25) Added Travis CI.
- [#29](https://github.com/hyperf-cloud/hyperf/pull/29) Added some paramater of `Redis::connect`.

## Fixed

- Fixed http server will be affected of websocket server.
- Fixed proxy class 
- Fixed database pool will be fulled in testing.
- Fixed co-phpunit work not expected.
- Fixed model event `creating`, `updating` ... not work expected.
- Fixed `flushContext` not work expected for testing.<|MERGE_RESOLUTION|>--- conflicted
+++ resolved
@@ -1,14 +1,9 @@
 # v1.0.6 - TBD
 
-<<<<<<< HEAD
 ## Fixed
 
+- [#235](https://github.com/hyperf-cloud/hyperf/pull/235) Added default exception handler for `grpc-server` and optimized code.
 - [#240](https://github.com/hyperf-cloud/hyperf/pull/240) Fixed OnPipeMessage event will be dispatch by another listener.
-=======
-## Added
-
-- [#235](https://github.com/hyperf-cloud/hyperf/pull/235) Added default exception handler and optimized code.
->>>>>>> 93c70956
 
 # v1.0.5 - 2019-07-07
 
