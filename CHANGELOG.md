--- conflicted
+++ resolved
@@ -2,11 +2,8 @@
 
 ## Added
 
-<<<<<<< HEAD
 - [#745](https://github.com/hyperf-cloud/hyperf/pull/745) Added option `with-comments` for command `gen:model`.
-=======
 - [#762](https://github.com/hyperf/hyperf/pull/762) Add concurrent for parallel.
->>>>>>> 640e3a45
 
 ## Fixed
 
