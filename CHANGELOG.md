# v1.1.10 - TBD

## Fixed

- [#1104](https://github.com/hyperf/hyperf/pull/1104) Fixed guzzle will be retried when the response has the correct status code 2xx.
- [#1105](https://github.com/hyperf/hyperf/pull/1105) Fixed Retry Component not restoring pipeline stack before retry attempts.
- [#1106](https://github.com/hyperf/hyperf/pull/1106) Fixed bug that sticky mode will affect the next request.
<<<<<<< HEAD
- [#1124](https://github.com/hyperf/hyperf/pull/1124) Fixed Session middleware does not store the current url correctly when the path of url end with a slash.
=======
- [#1119](https://github.com/hyperf/hyperf/pull/1119) Fixed JSONRPC on TCP Server cannot response the expected error response when cannot unpack the data.
>>>>>>> 57584b00

## Changed

- [#1108](https://github.com/hyperf/hyperf/pull/1108) Renamed `Hyperf\Tracer\Middleware\TraceMiddeware` to `Hyperf\Tracer\Middleware\TraceMiddleware`.
- [#1108](https://github.com/hyperf/hyperf/pull/1111) Upgrade the access level of methods and properties of `Hyperf\ServiceGovernance\Listener\ServiceRegisterListener` , for better override it.

# v1.1.9 - 2019-12-05

## Added

- [#948](https://github.com/hyperf/hyperf/pull/948) Added Lazy loader to DI.
- [#1044](https://github.com/hyperf/hyperf/pull/1044) Added `basic_qos` for amqp consumer.
- [#1056](https://github.com/hyperf/hyperf/pull/1056) [#1081](https://github.com/hyperf/hyperf/pull/1081) Added `define()` and `set()` to Container. Added `Hyperf\Contract\ContainerInterface`.
- [#1059](https://github.com/hyperf/hyperf/pull/1059) Added constructor for `job.stub`.
- [#1084](https://github.com/hyperf/hyperf/pull/1084) Added php 7.4 support.

## Fixed

- [#1049](https://github.com/hyperf/hyperf/pull/1049) Fixed `Hyperf\Cache\Driver\RedisDriver::clear` sometimes fails to delete all caches.
- [#1055](https://github.com/hyperf/hyperf/pull/1055) Fixed image extension validation failed.
- [#1085](https://github.com/hyperf/hyperf/pull/1085) [#1091](https://github.com/hyperf/hyperf/pull/1091) Fixed broken retry annotation.

## Optimized

- [#1007](https://github.com/hyperf/hyperf/pull/1007)  Optimized `vendor:: publish` return value does not support null.

# v1.1.8 - 2019-11-28

## Added

- [#965](https://github.com/hyperf/hyperf/pull/965) Added Redis Lua Module.
- [#1023](https://github.com/hyperf/hyperf/pull/1023) Added CUSTOM_MODE to hyperf/metric prometheus driver.

## Fixed

- [#1013](https://github.com/hyperf/hyperf/pull/1013) Fixed config of JsonRpcPoolTransporter merge failed.
- [#1006](https://github.com/hyperf/hyperf/pull/1006) Fixed the order of properties of Model.

## Changed

- [#1021](https://github.com/hyperf/hyperf/pull/1021) Added default port to WebSocket client.

## Optimized

- [#1014](https://github.com/hyperf/hyperf/pull/1014) Optimized `Command:: execute` return value does not support null.
- [#1022](https://github.com/hyperf/hyperf/pull/1022) Provided cleaner connection pool error message without implementation details.
- [#1039](https://github.com/hyperf/hyperf/pull/1039) Updated the ServerRequest object to context in CoreMiddleware automatically.
- [#1034](https://github.com/hyperf/hyperf/pull/1034) The property `arguments` of `Hyperf\Amqp\Builder\Builder` not only support array.

# v1.1.7 - 2019-11-21

## Added

- [#860](https://github.com/hyperf/hyperf/pull/860) Added retry component.
- [#952](https://github.com/hyperf/hyperf/pull/952) Added think template engine for view. 
- [#973](https://github.com/hyperf/hyperf/pull/973) Added `Hyperf\JsonRpc\JsonRpcPoolTransporter`.
- [#976](https://github.com/hyperf/hyperf/pull/976) Added params `close_on_destruct` for `hyperf/amqp`.

## Fixed

- [#955](https://github.com/hyperf/hyperf/pull/955) Fixed bug that port and charset do not work for `hyperf/db`.
- [#956](https://github.com/hyperf/hyperf/pull/956) Fixed bug that `RedisHandler::incr` fails in cluster mode for model cache.
- [#966](https://github.com/hyperf/hyperf/pull/966) Fixed type error, when use paginator in non-worker process.
- [#968](https://github.com/hyperf/hyperf/pull/968) Fixed aspect does not works when class and annotation exist at the same time.
- [#980](https://github.com/hyperf/hyperf/pull/980) Fixed `migrate`, `save` and `has` methods of Session do not work as expected. 
- [#982](https://github.com/hyperf/hyperf/pull/982) Fixed `Hyperf\GrpcClient\GrpcClient::yield` does not get the correct channel pool.
- [#987](https://github.com/hyperf/hyperf/pull/987) Fixed missing method call `parent::configure()` of `command.stub`.

## Optimized

- [#991](https://github.com/hyperf/hyperf/pull/991) Optimized `Hyperf\DbConnection\ConnectionResolver::connection`. 

## Changed

- [#944](https://github.com/hyperf/hyperf/pull/944) Replaced annotation `@Listener` and `@Process` into config which `listeners` and `processes` in `ConfigProvider`.
- [#977](https://github.com/hyperf/hyperf/pull/977) Changed `init-proxy.sh` command to only delete the `runtime/container` directory.

# v1.1.6 - 2019-11-14

## Added

- [#827](https://github.com/hyperf/hyperf/pull/827) Added a simple db component.
- [#905](https://github.com/hyperf/hyperf/pull/905) Added twig template engine for view.
- [#911](https://github.com/hyperf/hyperf/pull/911) Added support for crontab task run on one server.
- [#913](https://github.com/hyperf/hyperf/pull/913) Added `Hyperf\ExceptionHandler\Listener\ErrorExceptionHandler`.
- [#931](https://github.com/hyperf/hyperf/pull/931) Added `strict_mode` for config-apollo.
- [#933](https://github.com/hyperf/hyperf/pull/933) Added plates template engine for view.
- [#937](https://github.com/hyperf/hyperf/pull/937) Added consume events for nats.
- [#941](https://github.com/hyperf/hyperf/pull/941) Added an zookeeper adapter for Hyperf config component.

## Fixed

- [#897](https://github.com/hyperf/hyperf/pull/897) Fixed connection pool of `Hyperf\Nats\Annotation\Consumer` does not works as expected.
- [#901](https://github.com/hyperf/hyperf/pull/901) Fixed Annotation `Factory` does not works for GraphQL.
- [#903](https://github.com/hyperf/hyperf/pull/903) Fixed execute `init-proxy` command can not stop when `hyperf/rpc-client` component exists.
- [#904](https://github.com/hyperf/hyperf/pull/904) Fixed the hooked I/O request does not works in the listener that listening `Hyperf\Framework\Event\BeforeMainServerStart` event.
- [#906](https://github.com/hyperf/hyperf/pull/906) Fixed `port` property of URI of `Hyperf\HttpMessage\Server\Request`.
- [#907](https://github.com/hyperf/hyperf/pull/907) Fixed the expire time is double of the config for `requestSync` in nats.
- [#909](https://github.com/hyperf/hyperf/pull/909) Fixed a issue that causes staled parallel execution.
- [#925](https://github.com/hyperf/hyperf/pull/925) Fixed the dead cycle caused by socket closed.
- [#932](https://github.com/hyperf/hyperf/pull/932) Fixed `Translator::setLocale` does not works in coroutine evnironment.
- [#940](https://github.com/hyperf/hyperf/pull/940) Fixed WebSocketClient::push TypeError, expects integer, but boolean given.

## Optimized

- [#907](https://github.com/hyperf/hyperf/pull/907) Optimized nats consumer process restart frequently.
- [#928](https://github.com/hyperf/hyperf/pull/928) Optimized `Hyperf\ModelCache\Cacheable::query` to delete the model cache when batch update
- [#936](https://github.com/hyperf/hyperf/pull/936) Optimized `increment` to atomic operation for model-cache.

## Changed

- [#934](https://github.com/hyperf/hyperf/pull/934) WaitGroup inherit \Swoole\Coroutine\WaitGroup.

# v1.1.5 - 2019-11-07

## Added

- [#812](https://github.com/hyperf/hyperf/pull/812) Added singleton crontab task support.
- [#820](https://github.com/hyperf/hyperf/pull/820) Added nats component.
- [#832](https://github.com/hyperf/hyperf/pull/832) Added `Hyperf\Utils\Codec\Json`.
- [#833](https://github.com/hyperf/hyperf/pull/833) Added `Hyperf\Utils\Backoff`.
- [#852](https://github.com/hyperf/hyperf/pull/852) Added a `clear()` method for `Hyperf\Utils\Parallel` to clear added callbacks.
- [#854](https://github.com/hyperf/hyperf/pull/854) Added `GraphQLMiddleware`.
- [#859](https://github.com/hyperf/hyperf/pull/859) Added Consul cluster mode support, now available to fetch the service information from Consul cluster.
- [#873](https://github.com/hyperf/hyperf/pull/873) Added redis cluster.

## Fixed

- [#831](https://github.com/hyperf/hyperf/pull/831) Fixed Redis client can not reconnect the server after the Redis server restarted.
- [#835](https://github.com/hyperf/hyperf/pull/835) Fixed `Request::inputs` default value does not works.
- [#841](https://github.com/hyperf/hyperf/pull/841) Fixed migration does not take effect under multiple data sources.
- [#844](https://github.com/hyperf/hyperf/pull/844) Fixed the reader of `composer.json` does not support the root namespace.
- [#846](https://github.com/hyperf/hyperf/pull/846) Fixed `scan` `hScan` `zScan` and `sScan` don't works for Redis.
- [#850](https://github.com/hyperf/hyperf/pull/850) Fixed logger group does not works when the name is same.

## Optimized

- [#832](https://github.com/hyperf/hyperf/pull/832) Optimized that response will throw a exception when json format failed.
- [#840](https://github.com/hyperf/hyperf/pull/840) Use `\Swoole\Timer::*` to instead of `swoole_timer_*` functions.
- [#859](https://github.com/hyperf/hyperf/pull/859) Optimized the logical of fetch health nodes infomation from consul.

# v1.1.4 - 2019-10-31

## Added

- [#778](https://github.com/hyperf/hyperf/pull/778) Added `PUT` and `DELETE` for `Hyperf\Testing\Client`.
- [#784](https://github.com/hyperf/hyperf/pull/784) Add Metric Component
- [#795](https://github.com/hyperf/hyperf/pull/795) Added `restartInterval` for `AbstractProcess`. 
- [#804](https://github.com/hyperf/hyperf/pull/804) Added `BeforeHandle` `AfterHandle` and `FailToHandle` for command.

## Fixed

- [#779](https://github.com/hyperf/hyperf/pull/779) Fixed bug that JPG file cannot be verified.
- [#787](https://github.com/hyperf/hyperf/pull/787) Fixed bug that "--class" option does not exist.
- [#795](https://github.com/hyperf/hyperf/pull/795) Fixed process not restart when throw an exception. 
- [#796](https://github.com/hyperf/hyperf/pull/796) Fixed `config_etcd.enable` does not works. 

## Optimized

- [#781](https://github.com/hyperf/hyperf/pull/781) Publish validation language package according to translation setting.
- [#796](https://github.com/hyperf/hyperf/pull/796) Don't remake HandlerStack for etcd. 
- [#797](https://github.com/hyperf/hyperf/pull/797) Use channel to communicate, instead of sharing mem

## Changed

- [#793](https://github.com/hyperf/hyperf/pull/793) Changed `protected` to `public` for `Pool::getConnectionsInChannel`.
- [#811](https://github.com/hyperf/hyperf/pull/811) Command `di:init-proxy` does not clear the runtime cache, If you want to delete them, use `vendor/bin/init-proxy.sh` instead.

# v1.1.3 - 2019-10-24

## Added

- [#745](https://github.com/hyperf/hyperf/pull/745) Added option `with-comments` for command `gen:model`.
- [#747](https://github.com/hyperf/hyperf/pull/747) Added `AfterConsume`,`BeforeConsume`,`FailToConsume` events for AMQP consumer. 
- [#762](https://github.com/hyperf/hyperf/pull/762) Add concurrent for parallel.

## Fixed

- [#741](https://github.com/hyperf/hyperf/pull/741) Fixed `db:seed` without filename.
- [#748](https://github.com/hyperf/hyperf/pull/748) Fixed bug that `SymfonyNormalizer` not denormalize result of type `array`.
- [#769](https://github.com/hyperf/hyperf/pull/769) Fixed invalid response exception throwed when result/error of jsonrpc response is null.

# Changed

- [#767](https://github.com/hyperf/hyperf/pull/767) Renamed property `running` to `listening` for `AbstractProcess`.

# v1.1.2 - 2019-10-17

## Added

- [#722](https://github.com/hyperf/hyperf/pull/722) Added config `concurrent.limit` for AMQP consumer.

## Changed

- [#678](https://github.com/hyperf/hyperf/pull/678) Added ignore-tables for `gen:model`, and ignore `migrations` table, and `migrations` table will not generate when execute the `gen:model` command.
- [#729](https://github.com/hyperf/hyperf/pull/729) Renamed config `db:model` to `gen:model`.

## Fixed

- [#678](https://github.com/hyperf/hyperf/pull/678) Added ignore-tables for `gen:model`, and ignore `migrations` table.
- [#694](https://github.com/hyperf/hyperf/pull/694) Fixed `validationData` method of `Hyperf\Validation\Request\FormRequest` does not contains the uploaded files.
- [#700](https://github.com/hyperf/hyperf/pull/700) Fixed the `download` method of `Hyperf\HttpServer\Contract\ResponseInterface` does not works as expected.
- [#701](https://github.com/hyperf/hyperf/pull/701) Fixed the custom process will not restart automatically when throw an uncaptured exception.
- [#704](https://github.com/hyperf/hyperf/pull/704) Fixed bug that `Call to a member function getName() on null` in `Hyperf\Validation\Middleware\ValidationMiddleware` when the argument of action method does not define the argument type.
- [#713](https://github.com/hyperf/hyperf/pull/713) Fixed `ignoreAnnotations` does not works when cache is used.
- [#717](https://github.com/hyperf/hyperf/pull/717) Fixed the validator will be created repeatedly in `getValidatorInstance`.
- [#724](https://github.com/hyperf/hyperf/pull/724) Fixed `db:seed` command without database selected. 
- [#737](https://github.com/hyperf/hyperf/pull/737) Fixed custom process does not enable for tracer.

# v1.1.1 - 2019-10-08

## Fixed

- [#664](https://github.com/hyperf/hyperf/pull/664) Changed the default return value of FormRequest::authorize which generate via `gen:request` command.
- [#665](https://github.com/hyperf/hyperf/pull/665) Fixed framework will generate proxy class of all classes that in app directory every time.
- [#667](https://github.com/hyperf/hyperf/pull/667) Fixed trying to get property 'callback' of non-object in `Hyperf\Validation\Middleware\ValidationMiddleware`.
- [#672](https://github.com/hyperf/hyperf/pull/672) Fixed  `Hyperf\Validation\Middleware\ValidationMiddleware` will throw an unexpected exception when the action method has defined a non-object parameter.
- [#674](https://github.com/hyperf/hyperf/pull/674) Fixed the table of Model is not correct when using `gen:model`.

# v1.1.0 - 2019-10-08

## Added

- [#401](https://github.com/hyperf/hyperf/pull/401) Optimized server and fixed middleware that user defined does not works.
- [#402](https://github.com/hyperf/hyperf/pull/402) Added Annotation `@AsyncQueueMessage`.
- [#418](https://github.com/hyperf/hyperf/pull/418) Allows send WebSocket message to any `fd` in current server, even the worker process does not hold the `fd`
- [#420](https://github.com/hyperf/hyperf/pull/420) Added listener for model.
- [#429](https://github.com/hyperf/hyperf/pull/429) [#643](https://github.com/hyperf/hyperf/pull/643) Added validation component, a component similar to [illuminate/validation](https://github.com/illuminate/validation).
- [#441](https://github.com/hyperf/hyperf/pull/441) Automatically close the spare redis client when it is used in low frequency.
- [#478](https://github.com/hyperf/hyperf/pull/441) Adopt opentracing interfaces and support [Jaeger](https://www.jaegertracing.io/).
- [#500](https://github.com/hyperf/hyperf/pull/499) Added fluent method calls of `Hyperf\HttpServer\Contract\ResponseInterface`.
- [#523](https://github.com/hyperf/hyperf/pull/523) Added option `table-mapping` for command `db:model`.
- [#555](https://github.com/hyperf/hyperf/pull/555) Added global function `swoole_hook_flags` to get the hook flags by constant `SWOOLE_HOOK_FLAGS`, and you could define in `bin/hyperf.php` via `! defined('SWOOLE_HOOK_FLAGS') && define('SWOOLE_HOOK_FLAGS', SWOOLE_HOOK_ALL);` to define the constant.
- [#596](https://github.com/hyperf/hyperf/pull/596) [#658](https://github.com/hyperf/hyperf/pull/658) Added `required` parameter for `@Inject`, if you define `@Inject(required=false)` annotation to a property, therefore the DI container will not throw an `Hyperf\Di\Exception\NotFoundException` when the dependency of the property does not exists, the default value of `required` parameter is `true`. In constructor injection mode, you could define the default value of the parameter of the `__construct` to `null` or define the parameter as a `nullable` parameter , this means this parameter is nullable and will not throw the exception too.
- [#597](https://github.com/hyperf/hyperf/pull/597) Added concurrent for async-queue.
- [#599](https://github.com/hyperf/hyperf/pull/599) Allows set the retry seconds according to attempt times of async queue consumer.
- [#619](https://github.com/hyperf/hyperf/pull/619) Added HandlerStackFactory of guzzle.
- [#620](https://github.com/hyperf/hyperf/pull/620) Add automatic restart mechanism for consumer of async queue.
- [#629](https://github.com/hyperf/hyperf/pull/629) Allows to modify the `clientIp`, `pullTimeout`, `intervalTimeout` of Apollo client via config file.
- [#648](https://github.com/hyperf/hyperf/pull/648) Added `nack` return type of AMQP consumer, the abstract consumer will execute `basic_nack` method when the message handler return a `Hyperf\Amqp\Result::NACK`.
- [#654](https://github.com/hyperf/hyperf/pull/654) Added all Swoole events and abstract hyperf events.

## Changed

- [#437](https://github.com/hyperf/hyperf/pull/437) Changed `Hyperf\Testing\Client` handle exception handlers instead of throw an exception directly.
- [#463](https://github.com/hyperf/hyperf/pull/463) Simplify `container.php` and improve annotation caching mechanism.

config/container.php

```php
<?php

use Hyperf\Di\Container;
use Hyperf\Di\Definition\DefinitionSourceFactory;
use Hyperf\Utils\ApplicationContext;

$container = new Container((new DefinitionSourceFactory(true))());

if (! $container instanceof \Psr\Container\ContainerInterface) {
    throw new RuntimeException('The dependency injection container is invalid.');
}
return ApplicationContext::setContainer($container);
```

- [#486](https://github.com/hyperf/hyperf/pull/486) Changed `getParsedBody` of Request is available to return JSON formatted data normally.
- [#523](https://github.com/hyperf/hyperf/pull/523) The command `db:model` will generate the singular class name of an plural table as default.
- [#614](https://github.com/hyperf/hyperf/pull/614) [#617](https://github.com/hyperf/hyperf/pull/617) Changed the structure of config provider, also moved `config/dependencies.php` to `config/autoload/dependencies.php`, also you could place `dependencies` into config/config.php.

Changed the structure of config provider:   
Before:
```php
'scan' => [
    'paths' => [
        __DIR__,
    ],
    'collectors' => [],
],
```
Now:
```php
'annotations' => [
    'scan' => [
        'paths' => [
            __DIR__,
        ],
        'collectors' => [],
    ],
],
```

- [#630](https://github.com/hyperf/hyperf/pull/630) Changed the way to instantiate `Hyperf\HttpServer\CoreMiddleware`, use `make()` instead of `new`.
- [#631](https://github.com/hyperf/hyperf/pull/631) Changed the way to instantiate AMQP Consumer, use `make()` instead of `new`.
- [#637](https://github.com/hyperf/hyperf/pull/637) Changed the argument 1 of `Hyperf\Contract\OnMessageInterface` and `Hyperf\Contract\OnOpenInterface`, use `Swoole\WebSocket\Server` instead of `Swoole\Server`.
- [#638](https://github.com/hyperf/hyperf/pull/638) Renamed command `db:model` to `gen:model` and added rewrite connection name visitor.

## Deleted

- [#401](https://github.com/hyperf/hyperf/pull/401) Deleted class `Hyperf\JsonRpc\HttpServerFactory`, `Hyperf\HttpServer\ServerFactory`, `Hyperf\GrpcServer\ServerFactory`.
- [#402](https://github.com/hyperf/hyperf/pull/402) Deleted deprecated method `AsyncQueue::delay`.
- [#563](https://github.com/hyperf/hyperf/pull/563) Deleted deprecated constants `Hyperf\Server\ServerInterface::SERVER_TCP`, use `Hyperf\Server\ServerInterface::SERVER_BASE` to instead of it.
- [#602](https://github.com/hyperf/hyperf/pull/602) Removed timeout property of `Hyperf\Utils\Coroutine\Concurrent`.
- [#612](https://github.com/hyperf/hyperf/pull/612) Deleted useless `$url` for RingPHP Handlers.
- [#616](https://github.com/hyperf/hyperf/pull/616) [#618](https://github.com/hyperf/hyperf/pull/618) Deleted useless code of guzzle.

## Optimized

- [#644](https://github.com/hyperf/hyperf/pull/644) Optimized annotation scan process, separate to two scan parts `app` and `vendor`, greatly decrease the elapsed time.
- [#653](https://github.com/hyperf/hyperf/pull/653) Optimized the detect logical of swoole shortname.

## Fixed

- [#448](https://github.com/hyperf/hyperf/pull/448) Fixed TCP Server does not works when HTTP Server or WebSocket Server exists.
- [#623](https://github.com/hyperf/hyperf/pull/623) Fixed the argument value will be replaced by default value when pass a `null` to the method of proxy class.
- [#647](https://github.com/hyperf/hyperf/pull/647) Append `eof` to TCP response, according to the server configuration.

## Fixed

- [#636](https://github.com/hyperf/hyperf/pull/636) Fixed http client with pool handler may be used by different coroutine at the same time.

# v1.0.17 - 2019-10-08

## Fixed

- [#636](https://github.com/hyperf/hyperf/pull/636) Fixed http client with pool handler may be used by different coroutine at the same time.

# v1.0.16 - 2019-09-20

## Added

- [#565](https://github.com/hyperf/hyperf/pull/565) Added options config for redis.
- [#580](https://github.com/hyperf/hyperf/pull/580) Added coroutine concurrency control features.

## Fixed

- [#564](https://github.com/hyperf/hyperf/pull/564) Fixed typehint error, when `Coroutine\Http2\Client->send` failed.
- [#567](https://github.com/hyperf/hyperf/pull/567) Fixed rpc-client `getReturnType` failed, when the name is not equal of service.
- [#571](https://github.com/hyperf/hyperf/pull/571) Fixed the next request will be effected after using stopPropagation.
- [#579](https://github.com/hyperf/hyperf/pull/579) Dynamic init snowflake meta data, fixed the problem that when using snowflake in command mode (e.g. `di:init-proxy`) will connect to redis server and wait timeout.

# Changed

- [#583](https://github.com/hyperf/hyperf/pull/583) Throw `GrpcClientException`, when `BaseClient::start` failed.
- [#585](https://github.com/hyperf/hyperf/pull/585) Throw exception when execute failed in task worker.

# v1.0.15 - 2019-09-11

## Fixed

- [#534](https://github.com/hyperf/hyperf/pull/534) Fixed Guzzle HTTP Client does not handle the response status is equal to `-3`;
- [#541](https://github.com/hyperf/hyperf/pull/541) Fixed bug grpc client cannot be set correctly.
- [#542](https://github.com/hyperf/hyperf/pull/542) Fixed `Hyperf\Grpc\Parser::parseResponse` returns a non-standard error code for grpc.
- [#551](https://github.com/hyperf/hyperf/pull/551) Fixed infinite loop in grpc client when the server closed the connection.
- [#558](https://github.com/hyperf/hyperf/pull/558) Fixed UDP Server does not works.

## Deleted

- [#545](https://github.com/hyperf/hyperf/pull/545) Deleted useless static methods `restoring` and `restored` of trait SoftDeletes. 

## Optimized

- [#549](https://github.com/hyperf/hyperf/pull/549) Optimized `read` and `write` of `Hyperf\Amqp\Connection\SwooleIO`.
- [#559](https://github.com/hyperf/hyperf/pull/559) Optimized `redirect ` of `Hyperf\HttpServer\Response`.
- [#560](https://github.com/hyperf/hyperf/pull/560) Optimized class `Hyperf\WebSocketServer\CoreMiddleware`.

## Deprecated

- [#558](https://github.com/hyperf/hyperf/pull/558) Marked `Hyperf\Server\ServerInterface::SERVER_TCP` as deprecated, will be removed in `v1.1`.

# v1.0.14 - 2019-09-05

## Added

- [#389](https://github.com/hyperf/hyperf/pull/389) [#419](https://github.com/hyperf/hyperf/pull/419) [#432](https://github.com/hyperf/hyperf/pull/432) [#524](https://github.com/hyperf/hyperf/pull/524) [#531](https://github.com/hyperf/hyperf/pull/531) Added snowflake component, snowflake is a distributed global unique ID generation algorithm put forward by Twitter, this component implemented this algorithm for easy to use.
- [#525](https://github.com/hyperf/hyperf/pull/525) Added `download()` method of `Hyperf\HttpServer\Contract\ResponseInterface`.

## Changed

- [#482](https://github.com/hyperf/hyperf/pull/482) Re-generate the `fillable` argument of Model when use `refresh-fillable` option, at the same time, the command will keep the `fillable` argument as default behaviours.
- [#501](https://github.com/hyperf/hyperf/pull/501) When the path argument of Mapping annotation is an empty string, then the path is equal to prefix of Controller annotation.
- [#513](https://github.com/hyperf/hyperf/pull/513) Rewrite process name with `app_name`.
- [#508](https://github.com/hyperf/hyperf/pull/508) [#526](https://github.com/hyperf/hyperf/pull/526) When execute `Hyperf\Utils\Coroutine::parentId()` static method in non-coroutine context will return null.

## Fixed

- [#479](https://github.com/hyperf/hyperf/pull/479) Fixed typehint error when host of Elasticsearch client does not reached.
- [#514](https://github.com/hyperf/hyperf/pull/514) Fixed redis auth failed when the password is an empty string.
- [#527](https://github.com/hyperf/hyperf/pull/527) Fixed translator cannot translate repeatedly.

# v1.0.13 - 2019-08-28

## Added

- [#428](https://github.com/hyperf/hyperf/pull/428) Added an independent component [hyperf/translation](https://github.com/hyperf/translation), forked by illuminate/translation.
- [#449](https://github.com/hyperf/hyperf/pull/449) Added standard error code for grpc-server.
- [#450](https://github.com/hyperf/hyperf/pull/450) Added comments of static methods for `Hyperf\Database\Schema\Schema`.

## Changed

- [#451](https://github.com/hyperf/hyperf/pull/451) Removed routes of magic methods from `AuthController`.
- [#468](https://github.com/hyperf/hyperf/pull/468) Default exception handlers catch all exceptions.

## Fixed 

- [#466](https://github.com/hyperf/hyperf/pull/466) Fixed error when the number of data is not enough to paginate.
- [#466](https://github.com/hyperf/hyperf/pull/470) Optimized `vendor:publish` command, if the destination folder exists, then will not repeatedly create the folder.

# v1.0.12 - 2019-08-21

## Added

- [#405](https://github.com/hyperf/hyperf/pull/405) Added Context::override() method.
- [#415](https://github.com/hyperf/hyperf/pull/415) Added handlers configuration for logger, now you could config multiple handlers to logger.

## Changed

- [#431](https://github.com/hyperf/hyperf/pull/431) The third parameter of Hyperf\GrpcClient\GrpcClient::openStream() have been removed.

## Fixed

- [#414](https://github.com/hyperf/hyperf/pull/414) Fixed WebSocketExceptionHandler typo
- [#424](https://github.com/hyperf/hyperf/pull/424) Fixed proxy configuration of `Hyperf\Guzzle\CoroutineHandler` does not support array parameter.
- [#430](https://github.com/hyperf/hyperf/pull/430) Fixed file() method of Request will threw an exception, when upload files with same name of form.
- [#431](https://github.com/hyperf/hyperf/pull/431) Fixed missing parameters of the grpc request.

## Deprecated

- [#425](https://github.com/hyperf/hyperf/pull/425) Marked `Hyperf\HttpServer\HttpServerFactory`, `Hyperf\JsonRpc\HttpServerFactory`, `Hyperf\JsonRpc\TcpServerFactory` as deprecated, will be removed in `v1.1`.

# v1.0.11 - 2019-08-15

## Added

- [#366](https://github.com/hyperf/hyperf/pull/366) Added `Hyperf\Server\Listener\InitProcessTitleListener` to init th process name, also added `Hyperf\Framework\Event\OnStart` and `Hyperf\Framework\Event\OnManagerStart` events.
- [#389](https://github.com/hyperf/hyperf/pull/389) Added Snowflake component.

## Fixed

- [#361](https://github.com/hyperf/hyperf/pull/361) Fixed command `db:model` does not works in `MySQL 8`.
- [#369](https://github.com/hyperf/hyperf/pull/369) Fixed the exception which implemented `\Serializable`, call `serialize()` and `unserialize()` functions failed.
- [#384](https://github.com/hyperf/hyperf/pull/384) Fixed the `ExceptionHandler` that user defined does not works, because the framework has handled the exception automatically.
- [#370](https://github.com/hyperf/hyperf/pull/370) Fixed set the error type client to `Hyperf\GrpcClient\BaseClient`, and added default content-type `application/grpc+proto` to the Request object, also allows the grpc client that user-defined to override the `buildRequest()` method to create a new Request object.

## Changed

- [#356](https://github.com/hyperf/hyperf/pull/356) [#390](https://github.com/hyperf/hyperf/pull/390) Optimized aysnc-queue when push a job that implemented `Hyperf\Contract\CompressInterface`, will compress the job to a small object automatically.
- [#358](https://github.com/hyperf/hyperf/pull/358) Only write the annotation cache file when `$enableCache` is `true`.
- [#359](https://github.com/hyperf/hyperf/pull/359) [#390](https://github.com/hyperf/hyperf/pull/390) Added compression ability for `Collection` and `Model`, if the object implemented `Hyperf\Contract\CompressInterface`, then the object could compress to a small one by call `compress` method.

# v1.0.10 - 2019-08-09

## Added

- [#321](https://github.com/hyperf/hyperf/pull/321) Adding custom object types of array support for the Controller/RequestHandler parameter of HTTP Server, especially for JSON RPC HTTP Server, now you can get support for auto-deserialization of objects by defining `@var Object[]` on the method.
- [#324](https://github.com/hyperf/hyperf/pull/324) Added NodeRequestIdGenerator, an implementation of `Hyperf\Contract\IdGeneratorInterface`
- [#336](https://github.com/hyperf/hyperf/pull/336) Added Dynamic Proxy RPC Client.
- [#346](https://github.com/hyperf/hyperf/pull/346) [#348](https://github.com/hyperf/hyperf/pull/348) Added filesystem driver for `hyperf/cache`.

## Changed

- [#330](https://github.com/hyperf/hyperf/pull/330) Hidden the scan message of DI when $paths is empty.
- [#328](https://github.com/hyperf/hyperf/pull/328) Added support for user defined project path according to the rules defined by composer.json's psr-4 autoload.
- [#329](https://github.com/hyperf/hyperf/pull/329) Optimized exception handler of rpc-server and json-rpc component. 
- [#340](https://github.com/hyperf/hyperf/pull/340) Added support for `make` function accept index-based array as parameters.
- [#349](https://github.com/hyperf/hyperf/pull/349) Renamed the class name below, fixed the typo.

|                     Before                      |                  After                     |
|:----------------------------------------------:|:-----------------------------------------------:|
| Hyperf\Database\Commands\Ast\ModelUpdateVistor | Hyperf\Database\Commands\Ast\ModelUpdateVisitor |
|       Hyperf\Di\Aop\ProxyClassNameVistor       |       Hyperf\Di\Aop\ProxyClassNameVisitor       |
|         Hyperf\Di\Aop\ProxyCallVistor          |         Hyperf\Di\Aop\ProxyCallVisitor          |

## Fixed

- [#325](https://github.com/hyperf/hyperf/pull/325) Fixed check the service registration status via consul services more than one times.
- [#332](https://github.com/hyperf/hyperf/pull/332) Fixed type error in `Hyperf\Tracer\Middleware\TraceMiddeware`, only appears in openzipkin/zipkin v1.3.3+.
- [#333](https://github.com/hyperf/hyperf/pull/333) Fixed Redis::delete() method has been removed in redis 5.0+.
- [#334](https://github.com/hyperf/hyperf/pull/334) Fixed the configuration fetch from aliyun acm is not work expected in some case.
- [#337](https://github.com/hyperf/hyperf/pull/337) Fixed the server will return 500 Response when the key of header is not a string.
- [#338](https://github.com/hyperf/hyperf/pull/338) Fixed the problem of `ProviderConfig::load` will convert a string to a array when the dependencies has the same key in deep merging.

# v1.0.9 - 2019-08-03

## Added

- [#317](https://github.com/hyperf/hyperf/pull/317) Added composer-json-fixer and Optimized composer.json. @[wenbinye](https://github.com/wenbinye)
- [#320](https://github.com/hyperf/hyperf/pull/320) DI added support for closure definition.

## Fixed

- [#300](https://github.com/hyperf/hyperf/pull/300) Let message queues run in sub-coroutines. Fixed async queue attempts twice to handle message, but only once actually.
- [#305](https://github.com/hyperf/hyperf/pull/305) Fixed `$key` of method `Arr::set` not support `int` and `null`.
- [#312](https://github.com/hyperf/hyperf/pull/312) Fixed amqp process collect listener will be handled later than the process boot listener.
- [#315](https://github.com/hyperf/hyperf/pull/315) Fixed config etcd center not work after worker restart or in user process.
- [#318](https://github.com/hyperf/hyperf/pull/318) Fixed service will register to service center ceaselessly.

## Changed

- [#323](https://github.com/hyperf/hyperf/pull/323) Force convert type of `$ttl` in annotation `Cacheable` and `CachePut` into int.

# v1.0.8 - 2019-07-31

## Added

- [#276](https://github.com/hyperf/hyperf/pull/276) Amqp consumer support multi routing_key.
- [#277](https://github.com/hyperf/hyperf/pull/277) Added etcd client and etcd config center.

## Changed

- [#297](https://github.com/hyperf/hyperf/pull/297) If register service failed, then sleep 10s and re-register, also hided the useless exception message when register service failed.
- [#298](https://github.com/hyperf/hyperf/pull/298) [#301](https://github.com/hyperf/hyperf/pull/301) Adapted openzipkin/zipkin v1.3.3+

## Fixed

- [#271](https://github.com/hyperf/hyperf/pull/271) Fixed aop only rewrite the first method in classes and method patten is not work.
- [#285](https://github.com/hyperf/hyperf/pull/285) Fixed anonymous class should not rewrite in proxy class.
- [#286](https://github.com/hyperf/hyperf/pull/286) Fixed not auto rollback when forgotten to commit or rollback in multi transactions.
- [#292](https://github.com/hyperf/hyperf/pull/292) Fixed `$default` is not work in method `Request::header`.
- [#293](https://github.com/hyperf/hyperf/pull/293) Fixed `$key` of method `Arr::get` not support `int` and `null`.

# v1.0.7 - 2019-07-26

## Fixed

- [#266](https://github.com/hyperf/hyperf/pull/266) Fixed timeout when produce a amqp message.
- [#273](https://github.com/hyperf/hyperf/pull/273) Fixed all services have been registered to Consul will be deleted by the last register action. 
- [#274](https://github.com/hyperf/hyperf/pull/274) Fixed the content type of view response.

# v1.0.6 - 2019-07-24

## Added

- [#203](https://github.com/hyperf/hyperf/pull/203) [#236](https://github.com/hyperf/hyperf/pull/236) [#247](https://github.com/hyperf/hyperf/pull/247) [#252](https://github.com/hyperf/hyperf/pull/252) Added View component, support for Blade engine and Smarty engine. 
- [#203](https://github.com/hyperf/hyperf/pull/203) Added support for Swoole Task mechanism.
- [#245](https://github.com/hyperf/hyperf/pull/245) Added TaskWorkerStrategy and WorkerStrategy crontab strategies.
- [#251](https://github.com/hyperf/hyperf/pull/251) Added coroutine memory driver for cache.
- [#254](https://github.com/hyperf/hyperf/pull/254) Added support for array value of `RequestMapping::$methods`, `@RequestMapping(methods={"GET"})` and `@RequestMapping(methods={RequestMapping::GET})` are available now.
- [#255](https://github.com/hyperf/hyperf/pull/255) Transfer `Hyperf\Utils\Contracts\Arrayable` result of Request to Response automatically, and added `text/plain` content-type header for string Response.
- [#256](https://github.com/hyperf/hyperf/pull/256) If `Hyperf\Contract\IdGeneratorInterface` exist, the `json-rpc` client will generate a Request ID via IdGenerator automatically, and stored in Request attibute. Also added support for service register and health checks of `jsonrpc` TCP protocol.

## Changed

- [#247](https://github.com/hyperf/hyperf/pull/247) Use `WorkerStrategy` as the default crontab strategy.
- [#256](https://github.com/hyperf/hyperf/pull/256) Optimized error handling of json-rpc, server will response a standard json-rpc error object when the rpc method does not exist.

## Fixed

- [#235](https://github.com/hyperf/hyperf/pull/235) Added default exception handler for `grpc-server` and optimized code.
- [#240](https://github.com/hyperf/hyperf/pull/240) Fixed OnPipeMessage event will be dispatch by another listener.
- [#257](https://github.com/hyperf/hyperf/pull/257) Fixed cannot get the Internal IP in some special environment.

# v1.0.5 - 2019-07-17

## Added

- [#185](https://github.com/hyperf/hyperf/pull/185) [#224](https://github.com/hyperf/hyperf/pull/224) Added support for xml format of response.
- [#202](https://github.com/hyperf/hyperf/pull/202) Added trace message when throw a uncaptured exception in function `go`.
- [#138](https://github.com/hyperf/hyperf/pull/138) [#197](https://github.com/hyperf/hyperf/pull/197) Added crontab component.

## Changed

- [#195](https://github.com/hyperf/hyperf/pull/195) Changed the behavior of parameter `$times` of `retry()` function, means the retry times of the callable function.
- [#198](https://github.com/hyperf/hyperf/pull/198) Optimized `has()` method of `Hyperf\Di\Container`, if pass a un-instantiable object (like an interface) to `$container->has($interface)`, the method result is `false` now.
- [#199](https://github.com/hyperf/hyperf/pull/199) Re-produce one times when the amqp message produce failure.
- [#200](https://github.com/hyperf/hyperf/pull/200) Make tests directory out of production package.

## Fixed

- [#176](https://github.com/hyperf/hyperf/pull/176) Fixed TypeError: Return value of LengthAwarePaginator::nextPageUrl() must be of the type string or null, none returned.
- [#188](https://github.com/hyperf/hyperf/pull/188) Fixed proxy of guzzle client does not work expected.
- [#211](https://github.com/hyperf/hyperf/pull/211) Fixed rpc client will be replaced by the latest one. 
- [#212](https://github.com/hyperf/hyperf/pull/212) Fixed config `ssl_key` and `cert` of guzzle client does not work expected.

# v1.0.4 - 2019-07-08

## Added

- [#140](https://github.com/hyperf/hyperf/pull/140) Support Swoole v4.4.0.
- [#163](https://github.com/hyperf/hyperf/pull/163) Added custom arguments support to AbstractConstants::__callStatic in `hyperf/constants`.

## Changed

- [#124](https://github.com/hyperf/hyperf/pull/124) Added `$delay` parameter for `DriverInterface::push`, and marked `DriverInterface::delay` method to deprecated. 
- [#125](https://github.com/hyperf/hyperf/pull/125) Changed the default value of parameter $default of config() function to null.

## Fixed

- [#110](https://github.com/hyperf/hyperf/pull/110) [#111](https://github.com/hyperf/hyperf/pull/111) Fixed Redis::select is not work expected.
- [#131](https://github.com/hyperf/hyperf/pull/131) Fixed property middlewares not work in `Router::addGroup`.
- [#132](https://github.com/hyperf/hyperf/pull/132) Fixed request->hasFile does not work expected.
- [#135](https://github.com/hyperf/hyperf/pull/135) Fixed response->redirect does not work expected.
- [#139](https://github.com/hyperf/hyperf/pull/139) Fixed the BaseUri of ConsulAgent will be replaced by default BaseUri.
- [#148](https://github.com/hyperf/hyperf/pull/148) Fixed cannot generate the migration when migrates directory does not exist.
- [#152](https://github.com/hyperf/hyperf/pull/152) Fixed db connection will not be closed when a low use frequency.
- [#169](https://github.com/hyperf/hyperf/pull/169) Fixed array parse failed when handle http request.
- [#170](https://github.com/hyperf/hyperf/pull/170) Fixed websocket server interrupt when request a not exist route.

## Removed

- [#131](https://github.com/hyperf/hyperf/pull/131) Removed `server` property from Router options.

# v1.0.3 - 2019-07-02

## Added

- [#48](https://github.com/hyperf/hyperf/pull/48) Added WebSocket Client.
- [#51](https://github.com/hyperf/hyperf/pull/51) Added property `enableCache` to `DefinitionSource` to enable annotation cache. 
- [#61](https://github.com/hyperf/hyperf/pull/61) Added property type of `Model` created by command `db:model`.
- [#65](https://github.com/hyperf/hyperf/pull/65) Added JSON support for model-cache.
- Added WebSocket Server.

## Changed

- [#46](https://github.com/hyperf/hyperf/pull/46) Removed hyperf/framework requirement of `hyperf/di`, `hyperf/command` and `hyperf/dispatcher`. 

## Fixed

- [#45](https://github.com/hyperf/hyperf/pull/55) Fixed http server start failed, when the skeleton included `hyperf/websocket-server`. 
- [#55](https://github.com/hyperf/hyperf/pull/55) Fixed the method level middleware annotation. 
- [#73](https://github.com/hyperf/hyperf/pull/73) Fixed short name is not work for `db:model`.
- [#88](https://github.com/hyperf/hyperf/pull/88) Fixed prefix is not right in deep directory.
- [#101](https://github.com/hyperf/hyperf/pull/101) Fixed constants resolution failed when no message annotation exists.

# v1.0.2 - 2019-06-25

## Added

- [#25](https://github.com/hyperf/hyperf/pull/25) Added Travis CI.
- [#29](https://github.com/hyperf/hyperf/pull/29) Added some paramater of `Redis::connect`.

## Fixed

- Fixed http server will be affected of websocket server.
- Fixed proxy class 
- Fixed database pool will be fulled in testing.
- Fixed co-phpunit work not expected.
- Fixed model event `creating`, `updating` ... not work expected.
- Fixed `flushContext` not work expected for testing.<|MERGE_RESOLUTION|>--- conflicted
+++ resolved
@@ -5,11 +5,8 @@
 - [#1104](https://github.com/hyperf/hyperf/pull/1104) Fixed guzzle will be retried when the response has the correct status code 2xx.
 - [#1105](https://github.com/hyperf/hyperf/pull/1105) Fixed Retry Component not restoring pipeline stack before retry attempts.
 - [#1106](https://github.com/hyperf/hyperf/pull/1106) Fixed bug that sticky mode will affect the next request.
-<<<<<<< HEAD
+- [#1119](https://github.com/hyperf/hyperf/pull/1119) Fixed JSONRPC on TCP Server cannot response the expected error response when cannot unpack the data.
 - [#1124](https://github.com/hyperf/hyperf/pull/1124) Fixed Session middleware does not store the current url correctly when the path of url end with a slash.
-=======
-- [#1119](https://github.com/hyperf/hyperf/pull/1119) Fixed JSONRPC on TCP Server cannot response the expected error response when cannot unpack the data.
->>>>>>> 57584b00
 
 ## Changed
 
