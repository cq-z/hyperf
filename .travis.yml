--- conflicted
+++ resolved
@@ -38,10 +38,6 @@
   - composer config -g process-timeout 900 && composer update
   
 script:
-<<<<<<< HEAD
-  - composer analyse src/di src/json-rpc src/tracer src/metric src/retry
-=======
-  - composer analyse src/di src/json-rpc src/tracer src/metric src/redis src/nats
->>>>>>> 4dc1d776
+  - composer analyse src/di src/json-rpc src/tracer src/metric src/redis src/nats src/retry
   - composer test -- --exclude-group NonCoroutine
   - vendor/bin/phpunit --group NonCoroutine