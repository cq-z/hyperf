<<<<<<< HEAD
# v1.0.17 - TBD

# v1.0.16 - 2019-09-20
=======
# v1.1.0 - TBD

## Added

- [#401](https://github.com/hyperf-cloud/hyperf/pull/401) Optimized server and fixed middleware that user defined does not works.
- [#402](https://github.com/hyperf-cloud/hyperf/pull/402) Added Annotation `@AsyncQueueMessage`.
- [#418](https://github.com/hyperf-cloud/hyperf/pull/418) Allows send WebSocket message to any `fd` in current server, even the worker process does not hold the `fd`
- [#420](https://github.com/hyperf-cloud/hyperf/pull/420) Added listener for model.
- [#441](https://github.com/hyperf-cloud/hyperf/pull/441) Automatically close the spare redis client when it is used in low frequency.
- [#478](https://github.com/hyperf-cloud/hyperf/pull/441) Adopt opentracing interfaces and support [Jaeger](https://www.jaegertracing.io/).
- [#500](https://github.com/hyperf-cloud/hyperf/pull/499) Added fluent method calls of `Hyperf\HttpServer\Contract\ResponseInterface`.
- [#523](https://github.com/hyperf-cloud/hyperf/pull/523) Added option `table-mapping` for command `db:model`.
- [#555](https://github.com/hyperf-cloud/hyperf/pull/555) Added global function `swoole_hook_flags` to get the hook flags by constant `SWOOLE_HOOK_FLAGS`, and you could define in `bin/hyperf.php` via `! defined('SWOOLE_HOOK_FLAGS') && define('SWOOLE_HOOK_FLAGS', SWOOLE_HOOK_ALL);` to define the constant.
- [#596](https://github.com/hyperf-cloud/hyperf/pull/596) Added `required` parameter for `@Inject`, if you define `@Inject(required=false)` annotation to a property, therefore the DI container will not throw an `Hyperf\Di\Exception\NotFoundException` when the dependency of the property does not exists, the default value of `required` parameter is `true`. In constructor injection mode, you could define the default value of the parameter of the `__construct` to `null`, this means this parameter is nullable and will not throw the exception too.
- [#597](https://github.com/hyperf-cloud/hyperf/pull/597) Added concurrent for async-queue.
- [#599](https://github.com/hyperf-cloud/hyperf/pull/599) Allows set the retry seconds according to attempt times of async queue consumer.
- [#619](https://github.com/hyperf-cloud/hyperf/pull/619) Added HandlrStackFactory of guzzle.

## Changed

- [#437](https://github.com/hyperf-cloud/hyperf/pull/437) Changed `Hyperf\Testing\Client` handle exception handlers instead of throw an exception directly.
- [#463](https://github.com/hyperf-cloud/hyperf/pull/463) Simplify `container.php` and improve annotation caching mechanism.
- [#602](https://github.com/hyperf-cloud/hyperf/pull/602) Removed timeout property of `Hyperf\Utils\Coroutine\Concurrent`.

config/container.php

```php
<?php

use Hyperf\Di\Container;
use Hyperf\Di\Definition\DefinitionSourceFactory;
use Hyperf\Utils\ApplicationContext;

$container = new Container((new DefinitionSourceFactory(true))());

if (! $container instanceof \Psr\Container\ContainerInterface) {
    throw new RuntimeException('The dependency injection container is invalid.');
}
return ApplicationContext::setContainer($container);
```

- [#486](https://github.com/hyperf-cloud/hyperf/pull/486) Changed `getParsedBody` of Request is available to return JSON formatted data normally.
- [#523](https://github.com/hyperf-cloud/hyperf/pull/523) The command `db:model` will generate the singular class name of an plural table as default.
- [#614](https://github.com/hyperf-cloud/hyperf/pull/614) [#617](https://github.com/hyperf-cloud/hyperf/pull/617) Changed the structure of config provider, also moved `config/dependencies.php` to `config/autoload/dependencies.php`, also you could place `dependencies` into config/config.php.

Changed the structure of config provider:   
Before:
```php
'scan' => [
    'paths' => [
        __DIR__,
    ],
    'collectors' => [],
],
```
Now:
```php
'annotations' => [
    'scan' => [
        'paths' => [
            __DIR__,
        ],
        'collectors' => [],
    ],
],
```

## Deleted

- [#401](https://github.com/hyperf-cloud/hyperf/pull/401) Deleted class `Hyperf\JsonRpc\HttpServerFactory`, `Hyperf\HttpServer\ServerFactory`, `Hyperf\GrpcServer\ServerFactory`.
- [#402](https://github.com/hyperf-cloud/hyperf/pull/402) Deleted deprecated method `AsyncQueue::delay`.
- [#563](https://github.com/hyperf-cloud/hyperf/pull/563) Deleted deprecated constants `Hyperf\Server\ServerInterface::SERVER_TCP`, use `Hyperf\Server\ServerInterface::SERVER_BASE` to instead of it.
- [#612](https://github.com/hyperf-cloud/hyperf/pull/612) Deleted useless `$url` for RingPHP Handlers.
- [#616](https://github.com/hyperf-cloud/hyperf/pull/616) [#618](https://github.com/hyperf-cloud/hyperf/pull/618) Deleted useless code of guzzle.

## Fixed

- [#448](https://github.com/hyperf-cloud/hyperf/pull/448) Fixed TCP Server does not works when HTTP Server or WebSocket Server exists.

# v1.0.16 - TBD
>>>>>>> 4f53d542

## Added

- [#565](https://github.com/hyperf-cloud/hyperf/pull/565) Added options config for redis.
- [#580](https://github.com/hyperf-cloud/hyperf/pull/580) Added coroutine concurrency control features.

## Fixed

- [#564](https://github.com/hyperf-cloud/hyperf/pull/564) Fixed typehint error, when `Coroutine\Http2\Client->send` failed.
- [#567](https://github.com/hyperf-cloud/hyperf/pull/567) Fixed rpc-client `getReturnType` failed, when the name is not equal of service.
- [#571](https://github.com/hyperf-cloud/hyperf/pull/571) Fixed the next request will be effected after using stopPropagation.
- [#579](https://github.com/hyperf-cloud/hyperf/pull/579) Dynamic init snowflake meta data, fixed the problem that when using snowflake in command mode (e.g. `di:init-proxy`) will connect to redis server and wait timeout.

# Changed

- [#583](https://github.com/hyperf-cloud/hyperf/pull/583) Throw `GrpcClientException`, when `BaseClient::start` failed.
- [#585](https://github.com/hyperf-cloud/hyperf/pull/585) Throw exception when execute failed in task worker.

# v1.0.15 - 2019-09-11

## Fixed

- [#534](https://github.com/hyperf-cloud/hyperf/pull/534) Fixed Guzzle HTTP Client does not handle the response status is equal to `-3`;
- [#541](https://github.com/hyperf-cloud/hyperf/pull/541) Fixed bug grpc client cannot be set correctly.
- [#542](https://github.com/hyperf-cloud/hyperf/pull/542) Fixed `Hyperf\Grpc\Parser::parseResponse` returns a non-standard error code for grpc.
- [#551](https://github.com/hyperf-cloud/hyperf/pull/551) Fixed infinite loop in grpc client when the server closed the connection.
- [#558](https://github.com/hyperf-cloud/hyperf/pull/558) Fixed UDP Server does not works.

## Deleted

- [#545](https://github.com/hyperf-cloud/hyperf/pull/545) Deleted useless static methods `restoring` and `restored` of trait SoftDeletes. 

## Optimized

- [#549](https://github.com/hyperf-cloud/hyperf/pull/549) Optimized `read` and `write` of `Hyperf\Amqp\Connection\SwooleIO`.
- [#559](https://github.com/hyperf-cloud/hyperf/pull/559) Optimized `redirect ` of `Hyperf\HttpServer\Response`.
- [#560](https://github.com/hyperf-cloud/hyperf/pull/560) Optimized class `Hyperf\WebSocketServer\CoreMiddleware`.

## Deprecated

- [#558](https://github.com/hyperf-cloud/hyperf/pull/558) Marked `Hyperf\Server\ServerInterface::SERVER_TCP` as deprecated, will be removed in `v1.1`.

# v1.0.14 - 2019-09-05

## Added

- [#389](https://github.com/hyperf-cloud/hyperf/pull/389) [#419](https://github.com/hyperf-cloud/hyperf/pull/419) [#432](https://github.com/hyperf-cloud/hyperf/pull/432) [#524](https://github.com/hyperf-cloud/hyperf/pull/524) [#531](https://github.com/hyperf-cloud/hyperf/pull/531) Added snowflake component, snowflake is a distributed global unique ID generation algorithm put forward by Twitter, this component implemented this algorithm for easy to use.
- [#525](https://github.com/hyperf-cloud/hyperf/pull/525) Added `download()` method of `Hyperf\HttpServer\Contract\ResponseInterface`.

## Changed

- [#482](https://github.com/hyperf-cloud/hyperf/pull/482) Re-generate the `fillable` argument of Model when use `refresh-fillable` option, at the same time, the command will keep the `fillable` argument as default behaviours.
- [#501](https://github.com/hyperf-cloud/hyperf/pull/501) When the path argument of Mapping annotation is an empty string, then the path is equal to prefix of Controller annotation.
- [#513](https://github.com/hyperf-cloud/hyperf/pull/513) Rewrite process name with `app_name`.
- [#508](https://github.com/hyperf-cloud/hyperf/pull/508) [#526](https://github.com/hyperf-cloud/hyperf/pull/526) When execute `Hyperf\Utils\Coroutine::parentId()` static method in non-coroutine context will return null.

## Fixed

- [#479](https://github.com/hyperf-cloud/hyperf/pull/479) Fixed typehint error when host of Elasticsearch client does not reached.
- [#514](https://github.com/hyperf-cloud/hyperf/pull/514) Fixed redis auth failed when the password is an empty string.
- [#527](https://github.com/hyperf-cloud/hyperf/pull/527) Fixed translator cannot translate repeatedly.

# v1.0.13 - 2019-08-28

## Added

- [#428](https://github.com/hyperf-cloud/hyperf/pull/428) Added an independent component [hyperf/translation](https://github.com/hyperf-cloud/translation), forked by illuminate/translation.
- [#449](https://github.com/hyperf-cloud/hyperf/pull/449) Added standard error code for grpc-server.
- [#450](https://github.com/hyperf-cloud/hyperf/pull/450) Added comments of static methods for `Hyperf\Database\Schema\Schema`.

## Changed

- [#451](https://github.com/hyperf-cloud/hyperf/pull/451) Removed routes of magic methods from `AuthController`.
- [#468](https://github.com/hyperf-cloud/hyperf/pull/468) Default exception handlers catch all exceptions.

## Fixed 

- [#466](https://github.com/hyperf-cloud/hyperf/pull/466) Fixed error when the number of data is not enough to paginate.
- [#466](https://github.com/hyperf-cloud/hyperf/pull/470) Optimized `vendor:publish` command, if the destination folder exists, then will not repeatedly create the folder.

# v1.0.12 - 2019-08-21

## Added

- [#405](https://github.com/hyperf-cloud/hyperf/pull/405) Added Context::override() method.
- [#415](https://github.com/hyperf-cloud/hyperf/pull/415) Added handlers configuration for logger, now you could config multiple handlers to logger.

## Changed

- [#431](https://github.com/hyperf-cloud/hyperf/pull/431) The third parameter of Hyperf\GrpcClient\GrpcClient::openStream() have been removed.

## Fixed

- [#414](https://github.com/hyperf-cloud/hyperf/pull/414) Fixed WebSocketExceptionHandler typo
- [#424](https://github.com/hyperf-cloud/hyperf/pull/424) Fixed proxy configuration of `Hyperf\Guzzle\CoroutineHandler` does not support array parameter.
- [#430](https://github.com/hyperf-cloud/hyperf/pull/430) Fixed file() method of Request will threw an exception, when upload files with same name of form.
- [#431](https://github.com/hyperf-cloud/hyperf/pull/431) Fixed missing parameters of the grpc request.

## Deprecated

- [#425](https://github.com/hyperf-cloud/hyperf/pull/425) Marked `Hyperf\HttpServer\HttpServerFactory`, `Hyperf\JsonRpc\HttpServerFactory`, `Hyperf\JsonRpc\TcpServerFactory` as deprecated, will be removed in `v1.1`.

# v1.0.11 - 2019-08-15

## Added

- [#366](https://github.com/hyperf-cloud/hyperf/pull/366) Added `Hyperf\Server\Listener\InitProcessTitleListener` to init th process name, also added `Hyperf\Framework\Event\OnStart` and `Hyperf\Framework\Event\OnManagerStart` events.
- [#389](https://github.com/hyperf-cloud/hyperf/pull/389) Added Snowflake component.

## Fixed

- [#361](https://github.com/hyperf-cloud/hyperf/pull/361) Fixed command `db:model` does not works in `MySQL 8`.
- [#369](https://github.com/hyperf-cloud/hyperf/pull/369) Fixed the exception which implemented `\Serializable`, call `serialize()` and `unserialize()` functions failed.
- [#384](https://github.com/hyperf-cloud/hyperf/pull/384) Fixed the `ExceptionHandler` that user defined does not works, because the framework has handled the exception automatically.
- [#370](https://github.com/hyperf-cloud/hyperf/pull/370) Fixed set the error type client to `Hyperf\GrpcClient\BaseClient`, and added default content-type `application/grpc+proto` to the Request object, also allows the grpc client that user-defined to override the `buildRequest()` method to create a new Request object.

## Changed

- [#356](https://github.com/hyperf-cloud/hyperf/pull/356) [#390](https://github.com/hyperf-cloud/hyperf/pull/390) Optimized aysnc-queue when push a job that implemented `Hyperf\Contract\CompressInterface`, will compress the job to a small object automatically.
- [#358](https://github.com/hyperf-cloud/hyperf/pull/358) Only write the annotation cache file when `$enableCache` is `true`.
- [#359](https://github.com/hyperf-cloud/hyperf/pull/359) [#390](https://github.com/hyperf-cloud/hyperf/pull/390) Added compression ability for `Collection` and `Model`, if the object implemented `Hyperf\Contract\CompressInterface`, then the object could compress to a small one by call `compress` method.

# v1.0.10 - 2019-08-09

## Added

- [#321](https://github.com/hyperf-cloud/hyperf/pull/321) Adding custom object types of array support for the Controller/RequestHandler parameter of HTTP Server, especially for JSON RPC HTTP Server, now you can get support for auto-deserialization of objects by defining `@var Object[]` on the method.
- [#324](https://github.com/hyperf-cloud/hyperf/pull/324) Added NodeRequestIdGenerator, an implementation of `Hyperf\Contract\IdGeneratorInterface`
- [#336](https://github.com/hyperf-cloud/hyperf/pull/336) Added Dynamic Proxy RPC Client.
- [#346](https://github.com/hyperf-cloud/hyperf/pull/346) [#348](https://github.com/hyperf-cloud/hyperf/pull/348) Added filesystem driver for `hyperf/cache`.

## Changed

- [#330](https://github.com/hyperf-cloud/hyperf/pull/330) Hidden the scan message of DI when $paths is empty.
- [#328](https://github.com/hyperf-cloud/hyperf/pull/328) Added support for user defined project path according to the rules defined by composer.json's psr-4 autoload.
- [#329](https://github.com/hyperf-cloud/hyperf/pull/329) Optimized exception handler of rpc-server and json-rpc component. 
- [#340](https://github.com/hyperf-cloud/hyperf/pull/340) Added support for `make` function accept index-based array as parameters.
- [#349](https://github.com/hyperf-cloud/hyperf/pull/349) Renamed the class name below, fixed the typo.

|                     Before                      |                  After                     |
|:----------------------------------------------:|:-----------------------------------------------:|
| Hyperf\Database\Commands\Ast\ModelUpdateVistor | Hyperf\Database\Commands\Ast\ModelUpdateVisitor |
|       Hyperf\Di\Aop\ProxyClassNameVistor       |       Hyperf\Di\Aop\ProxyClassNameVisitor       |
|         Hyperf\Di\Aop\ProxyCallVistor          |         Hyperf\Di\Aop\ProxyCallVisitor          |

## Fixed

- [#325](https://github.com/hyperf-cloud/hyperf/pull/325) Fixed check the service registration status via consul services more than one times.
- [#332](https://github.com/hyperf-cloud/hyperf/pull/332) Fixed type error in `Hyperf\Tracer\Middleware\TraceMiddeware`, only appears in openzipkin/zipkin v1.3.3+.
- [#333](https://github.com/hyperf-cloud/hyperf/pull/333) Fixed Redis::delete() method has been removed in redis 5.0+.
- [#334](https://github.com/hyperf-cloud/hyperf/pull/334) Fixed the configuration fetch from aliyun acm is not work expected in some case.
- [#337](https://github.com/hyperf-cloud/hyperf/pull/337) Fixed the server will return 500 Response when the key of header is not a string.
- [#338](https://github.com/hyperf-cloud/hyperf/pull/338) Fixed the problem of `ProviderConfig::load` will convert a string to a array when the dependencies has the same key in deep merging.

# v1.0.9 - 2019-08-03

## Added

- [#317](https://github.com/hyperf-cloud/hyperf/pull/317) Added composer-json-fixer and Optimized composer.json. @[wenbinye](https://github.com/wenbinye)
- [#320](https://github.com/hyperf-cloud/hyperf/pull/320) DI added support for closure definition.

## Fixed

- [#300](https://github.com/hyperf-cloud/hyperf/pull/300) Let message queues run in sub-coroutines. Fixed async queue attempts twice to handle message, but only once actually.
- [#305](https://github.com/hyperf-cloud/hyperf/pull/305) Fixed `$key` of method `Arr::set` not support `int` and `null`.
- [#312](https://github.com/hyperf-cloud/hyperf/pull/312) Fixed amqp process collect listener will be handled later than the process boot listener.
- [#315](https://github.com/hyperf-cloud/hyperf/pull/315) Fixed config etcd center not work after worker restart or in user process.
- [#318](https://github.com/hyperf-cloud/hyperf/pull/318) Fixed service will register to service center ceaselessly.

## Changed

- [#323](https://github.com/hyperf-cloud/hyperf/pull/323) Force convert type of `$ttl` in annotation `Cacheable` and `CachePut` into int.

# v1.0.8 - 2019-07-31

## Added

- [#276](https://github.com/hyperf-cloud/hyperf/pull/276) Amqp consumer support multi routing_key.
- [#277](https://github.com/hyperf-cloud/hyperf/pull/277) Added etcd client and etcd config center.

## Changed

- [#297](https://github.com/hyperf-cloud/hyperf/pull/297) If register service failed, then sleep 10s and re-register, also hided the useless exception message when register service failed.
- [#298](https://github.com/hyperf-cloud/hyperf/pull/298) [#301](https://github.com/hyperf-cloud/hyperf/pull/301) Adapted openzipkin/zipkin v1.3.3+

## Fixed

- [#271](https://github.com/hyperf-cloud/hyperf/pull/271) Fixed aop only rewrite the first method in classes and method patten is not work.
- [#285](https://github.com/hyperf-cloud/hyperf/pull/285) Fixed anonymous class should not rewrite in proxy class.
- [#286](https://github.com/hyperf-cloud/hyperf/pull/286) Fixed not auto rollback when forgotten to commit or rollback in multi transactions.
- [#292](https://github.com/hyperf-cloud/hyperf/pull/292) Fixed `$default` is not work in method `Request::header`.
- [#293](https://github.com/hyperf-cloud/hyperf/pull/293) Fixed `$key` of method `Arr::get` not support `int` and `null`.

# v1.0.7 - 2019-07-26

## Fixed

- [#266](https://github.com/hyperf-cloud/hyperf/pull/266) Fixed timeout when produce a amqp message.
- [#273](https://github.com/hyperf-cloud/hyperf/pull/273) Fixed all services have been registered to Consul will be deleted by the last register action. 
- [#274](https://github.com/hyperf-cloud/hyperf/pull/274) Fixed the content type of view response.

# v1.0.6 - 2019-07-24

## Added

- [#203](https://github.com/hyperf-cloud/hyperf/pull/203) [#236](https://github.com/hyperf-cloud/hyperf/pull/236) [#247](https://github.com/hyperf-cloud/hyperf/pull/247) [#252](https://github.com/hyperf-cloud/hyperf/pull/252) Added View component, support for Blade engine and Smarty engine. 
- [#203](https://github.com/hyperf-cloud/hyperf/pull/203) Added support for Swoole Task mechanism.
- [#245](https://github.com/hyperf-cloud/hyperf/pull/245) Added TaskWorkerStrategy and WorkerStrategy crontab strategies.
- [#251](https://github.com/hyperf-cloud/hyperf/pull/251) Added coroutine memory driver for cache.
- [#254](https://github.com/hyperf-cloud/hyperf/pull/254) Added support for array value of `RequestMapping::$methods`, `@RequestMapping(methods={"GET"})` and `@RequestMapping(methods={RequestMapping::GET})` are available now.
- [#255](https://github.com/hyperf-cloud/hyperf/pull/255) Transfer `Hyperf\Utils\Contracts\Arrayable` result of Request to Response automatically, and added `text/plain` content-type header for string Response.
- [#256](https://github.com/hyperf-cloud/hyperf/pull/256) If `Hyperf\Contract\IdGeneratorInterface` exist, the `json-rpc` client will generate a Request ID via IdGenerator automatically, and stored in Request attibute. Also added support for service register and health checks of `jsonrpc` TCP protocol.

## Changed

- [#247](https://github.com/hyperf-cloud/hyperf/pull/247) Use `WorkerStrategy` as the default crontab strategy.
- [#256](https://github.com/hyperf-cloud/hyperf/pull/256) Optimized error handling of json-rpc, server will response a standard json-rpc error object when the rpc method does not exist.

## Fixed

- [#235](https://github.com/hyperf-cloud/hyperf/pull/235) Added default exception handler for `grpc-server` and optimized code.
- [#240](https://github.com/hyperf-cloud/hyperf/pull/240) Fixed OnPipeMessage event will be dispatch by another listener.
- [#257](https://github.com/hyperf-cloud/hyperf/pull/257) Fixed cannot get the Internal IP in some special environment.

# v1.0.5 - 2019-07-17

## Added

- [#185](https://github.com/hyperf-cloud/hyperf/pull/185) [#224](https://github.com/hyperf-cloud/hyperf/pull/224) Added support for xml format of response.
- [#202](https://github.com/hyperf-cloud/hyperf/pull/202) Added trace message when throw a uncaptured exception in function `go`.
- [#138](https://github.com/hyperf-cloud/hyperf/pull/138) [#197](https://github.com/hyperf-cloud/hyperf/pull/197) Added crontab component.

## Changed

- [#195](https://github.com/hyperf-cloud/hyperf/pull/195) Changed the behavior of parameter `$times` of `retry()` function, means the retry times of the callable function.
- [#198](https://github.com/hyperf-cloud/hyperf/pull/198) Optimized `has()` method of `Hyperf\Di\Container`, if pass a un-instantiable object (like an interface) to `$container->has($interface)`, the method result is `false` now.
- [#199](https://github.com/hyperf-cloud/hyperf/pull/199) Re-produce one times when the amqp message produce failure.
- [#200](https://github.com/hyperf-cloud/hyperf/pull/200) Make tests directory out of production package.

## Fixed

- [#176](https://github.com/hyperf-cloud/hyperf/pull/176) Fixed TypeError: Return value of LengthAwarePaginator::nextPageUrl() must be of the type string or null, none returned.
- [#188](https://github.com/hyperf-cloud/hyperf/pull/188) Fixed proxy of guzzle client does not work expected.
- [#211](https://github.com/hyperf-cloud/hyperf/pull/211) Fixed rpc client will be replaced by the latest one. 
- [#212](https://github.com/hyperf-cloud/hyperf/pull/212) Fixed config `ssl_key` and `cert` of guzzle client does not work expected.

# v1.0.4 - 2019-07-08

## Added

- [#140](https://github.com/hyperf-cloud/hyperf/pull/140) Support Swoole v4.4.0.
- [#163](https://github.com/hyperf-cloud/hyperf/pull/163) Added custom arguments support to AbstractConstants::__callStatic in `hyperf/constants`.

## Changed

- [#124](https://github.com/hyperf-cloud/hyperf/pull/124) Added `$delay` parameter for `DriverInterface::push`, and marked `DriverInterface::delay` method to deprecated. 
- [#125](https://github.com/hyperf-cloud/hyperf/pull/125) Changed the default value of parameter $default of config() function to null.

## Fixed

- [#110](https://github.com/hyperf-cloud/hyperf/pull/110) [#111](https://github.com/hyperf-cloud/hyperf/pull/111) Fixed Redis::select is not work expected.
- [#131](https://github.com/hyperf-cloud/hyperf/pull/131) Fixed property middlewares not work in `Router::addGroup`.
- [#132](https://github.com/hyperf-cloud/hyperf/pull/132) Fixed request->hasFile does not work expected.
- [#135](https://github.com/hyperf-cloud/hyperf/pull/135) Fixed response->redirect does not work expected.
- [#139](https://github.com/hyperf-cloud/hyperf/pull/139) Fixed the BaseUri of ConsulAgent will be replaced by default BaseUri.
- [#148](https://github.com/hyperf-cloud/hyperf/pull/148) Fixed cannot generate the migration when migrates directory does not exist.
- [#152](https://github.com/hyperf-cloud/hyperf/pull/152) Fixed db connection will not be closed when a low use frequency.
- [#169](https://github.com/hyperf-cloud/hyperf/pull/169) Fixed array parse failed when handle http request.
- [#170](https://github.com/hyperf-cloud/hyperf/pull/170) Fixed websocket server interrupt when request a not exist route.

## Removed

- [#131](https://github.com/hyperf-cloud/hyperf/pull/131) Removed `server` property from Router options.

# v1.0.3 - 2019-07-02

## Added

- [#48](https://github.com/hyperf-cloud/hyperf/pull/48) Added WebSocket Client.
- [#51](https://github.com/hyperf-cloud/hyperf/pull/51) Added property `enableCache` to `DefinitionSource` to enable annotation cache. 
- [#61](https://github.com/hyperf-cloud/hyperf/pull/61) Added property type of `Model` created by command `db:model`.
- [#65](https://github.com/hyperf-cloud/hyperf/pull/65) Added JSON support for model-cache.
- Added WebSocket Server.

## Changed

- [#46](https://github.com/hyperf-cloud/hyperf/pull/46) Removed hyperf/framework requirement of `hyperf/di`, `hyperf/command` and `hyperf/dispatcher`. 

## Fixed

- [#45](https://github.com/hyperf-cloud/hyperf/pull/55) Fixed http server start failed, when the skeleton included `hyperf/websocket-server`. 
- [#55](https://github.com/hyperf-cloud/hyperf/pull/55) Fixed the method level middleware annotation. 
- [#73](https://github.com/hyperf-cloud/hyperf/pull/73) Fixed short name is not work for `db:model`.
- [#88](https://github.com/hyperf-cloud/hyperf/pull/88) Fixed prefix is not right in deep directory.
- [#101](https://github.com/hyperf-cloud/hyperf/pull/101) Fixed constants resolution failed when no message annotation exists.

# v1.0.2 - 2019-06-25

## Added

- [#25](https://github.com/hyperf-cloud/hyperf/pull/25) Added Travis CI.
- [#29](https://github.com/hyperf-cloud/hyperf/pull/29) Added some paramater of `Redis::connect`.

## Fixed

- Fixed http server will be affected of websocket server.
- Fixed proxy class 
- Fixed database pool will be fulled in testing.
- Fixed co-phpunit work not expected.
- Fixed model event `creating`, `updating` ... not work expected.
- Fixed `flushContext` not work expected for testing.<|MERGE_RESOLUTION|>--- conflicted
+++ resolved
@@ -1,8 +1,3 @@
-<<<<<<< HEAD
-# v1.0.17 - TBD
-
-# v1.0.16 - 2019-09-20
-=======
 # v1.1.0 - TBD
 
 ## Added
@@ -82,8 +77,7 @@
 
 - [#448](https://github.com/hyperf-cloud/hyperf/pull/448) Fixed TCP Server does not works when HTTP Server or WebSocket Server exists.
 
-# v1.0.16 - TBD
->>>>>>> 4f53d542
+# v1.0.16 - 2019-09-20
 
 ## Added
 
