<?php

declare(strict_types=1);
/**
 * This file is part of Hyperf.
 *
 * @link     https://www.hyperf.io
 * @document https://hyperf.wiki
 * @contact  group@hyperf.io
 * @license  https://github.com/hyperf/hyperf/blob/master/LICENSE
 */
namespace Hyperf\Server;

use Hyperf\Contract\MiddlewareInitializerInterface;
use Hyperf\Framework\Bootstrap;
use Hyperf\Framework\Event\BeforeMainServerStart;
use Hyperf\Framework\Event\BeforeServerStart;
use Hyperf\Server\Exception\RuntimeException;
use Psr\Container\ContainerInterface;
use Psr\EventDispatcher\EventDispatcherInterface;
use Psr\Log\LoggerInterface;
use Swoole\Http\Server as SwooleHttpServer;
use Swoole\Server as SwooleServer;
use Swoole\WebSocket\Server as SwooleWebSocketServer;

class Server implements ServerInterface
{
    /**
     * @var bool
     */
    protected $enableHttpServer = false;

    /**
     * @var bool
     */
    protected $enableWebsocketServer = false;

    /**
     * @var SwooleServer
     */
    protected $server;

    /**
     * @var array
     */
    protected $onRequestCallbacks = [];

    /**
     * @var LoggerInterface
     */
    protected $logger;

    /**
     * @var ContainerInterface
     */
    protected $container;

    /**
     * @var EventDispatcherInterface
     */
    protected $eventDispatcher;

    public function __construct(ContainerInterface $container, LoggerInterface $logger, EventDispatcherInterface $dispatcher)
    {
        $this->container = $container;
        $this->logger = $logger;
        $this->eventDispatcher = $dispatcher;
    }

    public function init(ServerConfig $config): ServerInterface
    {
        $this->initServers($config);

        return $this;
    }

    public function start()
    {
        $this->server->start();
    }

    public function getServer()
    {
        return $this->server;
    }

    protected function initServers(ServerConfig $config)
    {
        $servers = $this->sortServers($config->getServers());

        foreach ($servers as $server) {
            $name = $server->getName();
            $type = $server->getType();
            $host = $server->getHost();
            $port = $server->getPort();
            $sockType = $server->getSockType();
            $callbacks = $server->getCallbacks();

            if (! $this->server instanceof SwooleServer) {
                $this->server = $this->makeServer($type, $host, $port, $config->getMode(), $sockType);
                $callbacks = array_replace($this->defaultCallbacks(), $config->getCallbacks(), $callbacks);
                $this->registerSwooleEvents($this->server, $callbacks, $name);
                $this->server->set(array_replace($config->getSettings(), $server->getSettings()));
                ServerManager::add($name, [$type, current($this->server->ports)]);

                if (class_exists(BeforeMainServerStart::class)) {
                    // Trigger BeforeMainServerStart event, this event only trigger once before main server start.
                    $this->eventDispatcher->dispatch(new BeforeMainServerStart($this->server, $config->toArray()));
                }
            } else {
                /** @var bool|\Swoole\Server\Port $slaveServer */
                $slaveServer = $this->server->addlistener($host, $port, $sockType);
                if (! $slaveServer) {
                    throw new \RuntimeException("Failed to listen server port [{$host}:{$port}]");
                }
                $server->getSettings() && $slaveServer->set(array_replace($config->getSettings(), $server->getSettings()));
                $this->registerSwooleEvents($slaveServer, $callbacks, $name);
                ServerManager::add($name, [$type, $slaveServer]);
            }

            // Trigger beforeStart event.
            if (isset($callbacks[Event::ON_BEFORE_START])) {
                [$class, $method] = $callbacks[Event::ON_BEFORE_START];
                if ($this->container->has($class)) {
                    $this->container->get($class)->{$method}();
                }
            }

            if (class_exists(BeforeServerStart::class)) {
                // Trigger BeforeServerStart event.
                $this->eventDispatcher->dispatch(new BeforeServerStart($name));
            }
        }
    }

    /**
     * @param Port[] $servers
     * @return Port[]
     */
    protected function sortServers(array $servers)
    {
        $sortServers = [];
        foreach ($servers as $server) {
            switch ($server->getType() ?? 0) {
                case ServerInterface::SERVER_HTTP:
                    $this->enableHttpServer = true;
                    if (! $this->enableWebsocketServer) {
                        array_unshift($sortServers, $server);
                    } else {
                        $sortServers[] = $server;
                    }
                    break;
                case ServerInterface::SERVER_WEBSOCKET:
                    $this->enableWebsocketServer = true;
                    array_unshift($sortServers, $server);
                    break;
                default:
                    $sortServers[] = $server;
                    break;
            }
        }

        return $sortServers;
    }

    protected function makeServer(int $type, string $host, int $port, int $mode, int $sockType)
    {
        switch ($type) {
            case ServerInterface::SERVER_HTTP:
                return new SwooleHttpServer($host, $port, $mode, $sockType);
            case ServerInterface::SERVER_WEBSOCKET:
                return new SwooleWebSocketServer($host, $port, $mode, $sockType);
            case ServerInterface::SERVER_BASE:
                return new SwooleServer($host, $port, $mode, $sockType);
        }

        throw new RuntimeException('Server type is invalid.');
    }

    /**
     * @param \Swoole\Server\Port|SwooleServer $server
     */
    protected function registerSwooleEvents($server, array $events, string $serverName): void
    {
        foreach ($events as $event => $callback) {
            if (! Event::isSwooleEvent($event)) {
                continue;
            }
            if (is_array($callback)) {
                [$className, $method] = $callback;
                if (array_key_exists($className . $method, $this->onRequestCallbacks)) {
                    $this->logger->warning(sprintf('%s will be replaced by %s. Each server should have its own onRequest callback. Please check your configs.', $this->onRequestCallbacks[$className . $method], $serverName));
                }

                $this->onRequestCallbacks[$className . $method] = $serverName;
                $class = $this->container->get($className);
                if (method_exists($class, 'setServerName')) {
                    // Override the server name.
                    $class->setServerName($serverName);
                }
                if ($class instanceof MiddlewareInitializerInterface) {
                    $class->initCoreMiddleware($serverName);
                }
                $callback = [$class, $method];
            }
            $server->on($event, $callback);
        }
    }

    protected function defaultCallbacks()
    {
        $hasCallback = class_exists(Bootstrap\StartCallback::class)
            && class_exists(Bootstrap\ManagerStartCallback::class)
            && class_exists(Bootstrap\WorkerStartCallback::class);

        if ($hasCallback) {
<<<<<<< HEAD
            return [
                Event::ON_START => [Bootstrap\StartCallback::class, 'onStart'],
                Event::ON_MANAGER_START => [Bootstrap\ManagerStartCallback::class, 'onManagerStart'],
                Event::ON_WORKER_START => [Bootstrap\WorkerStartCallback::class, 'onWorkerStart'],
                Event::ON_WORKER_STOP => [Bootstrap\WorkerStopCallback::class, 'onWorkerStop'],
                Event::ON_WORKER_EXIT => [Bootstrap\WorkerExitCallback::class, 'onWorkerExit'],
=======
            $callbacks = [
                SwooleEvent::ON_MANAGER_START => [Bootstrap\ManagerStartCallback::class, 'onManagerStart'],
                SwooleEvent::ON_WORKER_START => [Bootstrap\WorkerStartCallback::class, 'onWorkerStart'],
                SwooleEvent::ON_WORKER_STOP => [Bootstrap\WorkerStopCallback::class, 'onWorkerStop'],
                SwooleEvent::ON_WORKER_EXIT => [Bootstrap\WorkerExitCallback::class, 'onWorkerExit'],
>>>>>>> 1257b1f7
            ];
            if ($this->server->mode === SWOOLE_BASE) {
                return $callbacks;
            }

            return array_merge([
                SwooleEvent::ON_START => [Bootstrap\StartCallback::class, 'onStart'],
            ], $callbacks);
        }

        return [
            Event::ON_WORKER_START => function (SwooleServer $server, int $workerId) {
                printf('Worker %d started.' . PHP_EOL, $workerId);
            },
        ];
    }
}<|MERGE_RESOLUTION|>--- conflicted
+++ resolved
@@ -214,27 +214,18 @@
             && class_exists(Bootstrap\WorkerStartCallback::class);
 
         if ($hasCallback) {
-<<<<<<< HEAD
-            return [
-                Event::ON_START => [Bootstrap\StartCallback::class, 'onStart'],
+            $callbacks = [
                 Event::ON_MANAGER_START => [Bootstrap\ManagerStartCallback::class, 'onManagerStart'],
                 Event::ON_WORKER_START => [Bootstrap\WorkerStartCallback::class, 'onWorkerStart'],
                 Event::ON_WORKER_STOP => [Bootstrap\WorkerStopCallback::class, 'onWorkerStop'],
                 Event::ON_WORKER_EXIT => [Bootstrap\WorkerExitCallback::class, 'onWorkerExit'],
-=======
-            $callbacks = [
-                SwooleEvent::ON_MANAGER_START => [Bootstrap\ManagerStartCallback::class, 'onManagerStart'],
-                SwooleEvent::ON_WORKER_START => [Bootstrap\WorkerStartCallback::class, 'onWorkerStart'],
-                SwooleEvent::ON_WORKER_STOP => [Bootstrap\WorkerStopCallback::class, 'onWorkerStop'],
-                SwooleEvent::ON_WORKER_EXIT => [Bootstrap\WorkerExitCallback::class, 'onWorkerExit'],
->>>>>>> 1257b1f7
             ];
             if ($this->server->mode === SWOOLE_BASE) {
                 return $callbacks;
             }
 
             return array_merge([
-                SwooleEvent::ON_START => [Bootstrap\StartCallback::class, 'onStart'],
+                Event::ON_START => [Bootstrap\StartCallback::class, 'onStart'],
             ], $callbacks);
         }
 
