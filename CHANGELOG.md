# v1.1.33 - TBD

<<<<<<< HEAD
## Added

- [#2018](https://github.com/hyperf/hyperf/pull/2018) Make prometheus use redis to store data to support cluster mode
=======
## Fixed

- [#1917](https://github.com/hyperf/hyperf/pull/1917) Fixed bug that `Request::isXmlHttpRequest` does not work.
>>>>>>> 0e6e12b1

## Optimized

- [#1793](https://github.com/hyperf/hyperf/pull/1793) Socket.io server now only dispatch connect/disconnect events in onOpen and onClose. Also upgrade some class members from private to protected, so users can hack them.

# v1.1.32 - 2020-05-21

## Fixed

- [#1734](https://github.com/hyperf/hyperf/pull/1734) Fixed the bug that the morph association is empty and cannot be queried.
- [#1739](https://github.com/hyperf/hyperf/pull/1739) Fixed the wrong bitwise operator in oss hook.
- [#1743](https://github.com/hyperf/hyperf/pull/1743) Fixed the wrong `refId` for `grafana.json`.
- [#1748](https://github.com/hyperf/hyperf/pull/1748) Fixed `concurrent.limit` does not works when using another pool.
- [#1750](https://github.com/hyperf/hyperf/pull/1750) Fixed the incorrent number of current connections when close failed.
- [#1754](https://github.com/hyperf/hyperf/pull/1754) Fixed the wrong start info for base server.
- [#1764](https://github.com/hyperf/hyperf/pull/1764) Fixed datetime validate failed when the value is null.
- [#1769](https://github.com/hyperf/hyperf/pull/1769) Fixed a notice when client initiate disconnects in `socketio-server`.

## Added

- [#1724](https://github.com/hyperf/hyperf/pull/1724) Added `Model::orWhereHasMorph` ,`Model::whereDoesntHaveMorph` and `Model::orWhereDoesntHaveMorph`.
- [#1741](https://github.com/hyperf/hyperf/pull/1741) Added `Hyperf\Command\Command::choiceMultiple(): array` method, because the return type of `choice` method is `string`, so the methed cannot handle the multiple selections, even though setted `$multiple` argument.
- [#1742](https://github.com/hyperf/hyperf/pull/1742) Added Custom Casts for model.
  - Added interface `Castable`, `CastsAttributes` and `CastsInboundAttributes`.
  - Added `Model\Builder::withCasts`.
  - Added `Model::loadMorph`, `Model::loadMorphCount` and `Model::syncAttributes`.

# v1.1.31 - 2020-05-14

## Added

- [#1723](https://github.com/hyperf/hyperf/pull/1723) Added filp/whoops integration in hyperf/exception-handler component.
- [#1730](https://github.com/hyperf/hyperf/pull/1730) Added shortcut `-R` of `--refresh-fillable` for command `gen:model`.

## Fixed

- [#1696](https://github.com/hyperf/hyperf/pull/1696) Fixed `Context::copy` does not works when use keys.
- [#1708](https://github.com/hyperf/hyperf/pull/1708) [#1718](https://github.com/hyperf/hyperf/pull/1718) Fixed a series of issues for `hyperf/socketio-server`.

## Optimized

- [#1710](https://github.com/hyperf/hyperf/pull/1710) Don't set process title in Darwin OS.

# v1.1.30 - 2020-05-07

## Added

- [#1616](https://github.com/hyperf/hyperf/pull/1616) Added `morphWith` and `whereHasMorph` for hyperf/database component.
- [#1651](https://github.com/hyperf/hyperf/pull/1651) Added socket.io-server component.
- [#1666](https://github.com/hyperf/hyperf/pull/1666) [#1669](https://github.com/hyperf/hyperf/pull/1669) Added support for AMQP RPC mode.

## Fixed

- [#1682](https://github.com/hyperf/hyperf/pull/1682) Fixed the connection pool does not works in JSONRPC pool transporter.
- [#1683](https://github.com/hyperf/hyperf/pull/1683) Fixed JSONRPC client connection reset failed, when the connection was closed in context.

## Optimized 

- [#1670](https://github.com/hyperf/hyperf/pull/1670) Optimized a meaningless redis delete instruction for cache component.

# v1.1.28 - 2020-04-30

## Added

- [#1645](https://github.com/hyperf/hyperf/pull/1645) Added parameter injection support for closure route.
- [#1647](https://github.com/hyperf/hyperf/pull/1647) Added `Hyperf\ModelCache\Handler\RedisStringHandler` for [hyperf/model-cache](https://github.com/hyperf/model-cache) component, store the cache data in string type.
- [#1654](https://github.com/hyperf/hyperf/pull/1654) Added `Hyperf\View\Exception\RenderException` to rethrow render exceptions in view.

## Fixed

- [#1639](https://github.com/hyperf/hyperf/pull/1639) Fixed bug that the unhealthy node will be got from `consul`.
- [#1641](https://github.com/hyperf/hyperf/pull/1641) Fixed request exception will be thrown when the JSONRPC result is null.
- [#1641](https://github.com/hyperf/hyperf/pull/1641) Fixed service health check does not works for `jsonrpc-tcp-length-check` protocol.
- [#1650](https://github.com/hyperf/hyperf/pull/1650) Fixed bug that command `describe:routes` will show the wrong list.
- [#1655](https://github.com/hyperf/hyperf/pull/1655) Fixed `MysqlProcessor::processColumns` does not work when the MySQL server is 8.0 version.

## Optimized 

- [#1636](https://github.com/hyperf/hyperf/pull/1636) Optimized `co-phpunit` do not broken in coroutine environment, when cases failed.

# v1.1.27 - 2020-04-23

## Added

- [#1575](https://github.com/hyperf/hyperf/pull/1575) Added document of property with relation, scope and attributes.
- [#1586](https://github.com/hyperf/hyperf/pull/1586) Added conflict of symfony/event-dispatcher which < 4.3.
- [#1597](https://github.com/hyperf/hyperf/pull/1597) Added `maxConsumption` for amqp consumer.
- [#1603](https://github.com/hyperf/hyperf/pull/1603) Added WebSocket Context to save data from the same fd.

## Fixed

- [#1553](https://github.com/hyperf/hyperf/pull/1553) Fixed the rpc client do not work, when jsonrpc server register the same service to consul with jsonrpc and jsonrpc-http protocol.
- [#1589](https://github.com/hyperf/hyperf/pull/1589) Fixed unsafe file locks in coroutines.
- [#1607](https://github.com/hyperf/hyperf/pull/1607) Fixed bug that the return value of function `go` is not adaptive with `swoole`.
- [#1624](https://github.com/hyperf/hyperf/pull/1624) Fixed `describe:routes` failed when router handler is `Closure`.

# v1.1.26 - 2020-04-16

## Added

- [#1578](https://github.com/hyperf/hyperf/pull/1578) Support `getStream` method in `UploadedFile.php`.

## Added

- [#1603](https://github.com/hyperf/hyperf/pull/1603) Added connection level context for `hyperf/websocket-server`.

## Fixed

- [#1563](https://github.com/hyperf/hyperf/pull/1563) Fixed crontab's `onOneServer` option not resetting mutex on shutdown.
- [#1565](https://github.com/hyperf/hyperf/pull/1565) Reset transaction level to zero, when reconnent to mysql server.
- [#1572](https://github.com/hyperf/hyperf/pull/1572) Fixed parent class does not exists in `Hyperf\GrpcServer\CoreMiddleware`.
- [#1577](https://github.com/hyperf/hyperf/pull/1577) Fixed `describe:routes` command's `server` option not take effect.
- [#1579](https://github.com/hyperf/hyperf/pull/1579) Fixed `migrate:refresh` command's `step` is int.

## Changed

- [#1560](https://github.com/hyperf/hyperf/pull/1560) Changed functions of file to `filesystem` for `FileSystemDriver` in `hyperf/cache`.
- [#1568](https://github.com/hyperf/hyperf/pull/1568) Changed `\Redis` to `RedisProxy` for `RedisDriver` in `async-queue`.

# v1.1.25 - 2020-04-09

## Fixed

- [#1532](https://github.com/hyperf/hyperf/pull/1532) Fixed interface 'Symfony\Component\EventDispatcher\EventDispatcherInterface' not found.

# v1.1.24 - 2020-04-09

## Added

- [#1501](https://github.com/hyperf/hyperf/pull/1501) Bridged Symfony command events to Hyperf event dispatcher.
- [#1502](https://github.com/hyperf/hyperf/pull/1502) Added `maxAttempts` parameter for `Hyperf\AsyncQueue\Annotation\AsyncQueueMessage` annotation to control the maximum retry time of job.
- [#1510](https://github.com/hyperf/hyperf/pull/1510) Added `Hyperf/Utils/CoordinatorManager` to better handling of graceful start and graceful stop.
- [#1517](https://github.com/hyperf/hyperf/pull/1517) Added support lazy-loading over interface inheritance and abstract method inheritance etc.
- [#1529](https://github.com/hyperf/hyperf/pull/1529) Handled SameSite property of response cookies.

## Fixed

- [#1494](https://github.com/hyperf/hyperf/pull/1494) Ignore `@mixin` annotation in redis component.
- [#1499](https://github.com/hyperf/hyperf/pull/1499) Fixed dynamic parameter does not work after requiring translation for `hyperf/constants`.
- [#1504](https://github.com/hyperf/hyperf/pull/1504) Fixed the proxy client of RPC does not handle the Nullable return type.
- [#1507](https://github.com/hyperf/hyperf/pull/1507) Fixed consul catalog register method, modified to PUT from GET.

# v1.1.23 - 2020-04-02

## Added

- [#1467](https://github.com/hyperf/hyperf/pull/1467) Added default configuration for filesystem component.
- [#1469](https://github.com/hyperf/hyperf/pull/1469) Added method `getHandler()` for `Hyperf/Guzzle/HandlerStackFactory` and use `make()` function to create the handler instead of `new` operator when it is possible.
- [#1480](https://github.com/hyperf/hyperf/pull/1480) RPC client will generate the methods of inherited interface automatically now.

## Fixed

- [#1471](https://github.com/hyperf/hyperf/pull/1471) Fixed data recved failed, when the body is larger than max-output-buffer-size.
- [#1472](https://github.com/hyperf/hyperf/pull/1472) Fixed consume failed when publish message in consumer of NSQ.
- [#1474](https://github.com/hyperf/hyperf/pull/1474) Fixed the consumer of NSQ will restart when requeue message.
- [#1477](https://github.com/hyperf/hyperf/pull/1477) Fixed Invalid argument supplied for `Hyperf\Testing\Client::flushContext`.

## Changed

- [#1481](https://github.com/hyperf/hyperf/pull/1481) Creating message with `make` instead of `new` for `async-queue`.

# v1.1.22 - 2020-03-26

## Added

- [#1440](https://github.com/hyperf/hyperf/pull/1440) Added config `enable` of every NSQ connection to control the consumer whether they start automatically.
- [#1451](https://github.com/hyperf/hyperf/pull/1451) Added Filesystem component.
- [#1459](https://github.com/hyperf/hyperf/pull/1459) Support macroable model, as laravel does.
- [#1463](https://github.com/hyperf/hyperf/pull/1463) Added option `on_stats` for guzzle handler.

## Fixed

- [#1445](https://github.com/hyperf/hyperf/pull/1445) Fixed command describe:route missing variable route.
- [#1449](https://github.com/hyperf/hyperf/pull/1449) Fixed memory overflow for high cardinality request path.
- [#1454](https://github.com/hyperf/hyperf/pull/1454) Fixed `flatten()` failed, bacause `INF` is `float`.
- [#1458](https://github.com/hyperf/hyperf/pull/1458) Fixed guzzle handler not support elasticsearch which version is larger than 7.0.

## Changed

- [#1452](https://github.com/hyperf/hyperf/pull/1452) Encourage the use of `\Hyperf\Redis\Redis` instead of `\Redis` because of [#938](https://github.com/hyperf/hyperf/issues/938).

# v1.1.21 - 2020-03-19

## Added

- [#1393](https://github.com/hyperf/hyperf/pull/1393) Implemented more methods for `Hyperf\HttpMessage\Stream\SwooleStream`.
- [#1419](https://github.com/hyperf/hyperf/pull/1419) Allow config fetcher to start in a coroutine instead of a process.
- [#1424](https://github.com/hyperf/hyperf/pull/1424) Allow user modify the session_name by configuration file.
- [#1435](https://github.com/hyperf/hyperf/pull/1435) Added config `use_default_value` for model-cache to correct the cache data with database data automatically.
- [#1436](https://github.com/hyperf/hyperf/pull/1436) Added `isEnable()` for NSQ Consumer to control the consumer whether they start automatically.

# v1.1.20 - 2020-03-12

## Added

- [#1402](https://github.com/hyperf/hyperf/pull/1402) Added `Hyperf\DbConnection\Annotation\Transactional` annotation to begin a transaction automatically.
- [#1412](https://github.com/hyperf/hyperf/pull/1412) Added `Hyperf\View\RenderInterface::getContents()` method to get the contents of view render directly.
- [#1416](https://github.com/hyperf/hyperf/pull/1416) Added Swoole event constant `ON_WORKER_ERROR`.

## Fixed

- [#1405](https://github.com/hyperf/hyperf/pull/1405) Fixed the cached attributes are not right, when the model has property `hidden`.
- [#1410](https://github.com/hyperf/hyperf/pull/1410) Fixed tracer cannot trace the call chains of redis connection that created by `Hyperf\Redis\RedisFactory`.
- [#1415](https://github.com/hyperf/hyperf/pull/1415) Fixed the bug that Aliyun acm client decode sts token failed when optional header `SecurityToken` is empty.

# v1.1.19 - 2020-03-05

## Added

- [#1339](https://github.com/hyperf/hyperf/pull/1339) [#1394](https://github.com/hyperf/hyperf/pull/1394) Added `describe:routes` command to describe the routes information by command.
- [#1354](https://github.com/hyperf/hyperf/pull/1354) Added ecs ram authorization for `config-aliyun-acm`.
- [#1362](https://github.com/hyperf/hyperf/pull/1362) Added `getPoolNames()` method for `Hyperf\Pool\SimplePool\PoolFactory`.
- [#1371](https://github.com/hyperf/hyperf/pull/1371) Added `Hyperf\DB\DB::connection()` to use the specified connection.

## Changed

- [#1384](https://github.com/hyperf/hyperf/pull/1384) Added option `property-case` for command `gen:model`.

## Fixed

- [#1386](https://github.com/hyperf/hyperf/pull/1386) Fixed variadic arguments do not work in async message annotation.

# v1.1.18 - 2020-02-27

## Added

- [#1305](https://github.com/hyperf/hyperf/pull/1305) Added pre-made `Grafana` dashboard for `hyperf\metric`.
- [#1328](https://github.com/hyperf/hyperf/pull/1328) Added `ModelRewriteInheritanceVisitor` to rewrite the model inheritance for command `gen:model`.
- [#1331](https://github.com/hyperf/hyperf/pull/1331) Added `Hyperf\LoadBalancer\LoadBalancerInterface::getNodes()`.
- [#1335](https://github.com/hyperf/hyperf/pull/1335) Added event `AfterExecute` for `command`.
- [#1361](https://github.com/hyperf/hyperf/pull/1361) Added config of `processors` for logger.

## Changed

- [#1324](https://github.com/hyperf/hyperf/pull/1324) `Hyperf\AsyncQueue\Listener\QueueLengthListener` is no longer as the default listener of [hyperf/async-queue](https://github.com/hyperf/async-queue).

## Optimized

- [#1305](https://github.com/hyperf/hyperf/pull/1305) Optimize edge cases in `hyperf\metric`.
- [#1322](https://github.com/hyperf/hyperf/pull/1322) HTTP Server Handle HEAD request automatically, now will not response the body on HEAD request.'

## Deleted

- [#1303](https://github.com/hyperf/hyperf/pull/1303) Deleted useless `$httpMethod` for `Hyperf\RpcServer\Router\Router`.

## Fixed

- [#1330](https://github.com/hyperf/hyperf/pull/1330) Fixed bug when using `(new Parallel())->add($callback, $key)` and the parameter `$key` is a not string index, the returned result will sort `$key` from 0.
- [#1338](https://github.com/hyperf/hyperf/pull/1338) Fixed bug that root settings do not works when the slave servers set their own settings.
- [#1344](https://github.com/hyperf/hyperf/pull/1344) Fixed bug that queue length check every time when not set max messages.

# v1.1.17 - 2020-01-24

## Added

- [#1288](https://github.com/hyperf/hyperf/pull/1288) Added driver object into `Hyperf\AsyncQueue\Event\QueueLength` event as the first parameter
- [#1292](https://github.com/hyperf/hyperf/pull/1292) Added `Hyperf\Database\Schema\ForeignKeyDefinition` for return type of `Hyperf\Database\Schema\Blueprint::foreign()` method.
- [#1313](https://github.com/hyperf/hyperf/pull/1313) Added Command mode support to `hyperf\crontab`.
- [#1321](https://github.com/hyperf/hyperf/pull/1321) Added [hyperf/nsq](https://github.com/hyperf/nsq) component, [NSQ](https://nsq.io) is a realtime distributed messaging platform.

## Fixed

- [#1291](https://github.com/hyperf/hyperf/pull/1291) Fixed `$_SERVER` has lower keys for super-globals.
- [#1302](https://github.com/hyperf/hyperf/pull/1302) Fixed JSONRPC reconnect failed, when the node is invalid.
- [#1308](https://github.com/hyperf/hyperf/pull/1308) Fixed some missing traslation of validation, like gt, gte, ipv4, ipv6, lt, lte, mimetypes, not_regex, starts_with, uuid.
- [#1310](https://github.com/hyperf/hyperf/pull/1310) Fixed register failed because has the exactly same service.
- [#1315](https://github.com/hyperf/hyperf/pull/1315) Fixed the missing config variable for `Hyperf\AsyncQueue\Process\ConsumerProcess`.

# v1.1.16 - 2020-01-16

## Added

- [#1263](https://github.com/hyperf/hyperf/pull/1263) Added Event `QueueLength` for async-queue.
- [#1276](https://github.com/hyperf/hyperf/pull/1276) Added ACL token for Consul client.
- [#1277](https://github.com/hyperf/hyperf/pull/1277) Added NoOp Driver to hyperf/metric.

## Fixed

- [#1262](https://github.com/hyperf/hyperf/pull/1262) Fixed bug that socket of keepaliveIO always exhausted.
- [#1266](https://github.com/hyperf/hyperf/pull/1266) Fixed bug that process does not restart when use timer.
- [#1272](https://github.com/hyperf/hyperf/pull/1272) Fixed bug that request id will be checked failed, when the id is null.

## Optimized

- [#1273](https://github.com/hyperf/hyperf/pull/1273) Optimized grpc client.
  - gRPC client now automatically reconnects to the server after disconnection.
  - When gRPC client is garbage collected, the connection is automatically closed.
  - Fixed a bug where a closed gRPC client still holds the underlying http2 connection.
  - Fixed a bug where channel pool for gRPC may contain non-empty channels.
  - gRPC client now initializes itself lazily, so it can be used in constructor and container.

## Deleted

- [#1286](https://github.com/hyperf/hyperf/pull/1286) Removed [phpstan/phpstan](https://github.com/phpstan/phpstan) requires from require-dev.


# v1.1.15 - 2020-01-10

## Fixed

- [#1258](https://github.com/hyperf/hyperf/pull/1258) Fixed CRITICAL error that socket of process is unavailable when amqp send heartbeat failed.
- [#1260](https://github.com/hyperf/hyperf/pull/1260) Fixed json rpc connection confused.

# v1.1.14 - 2020-01-10

## Added

- [#1166](https://github.com/hyperf/hyperf/pull/1166) Added KeepaliveIO for amqp.
- [#1208](https://github.com/hyperf/hyperf/pull/1208) Added exception code `error.data.code` to json-rpc response.
- [#1208](https://github.com/hyperf/hyperf/pull/1208) Added `recv` method to `Hyperf\Rpc\Contract\TransporterInterface`.
- [#1215](https://github.com/hyperf/hyperf/pull/1215) Added super-globals component.
- [#1219](https://github.com/hyperf/hyperf/pull/1219) Added property `enable` for amqp consumer, which controls whether consumers should start along with the service.

## Fixed

- [#1208](https://github.com/hyperf/hyperf/pull/1208) Fixed bug that exception and error cannot be resolved successfully in TcpServer.
- [#1208](https://github.com/hyperf/hyperf/pull/1208) Fixed bug that json-rpc has not validated the request id whether is equal to response id.
- [#1223](https://github.com/hyperf/hyperf/pull/1223) Fixed the scanner will missing the packages at require-dev of composer.json
- [#1254](https://github.com/hyperf/hyperf/pull/1254) Fixed bash not found on some environment like Alpine when execute `init-proxy.sh`.

## Optimized

- [#1208](https://github.com/hyperf/hyperf/pull/1208) Optimized json-rpc logical.
- [#1174](https://github.com/hyperf/hyperf/pull/1174) Adjusted the format of exception printer of `Hyperf\Utils\Parallel`.
- [#1224](https://github.com/hyperf/hyperf/pull/1224) Allows config fetcher of Aliyun ACM parse UTF-8 charater, and fetch configuration once after worker start automatically, also allows pass the configutation to user process.
- [#1235](https://github.com/hyperf/hyperf/pull/1235) Release connection after declared for amqp producers.

## Changed

- [#1227](https://github.com/hyperf/hyperf/pull/1227) Upgraded jcchavezs/zipkin-php-opentracing to 0.1.4.

# v1.1.13 - 2020-01-03

## Added

- [#1137](https://github.com/hyperf/hyperf/pull/1137) Added translator for constants.
- [#1165](https://github.com/hyperf/hyperf/pull/1165) Added a method `route` for `Hyperf\HttpServer\Contract\RequestInterface`.
- [#1195](https://github.com/hyperf/hyperf/pull/1195) Added max offset for `Cacheable` and `CachePut`.
- [#1204](https://github.com/hyperf/hyperf/pull/1204) Added `insertOrIgnore` for database.
- [#1216](https://github.com/hyperf/hyperf/pull/1216) Added default value for `$data` of `RenderInterface::render()`.
- [#1221](https://github.com/hyperf/hyperf/pull/1221) Added `traceId` and `spanId` of the `swoole-tracker` component.

## Fixed

- [#1175](https://github.com/hyperf/hyperf/pull/1175) Fixed `Hyperf\Utils\Collection::random` does not works when the number is null.
- [#1199](https://github.com/hyperf/hyperf/pull/1199) Fixed variadic arguments do not work in task annotation.
- [#1200](https://github.com/hyperf/hyperf/pull/1200) Request path shouldn't include query parameters in hyperf/metric middleware.
- [#1210](https://github.com/hyperf/hyperf/pull/1210) Fixed validation `size` does not works without `numeric` or `integer` rules when the type of value is numeric.

## Optimized

- [#1211](https://github.com/hyperf/hyperf/pull/1211) Convert app name to valid prometheus namespace.

## Changed

- [#1217](https://github.com/hyperf/hyperf/pull/1217) Replaced `zendframework/zend-mime` into `laminas/laminas-mine`.

# v1.1.12 - 2019-12-26

## Added

- [#1177](https://github.com/hyperf/hyperf/pull/1177) Added protocol `jsonrpc-tcp-length-check` for `jsonrpc`.

## Fixed

- [#1175](https://github.com/hyperf/hyperf/pull/1175) Fixed `Hyperf\Utils\Collection::random` does not works when the number is null.
- [#1178](https://github.com/hyperf/hyperf/pull/1178) Fixed `Hyperf\Database\Query\Builder::chunkById` does not works when the collection item is array.
- [#1189](https://github.com/hyperf/hyperf/pull/1189) Fixed default operator does not works for `Hyperf\Utils\Collection::operatorForWhere`.

## Optimized

- [#1186](https://github.com/hyperf/hyperf/pull/1186) Automatically added default constructor's configuration, when you forgetton to set it.

# v1.1.11 - 2019-12-19

## Added

- [#849](https://github.com/hyperf/hyperf/pull/849) Added configuration of span tag for `tracer` component.

## Fixed

- [#1142](https://github.com/hyperf/hyperf/pull/1142) Fixed bug that Register::resolveConnection will return null.
- [#1144](https://github.com/hyperf/hyperf/pull/1144) Fixed rate-limit config does not works.
- [#1145](https://github.com/hyperf/hyperf/pull/1145) Fixed error return value for method `CoroutineMemoryDriver::delKey`.
- [#1153](https://github.com/hyperf/hyperf/pull/1153) Fixed validation rule `alpha_num` does not works.

# v1.1.10 - 2019-12-12

## Fixed

- [#1104](https://github.com/hyperf/hyperf/pull/1104) Fixed guzzle will be retried when the response has the correct status code 2xx.
- [#1105](https://github.com/hyperf/hyperf/pull/1105) Fixed Retry Component not restoring pipeline stack before retry attempts.
- [#1106](https://github.com/hyperf/hyperf/pull/1106) Fixed bug that sticky mode will affect the next request.
- [#1119](https://github.com/hyperf/hyperf/pull/1119) Fixed JSONRPC on TCP Server cannot response the expected error response when cannot unpack the data.
- [#1124](https://github.com/hyperf/hyperf/pull/1124) Fixed Session middleware does not store the current url correctly when the path of url end with a slash.

## Changed

- [#1108](https://github.com/hyperf/hyperf/pull/1108) Renamed `Hyperf\Tracer\Middleware\TraceMiddeware` to `Hyperf\Tracer\Middleware\TraceMiddleware`.
- [#1108](https://github.com/hyperf/hyperf/pull/1111) Upgrade the access level of methods and properties of `Hyperf\ServiceGovernance\Listener\ServiceRegisterListener` , for better override it.

# v1.1.9 - 2019-12-05

## Added

- [#948](https://github.com/hyperf/hyperf/pull/948) Added Lazy loader to DI.
- [#1044](https://github.com/hyperf/hyperf/pull/1044) Added `basic_qos` for amqp consumer.
- [#1056](https://github.com/hyperf/hyperf/pull/1056) [#1081](https://github.com/hyperf/hyperf/pull/1081) Added `define()` and `set()` to Container. Added `Hyperf\Contract\ContainerInterface`.
- [#1059](https://github.com/hyperf/hyperf/pull/1059) Added constructor for `job.stub`.
- [#1084](https://github.com/hyperf/hyperf/pull/1084) Added php 7.4 support.

## Fixed

- [#1049](https://github.com/hyperf/hyperf/pull/1049) Fixed `Hyperf\Cache\Driver\RedisDriver::clear` sometimes fails to delete all caches.
- [#1055](https://github.com/hyperf/hyperf/pull/1055) Fixed image extension validation failed.
- [#1085](https://github.com/hyperf/hyperf/pull/1085) [#1091](https://github.com/hyperf/hyperf/pull/1091) Fixed broken retry annotation.

## Optimized

- [#1007](https://github.com/hyperf/hyperf/pull/1007)  Optimized `vendor:: publish` return value does not support null.

# v1.1.8 - 2019-11-28

## Added

- [#965](https://github.com/hyperf/hyperf/pull/965) Added Redis Lua Module.
- [#1023](https://github.com/hyperf/hyperf/pull/1023) Added CUSTOM_MODE to hyperf/metric prometheus driver.

## Fixed

- [#1013](https://github.com/hyperf/hyperf/pull/1013) Fixed config of JsonRpcPoolTransporter merge failed.
- [#1006](https://github.com/hyperf/hyperf/pull/1006) Fixed the order of properties of Model.

## Changed

- [#1021](https://github.com/hyperf/hyperf/pull/1021) Added default port to WebSocket client.

## Optimized

- [#1014](https://github.com/hyperf/hyperf/pull/1014) Optimized `Command:: execute` return value does not support null.
- [#1022](https://github.com/hyperf/hyperf/pull/1022) Provided cleaner connection pool error message without implementation details.
- [#1039](https://github.com/hyperf/hyperf/pull/1039) Updated the ServerRequest object to context in CoreMiddleware automatically.
- [#1034](https://github.com/hyperf/hyperf/pull/1034) The property `arguments` of `Hyperf\Amqp\Builder\Builder` not only support array.

# v1.1.7 - 2019-11-21

## Added

- [#860](https://github.com/hyperf/hyperf/pull/860) Added retry component.
- [#952](https://github.com/hyperf/hyperf/pull/952) Added think template engine for view. 
- [#973](https://github.com/hyperf/hyperf/pull/973) Added `Hyperf\JsonRpc\JsonRpcPoolTransporter`.
- [#976](https://github.com/hyperf/hyperf/pull/976) Added params `close_on_destruct` for `hyperf/amqp`.

## Fixed

- [#955](https://github.com/hyperf/hyperf/pull/955) Fixed bug that port and charset do not work for `hyperf/db`.
- [#956](https://github.com/hyperf/hyperf/pull/956) Fixed bug that `RedisHandler::incr` fails in cluster mode for model cache.
- [#966](https://github.com/hyperf/hyperf/pull/966) Fixed type error, when use paginator in non-worker process.
- [#968](https://github.com/hyperf/hyperf/pull/968) Fixed aspect does not works when class and annotation exist at the same time.
- [#980](https://github.com/hyperf/hyperf/pull/980) Fixed `migrate`, `save` and `has` methods of Session do not work as expected. 
- [#982](https://github.com/hyperf/hyperf/pull/982) Fixed `Hyperf\GrpcClient\GrpcClient::yield` does not get the correct channel pool.
- [#987](https://github.com/hyperf/hyperf/pull/987) Fixed missing method call `parent::configure()` of `command.stub`.

## Optimized

- [#991](https://github.com/hyperf/hyperf/pull/991) Optimized `Hyperf\DbConnection\ConnectionResolver::connection`. 

## Changed

- [#944](https://github.com/hyperf/hyperf/pull/944) Replaced annotation `@Listener` and `@Process` into config which `listeners` and `processes` in `ConfigProvider`.
- [#977](https://github.com/hyperf/hyperf/pull/977) Changed `init-proxy.sh` command to only delete the `runtime/container` directory.

# v1.1.6 - 2019-11-14

## Added

- [#827](https://github.com/hyperf/hyperf/pull/827) Added a simple db component.
- [#905](https://github.com/hyperf/hyperf/pull/905) Added twig template engine for view.
- [#911](https://github.com/hyperf/hyperf/pull/911) Added support for crontab task run on one server.
- [#913](https://github.com/hyperf/hyperf/pull/913) Added `Hyperf\ExceptionHandler\Listener\ErrorExceptionHandler`.
- [#931](https://github.com/hyperf/hyperf/pull/931) Added `strict_mode` for config-apollo.
- [#933](https://github.com/hyperf/hyperf/pull/933) Added plates template engine for view.
- [#937](https://github.com/hyperf/hyperf/pull/937) Added consume events for nats.
- [#941](https://github.com/hyperf/hyperf/pull/941) Added an zookeeper adapter for Hyperf config component.

## Fixed

- [#897](https://github.com/hyperf/hyperf/pull/897) Fixed connection pool of `Hyperf\Nats\Annotation\Consumer` does not works as expected.
- [#901](https://github.com/hyperf/hyperf/pull/901) Fixed Annotation `Factory` does not works for GraphQL.
- [#903](https://github.com/hyperf/hyperf/pull/903) Fixed execute `init-proxy` command can not stop when `hyperf/rpc-client` component exists.
- [#904](https://github.com/hyperf/hyperf/pull/904) Fixed the hooked I/O request does not works in the listener that listening `Hyperf\Framework\Event\BeforeMainServerStart` event.
- [#906](https://github.com/hyperf/hyperf/pull/906) Fixed `port` property of URI of `Hyperf\HttpMessage\Server\Request`.
- [#907](https://github.com/hyperf/hyperf/pull/907) Fixed the expire time is double of the config for `requestSync` in nats.
- [#909](https://github.com/hyperf/hyperf/pull/909) Fixed a issue that causes staled parallel execution.
- [#925](https://github.com/hyperf/hyperf/pull/925) Fixed the dead cycle caused by socket closed.
- [#932](https://github.com/hyperf/hyperf/pull/932) Fixed `Translator::setLocale` does not works in coroutine evnironment.
- [#940](https://github.com/hyperf/hyperf/pull/940) Fixed WebSocketClient::push TypeError, expects integer, but boolean given.

## Optimized

- [#907](https://github.com/hyperf/hyperf/pull/907) Optimized nats consumer process restart frequently.
- [#928](https://github.com/hyperf/hyperf/pull/928) Optimized `Hyperf\ModelCache\Cacheable::query` to delete the model cache when batch update
- [#936](https://github.com/hyperf/hyperf/pull/936) Optimized `increment` to atomic operation for model-cache.

## Changed

- [#934](https://github.com/hyperf/hyperf/pull/934) WaitGroup inherit \Swoole\Coroutine\WaitGroup.

# v1.1.5 - 2019-11-07

## Added

- [#812](https://github.com/hyperf/hyperf/pull/812) Added singleton crontab task support.
- [#820](https://github.com/hyperf/hyperf/pull/820) Added nats component.
- [#832](https://github.com/hyperf/hyperf/pull/832) Added `Hyperf\Utils\Codec\Json`.
- [#833](https://github.com/hyperf/hyperf/pull/833) Added `Hyperf\Utils\Backoff`.
- [#852](https://github.com/hyperf/hyperf/pull/852) Added a `clear()` method for `Hyperf\Utils\Parallel` to clear added callbacks.
- [#854](https://github.com/hyperf/hyperf/pull/854) Added `GraphQLMiddleware`.
- [#859](https://github.com/hyperf/hyperf/pull/859) Added Consul cluster mode support, now available to fetch the service information from Consul cluster.
- [#873](https://github.com/hyperf/hyperf/pull/873) Added redis cluster.

## Fixed

- [#831](https://github.com/hyperf/hyperf/pull/831) Fixed Redis client can not reconnect the server after the Redis server restarted.
- [#835](https://github.com/hyperf/hyperf/pull/835) Fixed `Request::inputs` default value does not works.
- [#841](https://github.com/hyperf/hyperf/pull/841) Fixed migration does not take effect under multiple data sources.
- [#844](https://github.com/hyperf/hyperf/pull/844) Fixed the reader of `composer.json` does not support the root namespace.
- [#846](https://github.com/hyperf/hyperf/pull/846) Fixed `scan` `hScan` `zScan` and `sScan` don't works for Redis.
- [#850](https://github.com/hyperf/hyperf/pull/850) Fixed logger group does not works when the name is same.

## Optimized

- [#832](https://github.com/hyperf/hyperf/pull/832) Optimized that response will throw a exception when json format failed.
- [#840](https://github.com/hyperf/hyperf/pull/840) Use `\Swoole\Timer::*` to instead of `swoole_timer_*` functions.
- [#859](https://github.com/hyperf/hyperf/pull/859) Optimized the logical of fetch health nodes infomation from consul.

# v1.1.4 - 2019-10-31

## Added

- [#778](https://github.com/hyperf/hyperf/pull/778) Added `PUT` and `DELETE` for `Hyperf\Testing\Client`.
- [#784](https://github.com/hyperf/hyperf/pull/784) Add Metric Component
- [#795](https://github.com/hyperf/hyperf/pull/795) Added `restartInterval` for `AbstractProcess`. 
- [#804](https://github.com/hyperf/hyperf/pull/804) Added `BeforeHandle` `AfterHandle` and `FailToHandle` for command.

## Fixed

- [#779](https://github.com/hyperf/hyperf/pull/779) Fixed bug that JPG file cannot be verified.
- [#787](https://github.com/hyperf/hyperf/pull/787) Fixed bug that "--class" option does not exist.
- [#795](https://github.com/hyperf/hyperf/pull/795) Fixed process not restart when throw an exception. 
- [#796](https://github.com/hyperf/hyperf/pull/796) Fixed `config_etcd.enable` does not works. 

## Optimized

- [#781](https://github.com/hyperf/hyperf/pull/781) Publish validation language package according to translation setting.
- [#796](https://github.com/hyperf/hyperf/pull/796) Don't remake HandlerStack for etcd. 
- [#797](https://github.com/hyperf/hyperf/pull/797) Use channel to communicate, instead of sharing mem

## Changed

- [#793](https://github.com/hyperf/hyperf/pull/793) Changed `protected` to `public` for `Pool::getConnectionsInChannel`.
- [#811](https://github.com/hyperf/hyperf/pull/811) Command `di:init-proxy` does not clear the runtime cache, If you want to delete them, use `vendor/bin/init-proxy.sh` instead.

# v1.1.3 - 2019-10-24

## Added

- [#745](https://github.com/hyperf/hyperf/pull/745) Added option `with-comments` for command `gen:model`.
- [#747](https://github.com/hyperf/hyperf/pull/747) Added `AfterConsume`,`BeforeConsume`,`FailToConsume` events for AMQP consumer. 
- [#762](https://github.com/hyperf/hyperf/pull/762) Add concurrent for parallel.

## Fixed

- [#741](https://github.com/hyperf/hyperf/pull/741) Fixed `db:seed` without filename.
- [#748](https://github.com/hyperf/hyperf/pull/748) Fixed bug that `SymfonyNormalizer` not denormalize result of type `array`.
- [#769](https://github.com/hyperf/hyperf/pull/769) Fixed invalid response exception throwed when result/error of jsonrpc response is null.

# Changed

- [#767](https://github.com/hyperf/hyperf/pull/767) Renamed property `running` to `listening` for `AbstractProcess`.

# v1.1.2 - 2019-10-17

## Added

- [#722](https://github.com/hyperf/hyperf/pull/722) Added config `concurrent.limit` for AMQP consumer.

## Changed

- [#678](https://github.com/hyperf/hyperf/pull/678) Added ignore-tables for `gen:model`, and ignore `migrations` table, and `migrations` table will not generate when execute the `gen:model` command.
- [#729](https://github.com/hyperf/hyperf/pull/729) Renamed config `db:model` to `gen:model`.

## Fixed

- [#678](https://github.com/hyperf/hyperf/pull/678) Added ignore-tables for `gen:model`, and ignore `migrations` table.
- [#694](https://github.com/hyperf/hyperf/pull/694) Fixed `validationData` method of `Hyperf\Validation\Request\FormRequest` does not contains the uploaded files.
- [#700](https://github.com/hyperf/hyperf/pull/700) Fixed the `download` method of `Hyperf\HttpServer\Contract\ResponseInterface` does not works as expected.
- [#701](https://github.com/hyperf/hyperf/pull/701) Fixed the custom process will not restart automatically when throw an uncaptured exception.
- [#704](https://github.com/hyperf/hyperf/pull/704) Fixed bug that `Call to a member function getName() on null` in `Hyperf\Validation\Middleware\ValidationMiddleware` when the argument of action method does not define the argument type.
- [#713](https://github.com/hyperf/hyperf/pull/713) Fixed `ignoreAnnotations` does not works when cache is used.
- [#717](https://github.com/hyperf/hyperf/pull/717) Fixed the validator will be created repeatedly in `getValidatorInstance`.
- [#724](https://github.com/hyperf/hyperf/pull/724) Fixed `db:seed` command without database selected. 
- [#737](https://github.com/hyperf/hyperf/pull/737) Fixed custom process does not enable for tracer.

# v1.1.1 - 2019-10-08

## Fixed

- [#664](https://github.com/hyperf/hyperf/pull/664) Changed the default return value of FormRequest::authorize which generate via `gen:request` command.
- [#665](https://github.com/hyperf/hyperf/pull/665) Fixed framework will generate proxy class of all classes that in app directory every time.
- [#667](https://github.com/hyperf/hyperf/pull/667) Fixed trying to get property 'callback' of non-object in `Hyperf\Validation\Middleware\ValidationMiddleware`.
- [#672](https://github.com/hyperf/hyperf/pull/672) Fixed  `Hyperf\Validation\Middleware\ValidationMiddleware` will throw an unexpected exception when the action method has defined a non-object parameter.
- [#674](https://github.com/hyperf/hyperf/pull/674) Fixed the table of Model is not correct when using `gen:model`.

# v1.1.0 - 2019-10-08

## Added

- [#401](https://github.com/hyperf/hyperf/pull/401) Optimized server and fixed middleware that user defined does not works.
- [#402](https://github.com/hyperf/hyperf/pull/402) Added Annotation `@AsyncQueueMessage`.
- [#418](https://github.com/hyperf/hyperf/pull/418) Allows send WebSocket message to any `fd` in current server, even the worker process does not hold the `fd`
- [#420](https://github.com/hyperf/hyperf/pull/420) Added listener for model.
- [#429](https://github.com/hyperf/hyperf/pull/429) [#643](https://github.com/hyperf/hyperf/pull/643) Added validation component, a component similar to [illuminate/validation](https://github.com/illuminate/validation).
- [#441](https://github.com/hyperf/hyperf/pull/441) Automatically close the spare redis client when it is used in low frequency.
- [#478](https://github.com/hyperf/hyperf/pull/441) Adopt opentracing interfaces and support [Jaeger](https://www.jaegertracing.io/).
- [#500](https://github.com/hyperf/hyperf/pull/499) Added fluent method calls of `Hyperf\HttpServer\Contract\ResponseInterface`.
- [#523](https://github.com/hyperf/hyperf/pull/523) Added option `table-mapping` for command `db:model`.
- [#555](https://github.com/hyperf/hyperf/pull/555) Added global function `swoole_hook_flags` to get the hook flags by constant `SWOOLE_HOOK_FLAGS`, and you could define in `bin/hyperf.php` via `! defined('SWOOLE_HOOK_FLAGS') && define('SWOOLE_HOOK_FLAGS', SWOOLE_HOOK_ALL);` to define the constant.
- [#596](https://github.com/hyperf/hyperf/pull/596) [#658](https://github.com/hyperf/hyperf/pull/658) Added `required` parameter for `@Inject`, if you define `@Inject(required=false)` annotation to a property, therefore the DI container will not throw an `Hyperf\Di\Exception\NotFoundException` when the dependency of the property does not exists, the default value of `required` parameter is `true`. In constructor injection mode, you could define the default value of the parameter of the `__construct` to `null` or define the parameter as a `nullable` parameter , this means this parameter is nullable and will not throw the exception too.
- [#597](https://github.com/hyperf/hyperf/pull/597) Added concurrent for async-queue.
- [#599](https://github.com/hyperf/hyperf/pull/599) Allows set the retry seconds according to attempt times of async queue consumer.
- [#619](https://github.com/hyperf/hyperf/pull/619) Added HandlerStackFactory of guzzle.
- [#620](https://github.com/hyperf/hyperf/pull/620) Add automatic restart mechanism for consumer of async queue.
- [#629](https://github.com/hyperf/hyperf/pull/629) Allows to modify the `clientIp`, `pullTimeout`, `intervalTimeout` of Apollo client via config file.
- [#648](https://github.com/hyperf/hyperf/pull/648) Added `nack` return type of AMQP consumer, the abstract consumer will execute `basic_nack` method when the message handler return a `Hyperf\Amqp\Result::NACK`.
- [#654](https://github.com/hyperf/hyperf/pull/654) Added all Swoole events and abstract hyperf events.

## Changed

- [#437](https://github.com/hyperf/hyperf/pull/437) Changed `Hyperf\Testing\Client` handle exception handlers instead of throw an exception directly.
- [#463](https://github.com/hyperf/hyperf/pull/463) Simplify `container.php` and improve annotation caching mechanism.

config/container.php

```php
<?php

use Hyperf\Di\Container;
use Hyperf\Di\Definition\DefinitionSourceFactory;
use Hyperf\Utils\ApplicationContext;

$container = new Container((new DefinitionSourceFactory(true))());

if (! $container instanceof \Psr\Container\ContainerInterface) {
    throw new RuntimeException('The dependency injection container is invalid.');
}
return ApplicationContext::setContainer($container);
```

- [#486](https://github.com/hyperf/hyperf/pull/486) Changed `getParsedBody` of Request is available to return JSON formatted data normally.
- [#523](https://github.com/hyperf/hyperf/pull/523) The command `db:model` will generate the singular class name of an plural table as default.
- [#614](https://github.com/hyperf/hyperf/pull/614) [#617](https://github.com/hyperf/hyperf/pull/617) Changed the structure of config provider, also moved `config/dependencies.php` to `config/autoload/dependencies.php`, also you could place `dependencies` into config/config.php.

Changed the structure of config provider:   
Before:
```php
'scan' => [
    'paths' => [
        __DIR__,
    ],
    'collectors' => [],
],
```
Now:
```php
'annotations' => [
    'scan' => [
        'paths' => [
            __DIR__,
        ],
        'collectors' => [],
    ],
],
```

- [#630](https://github.com/hyperf/hyperf/pull/630) Changed the way to instantiate `Hyperf\HttpServer\CoreMiddleware`, use `make()` instead of `new`.
- [#631](https://github.com/hyperf/hyperf/pull/631) Changed the way to instantiate AMQP Consumer, use `make()` instead of `new`.
- [#637](https://github.com/hyperf/hyperf/pull/637) Changed the argument 1 of `Hyperf\Contract\OnMessageInterface` and `Hyperf\Contract\OnOpenInterface`, use `Swoole\WebSocket\Server` instead of `Swoole\Server`.
- [#638](https://github.com/hyperf/hyperf/pull/638) Renamed command `db:model` to `gen:model` and added rewrite connection name visitor.

## Deleted

- [#401](https://github.com/hyperf/hyperf/pull/401) Deleted class `Hyperf\JsonRpc\HttpServerFactory`, `Hyperf\HttpServer\ServerFactory`, `Hyperf\GrpcServer\ServerFactory`.
- [#402](https://github.com/hyperf/hyperf/pull/402) Deleted deprecated method `AsyncQueue::delay`.
- [#563](https://github.com/hyperf/hyperf/pull/563) Deleted deprecated constants `Hyperf\Server\ServerInterface::SERVER_TCP`, use `Hyperf\Server\ServerInterface::SERVER_BASE` to instead of it.
- [#602](https://github.com/hyperf/hyperf/pull/602) Removed timeout property of `Hyperf\Utils\Coroutine\Concurrent`.
- [#612](https://github.com/hyperf/hyperf/pull/612) Deleted useless `$url` for RingPHP Handlers.
- [#616](https://github.com/hyperf/hyperf/pull/616) [#618](https://github.com/hyperf/hyperf/pull/618) Deleted useless code of guzzle.

## Optimized

- [#644](https://github.com/hyperf/hyperf/pull/644) Optimized annotation scan process, separate to two scan parts `app` and `vendor`, greatly decrease the elapsed time.
- [#653](https://github.com/hyperf/hyperf/pull/653) Optimized the detect logical of swoole shortname.

## Fixed

- [#448](https://github.com/hyperf/hyperf/pull/448) Fixed TCP Server does not works when HTTP Server or WebSocket Server exists.
- [#623](https://github.com/hyperf/hyperf/pull/623) Fixed the argument value will be replaced by default value when pass a `null` to the method of proxy class.
- [#647](https://github.com/hyperf/hyperf/pull/647) Append `eof` to TCP response, according to the server configuration.

## Fixed

- [#636](https://github.com/hyperf/hyperf/pull/636) Fixed http client with pool handler may be used by different coroutine at the same time.

# v1.0.17 - 2019-10-08

## Fixed

- [#636](https://github.com/hyperf/hyperf/pull/636) Fixed http client with pool handler may be used by different coroutine at the same time.

# v1.0.16 - 2019-09-20

## Added

- [#565](https://github.com/hyperf/hyperf/pull/565) Added options config for redis.
- [#580](https://github.com/hyperf/hyperf/pull/580) Added coroutine concurrency control features.

## Fixed

- [#564](https://github.com/hyperf/hyperf/pull/564) Fixed typehint error, when `Coroutine\Http2\Client->send` failed.
- [#567](https://github.com/hyperf/hyperf/pull/567) Fixed rpc-client `getReturnType` failed, when the name is not equal of service.
- [#571](https://github.com/hyperf/hyperf/pull/571) Fixed the next request will be effected after using stopPropagation.
- [#579](https://github.com/hyperf/hyperf/pull/579) Dynamic init snowflake meta data, fixed the problem that when using snowflake in command mode (e.g. `di:init-proxy`) will connect to redis server and wait timeout.

# Changed

- [#583](https://github.com/hyperf/hyperf/pull/583) Throw `GrpcClientException`, when `BaseClient::start` failed.
- [#585](https://github.com/hyperf/hyperf/pull/585) Throw exception when execute failed in task worker.

# v1.0.15 - 2019-09-11

## Fixed

- [#534](https://github.com/hyperf/hyperf/pull/534) Fixed Guzzle HTTP Client does not handle the response status is equal to `-3`;
- [#541](https://github.com/hyperf/hyperf/pull/541) Fixed bug grpc client cannot be set correctly.
- [#542](https://github.com/hyperf/hyperf/pull/542) Fixed `Hyperf\Grpc\Parser::parseResponse` returns a non-standard error code for grpc.
- [#551](https://github.com/hyperf/hyperf/pull/551) Fixed infinite loop in grpc client when the server closed the connection.
- [#558](https://github.com/hyperf/hyperf/pull/558) Fixed UDP Server does not works.

## Deleted

- [#545](https://github.com/hyperf/hyperf/pull/545) Deleted useless static methods `restoring` and `restored` of trait SoftDeletes. 

## Optimized

- [#549](https://github.com/hyperf/hyperf/pull/549) Optimized `read` and `write` of `Hyperf\Amqp\Connection\SwooleIO`.
- [#559](https://github.com/hyperf/hyperf/pull/559) Optimized `redirect ` of `Hyperf\HttpServer\Response`.
- [#560](https://github.com/hyperf/hyperf/pull/560) Optimized class `Hyperf\WebSocketServer\CoreMiddleware`.

## Deprecated

- [#558](https://github.com/hyperf/hyperf/pull/558) Marked `Hyperf\Server\ServerInterface::SERVER_TCP` as deprecated, will be removed in `v1.1`.

# v1.0.14 - 2019-09-05

## Added

- [#389](https://github.com/hyperf/hyperf/pull/389) [#419](https://github.com/hyperf/hyperf/pull/419) [#432](https://github.com/hyperf/hyperf/pull/432) [#524](https://github.com/hyperf/hyperf/pull/524) [#531](https://github.com/hyperf/hyperf/pull/531) Added snowflake component, snowflake is a distributed global unique ID generation algorithm put forward by Twitter, this component implemented this algorithm for easy to use.
- [#525](https://github.com/hyperf/hyperf/pull/525) Added `download()` method of `Hyperf\HttpServer\Contract\ResponseInterface`.

## Changed

- [#482](https://github.com/hyperf/hyperf/pull/482) Re-generate the `fillable` argument of Model when use `refresh-fillable` option, at the same time, the command will keep the `fillable` argument as default behaviours.
- [#501](https://github.com/hyperf/hyperf/pull/501) When the path argument of Mapping annotation is an empty string, then the path is equal to prefix of Controller annotation.
- [#513](https://github.com/hyperf/hyperf/pull/513) Rewrite process name with `app_name`.
- [#508](https://github.com/hyperf/hyperf/pull/508) [#526](https://github.com/hyperf/hyperf/pull/526) When execute `Hyperf\Utils\Coroutine::parentId()` static method in non-coroutine context will return null.

## Fixed

- [#479](https://github.com/hyperf/hyperf/pull/479) Fixed typehint error when host of Elasticsearch client does not reached.
- [#514](https://github.com/hyperf/hyperf/pull/514) Fixed redis auth failed when the password is an empty string.
- [#527](https://github.com/hyperf/hyperf/pull/527) Fixed translator cannot translate repeatedly.

# v1.0.13 - 2019-08-28

## Added

- [#428](https://github.com/hyperf/hyperf/pull/428) Added an independent component [hyperf/translation](https://github.com/hyperf/translation), forked by illuminate/translation.
- [#449](https://github.com/hyperf/hyperf/pull/449) Added standard error code for grpc-server.
- [#450](https://github.com/hyperf/hyperf/pull/450) Added comments of static methods for `Hyperf\Database\Schema\Schema`.

## Changed

- [#451](https://github.com/hyperf/hyperf/pull/451) Removed routes of magic methods from `AuthController`.
- [#468](https://github.com/hyperf/hyperf/pull/468) Default exception handlers catch all exceptions.

## Fixed 

- [#466](https://github.com/hyperf/hyperf/pull/466) Fixed error when the number of data is not enough to paginate.
- [#466](https://github.com/hyperf/hyperf/pull/470) Optimized `vendor:publish` command, if the destination folder exists, then will not repeatedly create the folder.

# v1.0.12 - 2019-08-21

## Added

- [#405](https://github.com/hyperf/hyperf/pull/405) Added Context::override() method.
- [#415](https://github.com/hyperf/hyperf/pull/415) Added handlers configuration for logger, now you could config multiple handlers to logger.

## Changed

- [#431](https://github.com/hyperf/hyperf/pull/431) The third parameter of Hyperf\GrpcClient\GrpcClient::openStream() have been removed.

## Fixed

- [#414](https://github.com/hyperf/hyperf/pull/414) Fixed WebSocketExceptionHandler typo
- [#424](https://github.com/hyperf/hyperf/pull/424) Fixed proxy configuration of `Hyperf\Guzzle\CoroutineHandler` does not support array parameter.
- [#430](https://github.com/hyperf/hyperf/pull/430) Fixed file() method of Request will threw an exception, when upload files with same name of form.
- [#431](https://github.com/hyperf/hyperf/pull/431) Fixed missing parameters of the grpc request.

## Deprecated

- [#425](https://github.com/hyperf/hyperf/pull/425) Marked `Hyperf\HttpServer\HttpServerFactory`, `Hyperf\JsonRpc\HttpServerFactory`, `Hyperf\JsonRpc\TcpServerFactory` as deprecated, will be removed in `v1.1`.

# v1.0.11 - 2019-08-15

## Added

- [#366](https://github.com/hyperf/hyperf/pull/366) Added `Hyperf\Server\Listener\InitProcessTitleListener` to init th process name, also added `Hyperf\Framework\Event\OnStart` and `Hyperf\Framework\Event\OnManagerStart` events.
- [#389](https://github.com/hyperf/hyperf/pull/389) Added Snowflake component.

## Fixed

- [#361](https://github.com/hyperf/hyperf/pull/361) Fixed command `db:model` does not works in `MySQL 8`.
- [#369](https://github.com/hyperf/hyperf/pull/369) Fixed the exception which implemented `\Serializable`, call `serialize()` and `unserialize()` functions failed.
- [#384](https://github.com/hyperf/hyperf/pull/384) Fixed the `ExceptionHandler` that user defined does not works, because the framework has handled the exception automatically.
- [#370](https://github.com/hyperf/hyperf/pull/370) Fixed set the error type client to `Hyperf\GrpcClient\BaseClient`, and added default content-type `application/grpc+proto` to the Request object, also allows the grpc client that user-defined to override the `buildRequest()` method to create a new Request object.

## Changed

- [#356](https://github.com/hyperf/hyperf/pull/356) [#390](https://github.com/hyperf/hyperf/pull/390) Optimized aysnc-queue when push a job that implemented `Hyperf\Contract\CompressInterface`, will compress the job to a small object automatically.
- [#358](https://github.com/hyperf/hyperf/pull/358) Only write the annotation cache file when `$enableCache` is `true`.
- [#359](https://github.com/hyperf/hyperf/pull/359) [#390](https://github.com/hyperf/hyperf/pull/390) Added compression ability for `Collection` and `Model`, if the object implemented `Hyperf\Contract\CompressInterface`, then the object could compress to a small one by call `compress` method.

# v1.0.10 - 2019-08-09

## Added

- [#321](https://github.com/hyperf/hyperf/pull/321) Adding custom object types of array support for the Controller/RequestHandler parameter of HTTP Server, especially for JSON RPC HTTP Server, now you can get support for auto-deserialization of objects by defining `@var Object[]` on the method.
- [#324](https://github.com/hyperf/hyperf/pull/324) Added NodeRequestIdGenerator, an implementation of `Hyperf\Contract\IdGeneratorInterface`
- [#336](https://github.com/hyperf/hyperf/pull/336) Added Dynamic Proxy RPC Client.
- [#346](https://github.com/hyperf/hyperf/pull/346) [#348](https://github.com/hyperf/hyperf/pull/348) Added filesystem driver for `hyperf/cache`.

## Changed

- [#330](https://github.com/hyperf/hyperf/pull/330) Hidden the scan message of DI when $paths is empty.
- [#328](https://github.com/hyperf/hyperf/pull/328) Added support for user defined project path according to the rules defined by composer.json's psr-4 autoload.
- [#329](https://github.com/hyperf/hyperf/pull/329) Optimized exception handler of rpc-server and json-rpc component. 
- [#340](https://github.com/hyperf/hyperf/pull/340) Added support for `make` function accept index-based array as parameters.
- [#349](https://github.com/hyperf/hyperf/pull/349) Renamed the class name below, fixed the typo.

|                     Before                      |                  After                     |
|:----------------------------------------------:|:-----------------------------------------------:|
| Hyperf\Database\Commands\Ast\ModelUpdateVistor | Hyperf\Database\Commands\Ast\ModelUpdateVisitor |
|       Hyperf\Di\Aop\ProxyClassNameVistor       |       Hyperf\Di\Aop\ProxyClassNameVisitor       |
|         Hyperf\Di\Aop\ProxyCallVistor          |         Hyperf\Di\Aop\ProxyCallVisitor          |

## Fixed

- [#325](https://github.com/hyperf/hyperf/pull/325) Fixed check the service registration status via consul services more than one times.
- [#332](https://github.com/hyperf/hyperf/pull/332) Fixed type error in `Hyperf\Tracer\Middleware\TraceMiddeware`, only appears in openzipkin/zipkin v1.3.3+.
- [#333](https://github.com/hyperf/hyperf/pull/333) Fixed Redis::delete() method has been removed in redis 5.0+.
- [#334](https://github.com/hyperf/hyperf/pull/334) Fixed the configuration fetch from aliyun acm is not work expected in some case.
- [#337](https://github.com/hyperf/hyperf/pull/337) Fixed the server will return 500 Response when the key of header is not a string.
- [#338](https://github.com/hyperf/hyperf/pull/338) Fixed the problem of `ProviderConfig::load` will convert a string to a array when the dependencies has the same key in deep merging.

# v1.0.9 - 2019-08-03

## Added

- [#317](https://github.com/hyperf/hyperf/pull/317) Added composer-json-fixer and Optimized composer.json. @[wenbinye](https://github.com/wenbinye)
- [#320](https://github.com/hyperf/hyperf/pull/320) DI added support for closure definition.

## Fixed

- [#300](https://github.com/hyperf/hyperf/pull/300) Let message queues run in sub-coroutines. Fixed async queue attempts twice to handle message, but only once actually.
- [#305](https://github.com/hyperf/hyperf/pull/305) Fixed `$key` of method `Arr::set` not support `int` and `null`.
- [#312](https://github.com/hyperf/hyperf/pull/312) Fixed amqp process collect listener will be handled later than the process boot listener.
- [#315](https://github.com/hyperf/hyperf/pull/315) Fixed config etcd center not work after worker restart or in user process.
- [#318](https://github.com/hyperf/hyperf/pull/318) Fixed service will register to service center ceaselessly.

## Changed

- [#323](https://github.com/hyperf/hyperf/pull/323) Force convert type of `$ttl` in annotation `Cacheable` and `CachePut` into int.

# v1.0.8 - 2019-07-31

## Added

- [#276](https://github.com/hyperf/hyperf/pull/276) Amqp consumer support multi routing_key.
- [#277](https://github.com/hyperf/hyperf/pull/277) Added etcd client and etcd config center.

## Changed

- [#297](https://github.com/hyperf/hyperf/pull/297) If register service failed, then sleep 10s and re-register, also hided the useless exception message when register service failed.
- [#298](https://github.com/hyperf/hyperf/pull/298) [#301](https://github.com/hyperf/hyperf/pull/301) Adapted openzipkin/zipkin v1.3.3+

## Fixed

- [#271](https://github.com/hyperf/hyperf/pull/271) Fixed aop only rewrite the first method in classes and method patten is not work.
- [#285](https://github.com/hyperf/hyperf/pull/285) Fixed anonymous class should not rewrite in proxy class.
- [#286](https://github.com/hyperf/hyperf/pull/286) Fixed not auto rollback when forgotten to commit or rollback in multi transactions.
- [#292](https://github.com/hyperf/hyperf/pull/292) Fixed `$default` is not work in method `Request::header`.
- [#293](https://github.com/hyperf/hyperf/pull/293) Fixed `$key` of method `Arr::get` not support `int` and `null`.

# v1.0.7 - 2019-07-26

## Fixed

- [#266](https://github.com/hyperf/hyperf/pull/266) Fixed timeout when produce a amqp message.
- [#273](https://github.com/hyperf/hyperf/pull/273) Fixed all services have been registered to Consul will be deleted by the last register action. 
- [#274](https://github.com/hyperf/hyperf/pull/274) Fixed the content type of view response.

# v1.0.6 - 2019-07-24

## Added

- [#203](https://github.com/hyperf/hyperf/pull/203) [#236](https://github.com/hyperf/hyperf/pull/236) [#247](https://github.com/hyperf/hyperf/pull/247) [#252](https://github.com/hyperf/hyperf/pull/252) Added View component, support for Blade engine and Smarty engine. 
- [#203](https://github.com/hyperf/hyperf/pull/203) Added support for Swoole Task mechanism.
- [#245](https://github.com/hyperf/hyperf/pull/245) Added TaskWorkerStrategy and WorkerStrategy crontab strategies.
- [#251](https://github.com/hyperf/hyperf/pull/251) Added coroutine memory driver for cache.
- [#254](https://github.com/hyperf/hyperf/pull/254) Added support for array value of `RequestMapping::$methods`, `@RequestMapping(methods={"GET"})` and `@RequestMapping(methods={RequestMapping::GET})` are available now.
- [#255](https://github.com/hyperf/hyperf/pull/255) Transfer `Hyperf\Utils\Contracts\Arrayable` result of Request to Response automatically, and added `text/plain` content-type header for string Response.
- [#256](https://github.com/hyperf/hyperf/pull/256) If `Hyperf\Contract\IdGeneratorInterface` exist, the `json-rpc` client will generate a Request ID via IdGenerator automatically, and stored in Request attibute. Also added support for service register and health checks of `jsonrpc` TCP protocol.

## Changed

- [#247](https://github.com/hyperf/hyperf/pull/247) Use `WorkerStrategy` as the default crontab strategy.
- [#256](https://github.com/hyperf/hyperf/pull/256) Optimized error handling of json-rpc, server will response a standard json-rpc error object when the rpc method does not exist.

## Fixed

- [#235](https://github.com/hyperf/hyperf/pull/235) Added default exception handler for `grpc-server` and optimized code.
- [#240](https://github.com/hyperf/hyperf/pull/240) Fixed OnPipeMessage event will be dispatch by another listener.
- [#257](https://github.com/hyperf/hyperf/pull/257) Fixed cannot get the Internal IP in some special environment.

# v1.0.5 - 2019-07-17

## Added

- [#185](https://github.com/hyperf/hyperf/pull/185) [#224](https://github.com/hyperf/hyperf/pull/224) Added support for xml format of response.
- [#202](https://github.com/hyperf/hyperf/pull/202) Added trace message when throw a uncaptured exception in function `go`.
- [#138](https://github.com/hyperf/hyperf/pull/138) [#197](https://github.com/hyperf/hyperf/pull/197) Added crontab component.

## Changed

- [#195](https://github.com/hyperf/hyperf/pull/195) Changed the behavior of parameter `$times` of `retry()` function, means the retry times of the callable function.
- [#198](https://github.com/hyperf/hyperf/pull/198) Optimized `has()` method of `Hyperf\Di\Container`, if pass a un-instantiable object (like an interface) to `$container->has($interface)`, the method result is `false` now.
- [#199](https://github.com/hyperf/hyperf/pull/199) Re-produce one times when the amqp message produce failure.
- [#200](https://github.com/hyperf/hyperf/pull/200) Make tests directory out of production package.

## Fixed

- [#176](https://github.com/hyperf/hyperf/pull/176) Fixed TypeError: Return value of LengthAwarePaginator::nextPageUrl() must be of the type string or null, none returned.
- [#188](https://github.com/hyperf/hyperf/pull/188) Fixed proxy of guzzle client does not work expected.
- [#211](https://github.com/hyperf/hyperf/pull/211) Fixed rpc client will be replaced by the latest one. 
- [#212](https://github.com/hyperf/hyperf/pull/212) Fixed config `ssl_key` and `cert` of guzzle client does not work expected.

# v1.0.4 - 2019-07-08

## Added

- [#140](https://github.com/hyperf/hyperf/pull/140) Support Swoole v4.4.0.
- [#163](https://github.com/hyperf/hyperf/pull/163) Added custom arguments support to AbstractConstants::__callStatic in `hyperf/constants`.

## Changed

- [#124](https://github.com/hyperf/hyperf/pull/124) Added `$delay` parameter for `DriverInterface::push`, and marked `DriverInterface::delay` method to deprecated. 
- [#125](https://github.com/hyperf/hyperf/pull/125) Changed the default value of parameter $default of config() function to null.

## Fixed

- [#110](https://github.com/hyperf/hyperf/pull/110) [#111](https://github.com/hyperf/hyperf/pull/111) Fixed Redis::select is not work expected.
- [#131](https://github.com/hyperf/hyperf/pull/131) Fixed property middlewares not work in `Router::addGroup`.
- [#132](https://github.com/hyperf/hyperf/pull/132) Fixed request->hasFile does not work expected.
- [#135](https://github.com/hyperf/hyperf/pull/135) Fixed response->redirect does not work expected.
- [#139](https://github.com/hyperf/hyperf/pull/139) Fixed the BaseUri of ConsulAgent will be replaced by default BaseUri.
- [#148](https://github.com/hyperf/hyperf/pull/148) Fixed cannot generate the migration when migrates directory does not exist.
- [#152](https://github.com/hyperf/hyperf/pull/152) Fixed db connection will not be closed when a low use frequency.
- [#169](https://github.com/hyperf/hyperf/pull/169) Fixed array parse failed when handle http request.
- [#170](https://github.com/hyperf/hyperf/pull/170) Fixed websocket server interrupt when request a not exist route.

## Removed

- [#131](https://github.com/hyperf/hyperf/pull/131) Removed `server` property from Router options.

# v1.0.3 - 2019-07-02

## Added

- [#48](https://github.com/hyperf/hyperf/pull/48) Added WebSocket Client.
- [#51](https://github.com/hyperf/hyperf/pull/51) Added property `enableCache` to `DefinitionSource` to enable annotation cache. 
- [#61](https://github.com/hyperf/hyperf/pull/61) Added property type of `Model` created by command `db:model`.
- [#65](https://github.com/hyperf/hyperf/pull/65) Added JSON support for model-cache.
- Added WebSocket Server.

## Changed

- [#46](https://github.com/hyperf/hyperf/pull/46) Removed hyperf/framework requirement of `hyperf/di`, `hyperf/command` and `hyperf/dispatcher`. 

## Fixed

- [#45](https://github.com/hyperf/hyperf/pull/55) Fixed http server start failed, when the skeleton included `hyperf/websocket-server`. 
- [#55](https://github.com/hyperf/hyperf/pull/55) Fixed the method level middleware annotation. 
- [#73](https://github.com/hyperf/hyperf/pull/73) Fixed short name is not work for `db:model`.
- [#88](https://github.com/hyperf/hyperf/pull/88) Fixed prefix is not right in deep directory.
- [#101](https://github.com/hyperf/hyperf/pull/101) Fixed constants resolution failed when no message annotation exists.

# v1.0.2 - 2019-06-25

## Added

- [#25](https://github.com/hyperf/hyperf/pull/25) Added Travis CI.
- [#29](https://github.com/hyperf/hyperf/pull/29) Added some paramater of `Redis::connect`.

## Fixed

- Fixed http server will be affected of websocket server.
- Fixed proxy class 
- Fixed database pool will be fulled in testing.
- Fixed co-phpunit work not expected.
- Fixed model event `creating`, `updating` ... not work expected.
- Fixed `flushContext` not work expected for testing.<|MERGE_RESOLUTION|>--- conflicted
+++ resolved
@@ -1,14 +1,12 @@
 # v1.1.33 - TBD
 
-<<<<<<< HEAD
 ## Added
 
 - [#2018](https://github.com/hyperf/hyperf/pull/2018) Make prometheus use redis to store data to support cluster mode
-=======
+
 ## Fixed
 
 - [#1917](https://github.com/hyperf/hyperf/pull/1917) Fixed bug that `Request::isXmlHttpRequest` does not work.
->>>>>>> 0e6e12b1
 
 ## Optimized
 
