--- conflicted
+++ resolved
@@ -5,11 +5,8 @@
 - [#401](https://github.com/hyperf-cloud/hyperf/pull/401) Optimized server and Fixed middleware that user defined does not works.
 - [#402](https://github.com/hyperf-cloud/hyperf/pull/402) Added Annotation AsyncQueueMessage.
 - [#418](https://github.com/hyperf-cloud/hyperf/pull/418) Allows send WebSocket message to any fd in current server, even the worker process does not hold the fd
-<<<<<<< HEAD
 - [#420](https://github.com/hyperf-cloud/hyperf/pull/420) Added listener for model.
-=======
 - [#441](https://github.com/hyperf-cloud/hyperf/pull/441) Automatically close the spare redis client when it is used in low frequency.
->>>>>>> 1c3aecd2
 
 ## Changed
 
