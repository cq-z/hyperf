--- conflicted
+++ resolved
@@ -1,21 +1,17 @@
 # v1.1.19 - TBD
 
-<<<<<<< HEAD
-## Changed
-
-- [#1384](https://github.com/hyperf/hyperf/pull/1384) add `gen:model --property-case` configure. properties as camel
-case,
-instead of snake case
-=======
 ## Added
 
 - [#1362](https://github.com/hyperf/hyperf/pull/1362) Added `getPoolNames()` for `Hyperf\Pool\SimplePool\PoolFactory`.
 - [#1371](https://github.com/hyperf/hyperf/pull/1371) Added `Hyperf\DB\DB::connection()`.
 
+## Changed
+
+- [#1384](https://github.com/hyperf/hyperf/pull/1384) add `gen:model --property-case` configure. properties as camel
+
 ## Fixed
 
 - [#1386](https://github.com/hyperf/hyperf/pull/1386) Fixed variadic arguments do not work in async message annotation.
->>>>>>> 4af1415d
 
 # v1.1.18 - 2020-02-27
 
