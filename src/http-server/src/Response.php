<?php

declare(strict_types=1);
/**
 * This file is part of Hyperf.
 *
 * @link     https://www.hyperf.io
 * @document https://doc.hyperf.io
 * @contact  group@hyperf.io
 * @license  https://github.com/hyperf-cloud/hyperf/blob/master/LICENSE
 */

namespace Hyperf\HttpServer;

use BadMethodCallException;
<<<<<<< HEAD
=======
use Hyperf\HttpMessage\Cookie\Cookie;
>>>>>>> dd312d27
use Hyperf\HttpMessage\Stream\SwooleFileStream;
use Hyperf\HttpMessage\Stream\SwooleStream;
use Hyperf\HttpServer\Contract\ResponseInterface;
use Hyperf\HttpServer\Exception\Http\EncodingException;
use Hyperf\HttpServer\Exception\Http\FileException;
<<<<<<< HEAD
use Hyperf\Utils\MimeTypeExtensionGuesser;
=======
use Hyperf\HttpServer\Exception\Http\InvalidResponseException;
>>>>>>> dd312d27
use Hyperf\Utils\ApplicationContext;
use Hyperf\Utils\ClearStatCache;
use Hyperf\Utils\Context;
use Hyperf\Utils\Contracts\Arrayable;
use Hyperf\Utils\Contracts\Jsonable;
use Hyperf\Utils\Contracts\Xmlable;
use Hyperf\Utils\MimeTypeExtensionGuesser;
use Hyperf\Utils\Str;
use Hyperf\Utils\Traits\Macroable;
use Psr\Http\Message\ResponseInterface as PsrResponseInterface;
use Psr\Http\Message\ServerRequestInterface;
use Psr\Http\Message\StreamInterface;
use SimpleXMLElement;
use function get_class;

class Response implements PsrResponseInterface, ResponseInterface
{
    use Macroable;

    /**
     * @var null|PsrResponseInterface
     */
    protected $response;

    public function __construct(?PsrResponseInterface $response = null)
    {
        $this->response = $response;
    }

    public function __call($name, $arguments)
    {
        $response = $this->getResponse();
        if (! method_exists($response, $name)) {
            throw new BadMethodCallException(sprintf('Call to undefined method %s::%s()', get_class($this), $name));
        }
        return $response->{$name}(...$arguments);
    }

    public static function __callStatic($name, $arguments)
    {
        $response = Context::get(PsrResponseInterface::class);
        if (! method_exists($response, $name)) {
            throw new BadMethodCallException(sprintf('Call to undefined static method %s::%s()', self::class, $name));
        }
        return $response::{$name}(...$arguments);
    }

    /**
     * Format data to JSON and return data with Content-Type:application/json header.
     *
     * @param array|Arrayable|Jsonable $data
     */
    public function json($data): PsrResponseInterface
    {
        $data = $this->toJson($data);
        return $this->getResponse()
            ->withAddedHeader('content-type', 'application/json; charset=utf-8')
            ->withBody(new SwooleStream($data));
    }

    /**
     * Format data to XML and return data with Content-Type:application/xml header.
     *
     * @param array|Arrayable|Xmlable $data
     */
    public function xml($data, string $root = 'root'): PsrResponseInterface
    {
        $data = $this->toXml($data, null, $root);
        return $this->getResponse()
            ->withAddedHeader('content-type', 'application/xml; charset=utf-8')
            ->withBody(new SwooleStream($data));
    }

    /**
     * Format data to a string and return data with content-type:text/plain header.
     *
     * @param mixed $data will transfer to a string value
     */
    public function raw($data): PsrResponseInterface
    {
        return $this->getResponse()
            ->withAddedHeader('content-type', 'text/plain; charset=utf-8')
            ->withBody(new SwooleStream((string) $data));
    }

    /**
     * Redirect to a url with a status.
     */
    public function redirect(
        string $toUrl,
        int $status = 302,
        string $schema = 'http'
    ): PsrResponseInterface {
        $toUrl = value(function () use ($toUrl, $schema) {
            if (! ApplicationContext::hasContainer() || Str::startsWith($toUrl, ['http://', 'https://'])) {
                return $toUrl;
            }
            /** @var Contract\RequestInterface $request */
            $request = ApplicationContext::getContainer()->get(Contract\RequestInterface::class);
            $uri = $request->getUri();
            $host = $uri->getAuthority();
            // Build the url by $schema and host.
            return $schema . '://' . $host . '/' . $toUrl;
        });
        return $this->getResponse()->withStatus($status)->withAddedHeader('Location', $toUrl);
    }

    /**
     * Create a file download response.
     *
<<<<<<< HEAD
     * @param string $file The file path which want to send to client.
     * @param string $name The alias name of the file that client receive.
=======
     * @param string $file the file path which want to send to client
     * @param string $name the alias name of the file that client receive
>>>>>>> dd312d27
     */
    public function download(string $file, string $name = ''): PsrResponseInterface
    {
        $file = new \SplFileInfo($file);

        if (! $file->isReadable()) {
            throw new FileException('File must be readable.');
        }

        $filename = $name ?: $file->getBasename();
        $etag = $this->createEtag($file);
        $contentType = value(function () use ($file) {
            $mineType = null;
            if (ApplicationContext::hasContainer()) {
                $guesser = ApplicationContext::getContainer()->get(MimeTypeExtensionGuesser::class);
                $mineType = $guesser->guessMimeType($file->getExtension());
            }
            return $mineType ?? 'application/octet-stream';
        });

        // Determine if ETag the client expects matches calculated ETag
        $request = Context::get(ServerRequestInterface::class);
        if ($request instanceof ServerRequestInterface) {
            $ifMatch = $request->getHeaderLine('if-match');
            $ifNoneMatch = $request->getHeaderLine('if-none-match');
            $clientEtags = explode(',', $ifMatch ?: $ifNoneMatch);
            array_walk($clientEtags, 'trim');
            if (in_array($etag, $clientEtags, true)) {
                return $this->withStatus(304)->withAddedHeader('content-type', $contentType);
            }
        }

        return $this->withHeader('content-description', 'File Transfer')
            ->withHeader('content-type', $contentType)
            ->withHeader('content-disposition', "attachment; filename={$filename}")
            ->withHeader('content-transfer-encoding', 'binary')
            ->withHeader('pragma', 'public')
            ->withHeader('etag', $etag)
            ->withBody(new SwooleFileStream($file));
    }

<<<<<<< HEAD
=======
    public function withCookie(Cookie $cookie): ResponseInterface
    {
        return $this->call(__FUNCTION__, func_get_args());
    }

>>>>>>> dd312d27
    /**
     * Retrieves the HTTP protocol version as a string.
     * The string MUST contain only the HTTP version number (e.g., "1.1", "1.0").
     *
     * @return string HTTP protocol version
     */
    public function getProtocolVersion(): string
    {
        return $this->getResponse()->getProtocolVersion();
    }

    /**
     * Return an instance with the specified HTTP protocol version.
     * The version string MUST contain only the HTTP version number (e.g.,
     * "1.1", "1.0").
     * This method MUST be implemented in such a way as to retain the
     * immutability of the message, and MUST return an instance that has the
     * new protocol version.
     *
     * @param string $version HTTP protocol version
     * @return PsrResponseInterface
     */
    public function withProtocolVersion($version)
    {
        return $this->call(__FUNCTION__, func_get_args());
    }

    /**
     * Retrieves all message header values.
     * The keys represent the header name as it will be sent over the wire, and
     * each value is an array of strings associated with the header.
     *     // Represent the headers as a string
     *     foreach ($message->getHeaders() as $name => $values) {
     *         echo $name . ": " . implode(", ", $values);
     *     }
     *     // Emit headers iteratively:
     *     foreach ($message->getHeaders() as $name => $values) {
     *         foreach ($values as $value) {
     *             header(sprintf('%s: %s', $name, $value), false);
     *         }
     *     }
     * While header names are not case-sensitive, getHeaders() will preserve the
     * exact case in which headers were originally specified.
     *
     * @return string[][] Returns an associative array of the message's headers. Each
     *                    key MUST be a header name, and each value MUST be an array of strings
     *                    for that header.
     */
    public function getHeaders(): array
    {
        return $this->getResponse()->getHeaders();
    }

    /**
     * Checks if a header exists by the given case-insensitive name.
     *
     * @param string $name case-insensitive header field name
     * @return bool Returns true if any header names match the given header
     *              name using a case-insensitive string comparison. Returns false if
     *              no matching header name is found in the message.
     */
    public function hasHeader($name): bool
    {
        return $this->getResponse()->hasHeader($name);
    }

    /**
     * Retrieves a message header value by the given case-insensitive name.
     * This method returns an array of all the header values of the given
     * case-insensitive header name.
     * If the header does not appear in the message, this method MUST return an
     * empty array.
     *
     * @param string $name case-insensitive header field name
     * @return string[] An array of string values as provided for the given
     *                  header. If the header does not appear in the message, this method MUST
     *                  return an empty array.
     */
    public function getHeader($name): array
    {
        return $this->getResponse()->getHeader($name);
    }

    /**
     * Retrieves a comma-separated string of the values for a single header.
     * This method returns all of the header values of the given
     * case-insensitive header name as a string concatenated together using
     * a comma.
     * NOTE: Not all header values may be appropriately represented using
     * comma concatenation. For such headers, use getHeader() instead
     * and supply your own delimiter when concatenating.
     * If the header does not appear in the message, this method MUST return
     * an empty string.
     *
     * @param string $name case-insensitive header field name
     * @return string A string of values as provided for the given header
     *                concatenated together using a comma. If the header does not appear in
     *                the message, this method MUST return an empty string.
     */
    public function getHeaderLine($name): string
    {
        return $this->getResponse()->getHeaderLine($name);
    }

    /**
     * Return an instance with the provided value replacing the specified header.
     * While header names are case-insensitive, the casing of the header will
     * be preserved by this function, and returned from getHeaders().
     * This method MUST be implemented in such a way as to retain the
     * immutability of the message, and MUST return an instance that has the
     * new and/or updated header and value.
     *
     * @param string $name case-insensitive header field name
     * @param string|string[] $value header value(s)
     * @throws \InvalidArgumentException for invalid header names or values
     * @return PsrResponseInterface
     */
    public function withHeader($name, $value)
    {
        return $this->call(__FUNCTION__, func_get_args());
    }

    /**
     * Return an instance with the specified header appended with the given value.
     * Existing values for the specified header will be maintained. The new
     * value(s) will be appended to the existing list. If the header did not
     * exist previously, it will be added.
     * This method MUST be implemented in such a way as to retain the
     * immutability of the message, and MUST return an instance that has the
     * new header and/or value.
     *
     * @param string $name case-insensitive header field name to add
     * @param string|string[] $value header value(s)
     * @throws \InvalidArgumentException for invalid header names or values
     * @return PsrResponseInterface
     */
    public function withAddedHeader($name, $value)
    {
        return $this->call(__FUNCTION__, func_get_args());
    }

    /**
     * Return an instance without the specified header.
     * Header resolution MUST be done without case-sensitivity.
     * This method MUST be implemented in such a way as to retain the
     * immutability of the message, and MUST return an instance that removes
     * the named header.
     *
     * @param string $name case-insensitive header field name to remove
     * @return PsrResponseInterface
     */
    public function withoutHeader($name)
    {
        return $this->call(__FUNCTION__, func_get_args());
    }

    /**
     * Gets the body of the message.
     *
     * @return StreamInterface returns the body as a stream
     */
    public function getBody(): StreamInterface
    {
        return $this->getResponse()->getBody();
    }

    /**
     * Return an instance with the specified message body.
     * The body MUST be a StreamInterface object.
     * This method MUST be implemented in such a way as to retain the
     * immutability of the message, and MUST return a new instance that has the
     * new body stream.
     *
     * @param StreamInterface $body body
     * @throws \InvalidArgumentException when the body is not valid
     * @return PsrResponseInterface
     */
    public function withBody(StreamInterface $body)
    {
        return $this->call(__FUNCTION__, func_get_args());
    }

    /**
     * Gets the response status code.
     * The status code is a 3-digit integer result code of the server's attempt
     * to understand and satisfy the request.
     *
     * @return int status code
     */
    public function getStatusCode(): int
    {
        return $this->getResponse()->getStatusCode();
    }

    /**
     * Return an instance with the specified status code and, optionally, reason phrase.
     * If no reason phrase is specified, implementations MAY choose to default
     * to the RFC 7231 or IANA recommended reason phrase for the response's
     * status code.
     * This method MUST be implemented in such a way as to retain the
     * immutability of the message, and MUST return an instance that has the
     * updated status and reason phrase.
     *
     * @see http://tools.ietf.org/html/rfc7231#section-6
     * @see http://www.iana.org/assignments/http-status-codes/http-status-codes.xhtml
     * @param int $code the 3-digit integer result code to set
     * @param string $reasonPhrase the reason phrase to use with the
     *                             provided status code; if none is provided, implementations MAY
     *                             use the defaults as suggested in the HTTP specification
     * @throws \InvalidArgumentException for invalid status code arguments
     * @return PsrResponseInterface
     */
    public function withStatus($code, $reasonPhrase = '')
    {
        return $this->call(__FUNCTION__, func_get_args());
    }

    /**
     * Gets the response reason phrase associated with the status code.
     * Because a reason phrase is not a required element in a response
     * status line, the reason phrase value MAY be null. Implementations MAY
     * choose to return the default RFC 7231 recommended reason phrase (or those
     * listed in the IANA HTTP Status Code Registry) for the response's
     * status code.
     *
     * @see http://tools.ietf.org/html/rfc7231#section-6
     * @see http://www.iana.org/assignments/http-status-codes/http-status-codes.xhtml
     * @return string reason phrase; must return an empty string if none present
     */
    public function getReasonPhrase(): string
    {
        return $this->getResponse()->getReasonPhrase();
    }

    protected function call($name, $arguments)
    {
        $response = $this->getResponse();

        if (! $response instanceof PsrResponseInterface) {
            throw new InvalidResponseException('The response is not instanceof ' . PsrResponseInterface::class);
        }

        if (! method_exists($response, $name)) {
            throw new BadMethodCallException(sprintf('Call to undefined method %s::%s()', get_class($this), $name));
        }

        return new static($response->{$name}(...$arguments));
    }

    /**
     * Get ETag header according to the checksum of the file.
     */
    protected function createEtag(\SplFileInfo $file, bool $weak = false): string
    {
        $etag = '';
        if ($weak) {
            ClearStatCache::clear($file->getPathname());
            $lastModified = $file->getMTime();
            $filesize = $file->getSize();
            if (! $lastModified || ! $filesize) {
                return $etag;
            }
            $etag = sprintf('W/"%x-%x"', $lastModified, $filesize);
        } else {
            $etag = md5_file($file->getPathname());
        }
        return $etag;
    }

    /**
     * Get ETag header according to the checksum of the file.
     */
    protected function createEtag(\SplFileInfo $file, bool $weak = false): string
    {
        $etag = '';
        if ($weak) {
            ClearStatCache::clear($file->getPathname());
            $lastModified = $file->getMTime();
            $filesize = $file->getSize();
            if (! $lastModified || ! $filesize) {
                return $etag;
            }
            $etag = sprintf('W/"%x-%x"', $lastModified, $filesize);
        } else {
            $etag = md5_file($file->getPathname());
        }
        return $etag;
    }

    /**
     * @param array|Arrayable|Jsonable $data
     * @throws EncodingException when the data encoding error
     */
    protected function toJson($data): string
    {
        if (is_array($data)) {
            return json_encode($data, JSON_UNESCAPED_UNICODE);
        }

        if ($data instanceof Jsonable) {
            return (string) $data;
        }

        if ($data instanceof Arrayable) {
            return json_encode($data->toArray(), JSON_UNESCAPED_UNICODE);
        }

        throw new EncodingException('Error encoding response data to JSON.');
    }

    /**
     * @param array|Arrayable|Xmlable $data
     * @param null|mixed $parentNode
     * @param mixed $root
     * @throws EncodingException when the data encoding error
     */
    protected function toXml($data, $parentNode = null, $root = 'root')
    {
        if ($data instanceof Xmlable) {
            return (string) $data;
        }
        if ($data instanceof Arrayable) {
            $data = $data->toArray();
        } else {
            $data = (array) $data;
        }
        if ($parentNode === null) {
            $xml = new SimpleXMLElement('<?xml version="1.0" encoding="utf-8"?>' . "<{$root}></{$root}>");
        } else {
            $xml = $parentNode;
        }
        foreach ($data as $key => $value) {
            if (is_array($value)) {
                $this->toXml($value, $xml->addChild($key));
            } else {
                if (is_numeric($key)) {
                    $xml->addChild('item' . $key, (string) $value);
                } else {
                    $xml->addChild($key, (string) $value);
                }
            }
        }
        return trim($xml->asXML());
    }

    /**
     * Get the response object from context.
     *
     * @return object|PsrResponseInterface it's an object that implemented PsrResponseInterface, or maybe it's a proxy class
     */
    protected function getResponse()
    {
        if ($this->response instanceof PsrResponseInterface) {
            return $this->response;
        }

        return Context::get(PsrResponseInterface::class);
    }
}<|MERGE_RESOLUTION|>--- conflicted
+++ resolved
@@ -13,27 +13,20 @@
 namespace Hyperf\HttpServer;
 
 use BadMethodCallException;
-<<<<<<< HEAD
-=======
 use Hyperf\HttpMessage\Cookie\Cookie;
->>>>>>> dd312d27
 use Hyperf\HttpMessage\Stream\SwooleFileStream;
 use Hyperf\HttpMessage\Stream\SwooleStream;
 use Hyperf\HttpServer\Contract\ResponseInterface;
 use Hyperf\HttpServer\Exception\Http\EncodingException;
 use Hyperf\HttpServer\Exception\Http\FileException;
-<<<<<<< HEAD
 use Hyperf\Utils\MimeTypeExtensionGuesser;
-=======
 use Hyperf\HttpServer\Exception\Http\InvalidResponseException;
->>>>>>> dd312d27
 use Hyperf\Utils\ApplicationContext;
 use Hyperf\Utils\ClearStatCache;
 use Hyperf\Utils\Context;
 use Hyperf\Utils\Contracts\Arrayable;
 use Hyperf\Utils\Contracts\Jsonable;
 use Hyperf\Utils\Contracts\Xmlable;
-use Hyperf\Utils\MimeTypeExtensionGuesser;
 use Hyperf\Utils\Str;
 use Hyperf\Utils\Traits\Macroable;
 use Psr\Http\Message\ResponseInterface as PsrResponseInterface;
@@ -137,13 +130,8 @@
     /**
      * Create a file download response.
      *
-<<<<<<< HEAD
-     * @param string $file The file path which want to send to client.
-     * @param string $name The alias name of the file that client receive.
-=======
      * @param string $file the file path which want to send to client
      * @param string $name the alias name of the file that client receive
->>>>>>> dd312d27
      */
     public function download(string $file, string $name = ''): PsrResponseInterface
     {
@@ -185,14 +173,11 @@
             ->withBody(new SwooleFileStream($file));
     }
 
-<<<<<<< HEAD
-=======
     public function withCookie(Cookie $cookie): ResponseInterface
     {
         return $this->call(__FUNCTION__, func_get_args());
     }
 
->>>>>>> dd312d27
     /**
      * Retrieves the HTTP protocol version as a string.
      * The string MUST contain only the HTTP version number (e.g., "1.1", "1.0").
