<?php

declare(strict_types=1);
/**
 * This file is part of Hyperf.
 *
 * @link     https://www.hyperf.io
 * @document https://doc.hyperf.io
 * @contact  group@hyperf.io
 * @license  https://github.com/hyperf-cloud/hyperf/blob/master/LICENSE
 */

namespace HyperfTest\Di;

use Hyperf\Di\Container;
use Hyperf\Di\Definition\DefinitionSource;
<<<<<<< HEAD
use Hyperf\Di\Definition\ScanConfig;
=======
use HyperfTest\Di\Stub\Foo;
use HyperfTest\Di\Stub\FooFactory;
>>>>>>> 47e53de9
use PHPUnit\Framework\TestCase;

/**
 * @internal
 * @coversNothing
 */
class DefinitionSourceTest extends TestCase
{
    public function testAddDefinition()
    {
        $container = new Container(new DefinitionSource([], new ScanConfig()));
        $container->getDefinitionSource()->addDefinition('Foo', function () {
            return 'bar';
        });
        $this->assertEquals('bar', $container->get('Foo'));
    }

    public function testDefinitionFactory()
    {
        $container = new Container(new DefinitionSource([], [], new Scanner()));
        $container->getDefinitionSource()->addDefinition('Foo', FooFactory::class);

        $foo = $container->get('Foo');
        $this->assertInstanceOf(Foo::class, $foo);
    }
}<|MERGE_RESOLUTION|>--- conflicted
+++ resolved
@@ -14,12 +14,9 @@
 
 use Hyperf\Di\Container;
 use Hyperf\Di\Definition\DefinitionSource;
-<<<<<<< HEAD
 use Hyperf\Di\Definition\ScanConfig;
-=======
 use HyperfTest\Di\Stub\Foo;
 use HyperfTest\Di\Stub\FooFactory;
->>>>>>> 47e53de9
 use PHPUnit\Framework\TestCase;
 
 /**
@@ -39,7 +36,7 @@
 
     public function testDefinitionFactory()
     {
-        $container = new Container(new DefinitionSource([], [], new Scanner()));
+        $container = new Container(new DefinitionSource([], new ScanConfig()));
         $container->getDefinitionSource()->addDefinition('Foo', FooFactory::class);
 
         $foo = $container->get('Foo');
