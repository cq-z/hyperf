<?php

declare(strict_types=1);
/**
 * This file is part of Hyperf.
 *
 * @link     https://www.hyperf.io
 * @document https://hyperf.wiki
 * @contact  group@hyperf.io
 * @license  https://github.com/hyperf/hyperf/blob/master/LICENSE
 */
namespace Hyperf\Phar;

use FilesystemIterator;
use GlobIterator;
use Hyperf\Contract\StdoutLoggerInterface;
use InvalidArgumentException;
use Phar;
use Psr\Container\ContainerInterface;
use RuntimeException;
use UnexpectedValueException;

class HyperfPhar
{
    /**
     * @var ContainerInterface
     */
    protected $container;

    /**
     * @var StdoutLoggerInterface
     */
    protected $logger;

    /**
     * @var Package
     */
    private $package;

    /**
     * @var null|string|TargetPhar
     */
    private $target;

    /**
     * @var string
     */
    private $main;

    /**
     * @param string $path path to composer.json file
     */
    public function __construct(ContainerInterface $container, string $path)
    {
        $this->container = $container;
        $this->logger = $container->get(StdoutLoggerInterface::class);
        $this->package = new Package($this->loadJson($path), dirname(realpath($path)));
    }

    /**
<<<<<<< HEAD
     * Gets the Phar package name
     * @return TargetPhar|string
=======
     * 获取phar包名.
     * @return string|TargetPhar
>>>>>>> 6567ca4d
     */
    public function getTarget()
    {
        if ($this->target === null) {
            $this->target = $this->package->getShortName() . '.phar';
        }
        return $this->target;
    }

    /**
<<<<<<< HEAD
     * Set the Phar package name
=======
     * 设置phar包名.
>>>>>>> 6567ca4d
     * @param $target
     * @return $this
     */
    public function setTarget($target)
    {
        if (is_dir($target)) {
            $this->target = null;
            $target = rtrim($target, '/') . '/' . $this->getTarget();
        }
        $this->target = $target;
        return $this;
    }

    /**
<<<<<<< HEAD
     * Gets the default run script path
     * @return string
=======
     * 获取默认运行脚本路径.
>>>>>>> 6567ca4d
     */
    public function getMain(): string
    {
        if ($this->main === null) {
            foreach ($this->package->getBins() as $path) {
                if (! file_exists($this->package->getDirectory() . $path)) {
                    throw new UnexpectedValueException('Bin file "' . $path . '" does not exist');
                }
                $this->main = $path;
                break;
            }
            //兜底，使用hyperf默认启动文件
            if ($this->main == null) {
                return 'bin/hyperf.php';
            }
        }
        return $this->main;
    }

    /**
<<<<<<< HEAD
     * Set the default startup file
=======
     * 设置默认启动文件.
>>>>>>> 6567ca4d
     * @param $main
     * @return $this
     */
    public function setMain($main)
    {
        $this->main = $main;
        return $this;
    }

    /**
<<<<<<< HEAD
     * Get package object
=======
     * 获取包.
>>>>>>> 6567ca4d
     * @return Package
     */
    public function getPackage()
    {
        return $this->package;
    }

    /**
<<<<<<< HEAD
     * Gets a list of all dependent packages
=======
     * 获取所有依赖的包列表.
>>>>>>> 6567ca4d
     * @return array
     */
    public function getPackagesDependencies()
    {
        $packages = [];

        $pathVendor = $this->package->getDirectory() . $this->package->getPathVendor();

        // 获取所有安装的依赖包
        if (is_file($pathVendor . 'composer/installed.json')) {
            $installed = $this->loadJson($pathVendor . 'composer/installed.json');
            $installedPackages = $installed;
            //支持composer 2.0 的配置结构改变
            if (isset($installed['packages'])) {
                $installedPackages = $installed['packages'];
            }
            //把这些依赖的组件，全部打包成package
            foreach ($installedPackages as $package) {
                $dir = $package['name'] . '/';
                if (isset($package['target-dir'])) {
                    $dir .= trim($package['target-dir'], '/') . '/';
                }

                $dir = $pathVendor . $dir;
                $packages[] = new Package($package, $dir);
            }
        }
        return $packages;
    }

    /**
<<<<<<< HEAD
     *  Load the configuration
     * @param $path
     * @return mixed
     */
    private function loadJson($path)
    {
        $ret = json_decode(file_get_contents($path), true);
        if ($ret === null) {
            throw new InvalidArgumentException('Unable to parse given path "' . $path . '"', json_last_error());
        }
        return $ret;
    }

    /**
     * Get file size
     * @param $path
     * @return string
     */
    private function getSize($path)
    {
        return round(filesize($path) / 1024, 1) . ' KiB';
    }

    /**
     * Gets the relative path relative to the resource bundle
=======
     * 获取相对于资源包的相对路径.
>>>>>>> 6567ca4d
     * @param $path
     * @return false|string
     */
    public function getPathLocalToBase($path)
    {
        $root = $this->package->getDirectory();
        if (strpos($path, $root) !== 0) {
            throw new UnexpectedValueException('Path "' . $path . '" is not within base project path "' . $root . '"');
        }
        return substr($path, strlen($root));
    }

    /**
     * 输出log.
     * @param $message
     */
    public function log($message)
    {
        $this->logger->info($message);
    }

    /**
<<<<<<< HEAD
     *  Compile the code into the Phar file
=======
     * 编译代码到phar文件.
>>>>>>> 6567ca4d
     */
    public function build()
    {
        $this->log('Creating phar <info>' . $this->getTarget() . '</info>');
        $time = microtime(true);

        //判断vendor目录是否存在
        $pathVendor = $this->package->getDirectory() . $this->package->getPathVendor();
        if (! is_dir($pathVendor)) {
            throw new RuntimeException('Directory "' . $pathVendor . '" not properly installed, did you run "composer install"?');
        }

        // 获取可以写入的phar包
        $target = $this->getTarget();
        do {
            $tmp = $target . '.' . mt_rand() . '.phar';
        } while (file_exists($tmp));

        $targetPhar = new TargetPhar(new Phar($tmp), $this);
        $this->log('  - Adding main package "' . $this->package->getName() . '"');
        //添加项目本身
        $targetPhar->addBundle($this->package->bundle());

        $this->log('  - Adding composer base files');
        // 显示的添加composer自动加载器
        $targetPhar->addFile($pathVendor . 'autoload.php');

        // 添加composer基本目录，没有子目录
        $targetPhar->buildFromIterator(new GlobIterator($pathVendor . 'composer/*.*', FilesystemIterator::KEY_AS_FILENAME));

        //添加composer的依赖资源
        foreach ($this->getPackagesDependencies() as $package) {
            $this->log('  - Adding dependency "' . $package->getName() . '" from "' . $this->getPathLocalToBase($package->getDirectory()) . '"');
            $targetPhar->addBundle($package->bundle());
        }

        $this->log('  - Setting main/stub');

        $main = $this->getMain();
        //添加默认启动文件
        $targetPhar->setStub($targetPhar->createDefaultStub($main));
        $this->log('  - Setting default stub <info>' . $main . '</info>.');

        // 停止内存缓存，并写入数据到phar文件中，如果发生异常则会抛出
        $targetPhar->stopBuffering();

        if (file_exists($target)) {
            $this->log('  - Overwriting existing file <info>' . $target . '</info> (' . $this->getSize($target) . ')');
        }

        if (rename($tmp, $target) === false) {
            throw new UnexpectedValueException('Unable to rename temporary phar archive to "' . $target . '"');
        }

        $time = max(microtime(true) - $time, 0);

        $this->log('');
        $this->log('    <info>OK</info> - Creating <info>' . $this->getTarget() . '</info> (' . $this->getSize($this->getTarget()) . ') completed after ' . round($time, 1) . 's');
    }

    /**
     * 载入配置.
     * @param $path
     * @return mixed
     */
    private function loadJson($path)
    {
        $ret = json_decode(file_get_contents($path), true);
        if ($ret === null) {
            throw new InvalidArgumentException('Unable to parse given path "' . $path . '"', json_last_error());
        }
        return $ret;
    }

    /**
     * 获取文件大小.
     * @param $path
     * @return string
     */
    private function getSize($path)
    {
        return round(filesize($path) / 1024, 1) . ' KiB';
    }
}<|MERGE_RESOLUTION|>--- conflicted
+++ resolved
@@ -58,13 +58,8 @@
     }
 
     /**
-<<<<<<< HEAD
      * Gets the Phar package name
      * @return TargetPhar|string
-=======
-     * 获取phar包名.
-     * @return string|TargetPhar
->>>>>>> 6567ca4d
      */
     public function getTarget()
     {
@@ -75,11 +70,7 @@
     }
 
     /**
-<<<<<<< HEAD
      * Set the Phar package name
-=======
-     * 设置phar包名.
->>>>>>> 6567ca4d
      * @param $target
      * @return $this
      */
@@ -94,12 +85,8 @@
     }
 
     /**
-<<<<<<< HEAD
      * Gets the default run script path
      * @return string
-=======
-     * 获取默认运行脚本路径.
->>>>>>> 6567ca4d
      */
     public function getMain(): string
     {
@@ -120,11 +107,7 @@
     }
 
     /**
-<<<<<<< HEAD
      * Set the default startup file
-=======
-     * 设置默认启动文件.
->>>>>>> 6567ca4d
      * @param $main
      * @return $this
      */
@@ -135,11 +118,7 @@
     }
 
     /**
-<<<<<<< HEAD
      * Get package object
-=======
-     * 获取包.
->>>>>>> 6567ca4d
      * @return Package
      */
     public function getPackage()
@@ -148,11 +127,7 @@
     }
 
     /**
-<<<<<<< HEAD
      * Gets a list of all dependent packages
-=======
-     * 获取所有依赖的包列表.
->>>>>>> 6567ca4d
      * @return array
      */
     public function getPackagesDependencies()
@@ -184,7 +159,6 @@
     }
 
     /**
-<<<<<<< HEAD
      *  Load the configuration
      * @param $path
      * @return mixed
@@ -210,9 +184,6 @@
 
     /**
      * Gets the relative path relative to the resource bundle
-=======
-     * 获取相对于资源包的相对路径.
->>>>>>> 6567ca4d
      * @param $path
      * @return false|string
      */
@@ -235,11 +206,7 @@
     }
 
     /**
-<<<<<<< HEAD
      *  Compile the code into the Phar file
-=======
-     * 编译代码到phar文件.
->>>>>>> 6567ca4d
      */
     public function build()
     {
@@ -299,28 +266,4 @@
         $this->log('');
         $this->log('    <info>OK</info> - Creating <info>' . $this->getTarget() . '</info> (' . $this->getSize($this->getTarget()) . ') completed after ' . round($time, 1) . 's');
     }
-
-    /**
-     * 载入配置.
-     * @param $path
-     * @return mixed
-     */
-    private function loadJson($path)
-    {
-        $ret = json_decode(file_get_contents($path), true);
-        if ($ret === null) {
-            throw new InvalidArgumentException('Unable to parse given path "' . $path . '"', json_last_error());
-        }
-        return $ret;
-    }
-
-    /**
-     * 获取文件大小.
-     * @param $path
-     * @return string
-     */
-    private function getSize($path)
-    {
-        return round(filesize($path) / 1024, 1) . ' KiB';
-    }
 }