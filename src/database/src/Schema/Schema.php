--- conflicted
+++ resolved
@@ -20,30 +20,13 @@
  * @method static bool hasTable(string $table)
  * @method static array getColumnListing(string $table)
  * @method static array getColumnTypeListing(string $table)
-<<<<<<< HEAD
- * @method static dropAllTables()
- * @method static dropAllViews()
-=======
  * @method static void dropAllTables()
  * @method static void dropAllViews()
->>>>>>> f318912d
  * @method static array getAllTables()
  * @method static array getAllViews()
  * @method static bool hasColumn(string $table, string $column)
  * @method static bool hasColumns(string $table, array $columns)
  * @method static string getColumnType(string $table, string $column)
-<<<<<<< HEAD
- * @method static table(string $table, \Closure $callback)
- * @method static create(string $table, \Closure $callback))
- * @method static drop(string $table)
- * @method static dropIfExists(string $table)
- * @method static rename(string $from, string $to)
- * @method static enableForeignKeyConstraints(): bool
- * @method static disableForeignKeyConstraints(): bool
- * @method static \Hyperf\Database\Connection getConnection()
- * @method static setConnection(\Hyperf\Database\Connection $connection)
- * @method static blueprintResolver(\Closure $resolver)
-=======
  * @method static void table(string $table, \Closure $callback)
  * @method static void create(string $table, \Closure $callback))
  * @method static void drop(string $table)
@@ -54,7 +37,6 @@
  * @method static \Hyperf\Database\Connection getConnection()
  * @method static Builder setConnection(\Hyperf\Database\Connection $connection)
  * @method static void blueprintResolver(\Closure $resolver)
->>>>>>> f318912d
  */
 class Schema
 {
