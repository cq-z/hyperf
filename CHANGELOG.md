# v1.1.18 - TBD

## Added

- [#1331](https://github.com/hyperf/hyperf/pull/1331) Added `Hyperf\LoadBalancer\LoadBalancerInterface::getNodes()`.

## Changed

- [#1324](https://github.com/hyperf/hyperf/pull/1324) `Hyperf\AsyncQueue\Listener\QueueLengthListener` is no longer as the default listener of [hyperf/async-queue](https://github.com/hyperf/async-queue).

## Optimized

- [#1322](https://github.com/hyperf/hyperf/pull/1322) HTTP Server Handle HEAD request automatically, now will not response the body on HEAD request.

## Deleted

- [#1303](https://github.com/hyperf/hyperf/pull/1303) Deleted useless `$httpMethod` for `Hyperf\RpcServer\Router\Router`.

## Fixed

<<<<<<< HEAD
- [#1328](https://github.com/hyperf/hyperf/pull/1328) Fixed when model exists,and reset the parent class,but ModelCommand::createModel not update.

=======
- [#1330](https://github.com/hyperf/hyperf/pull/1330) Fixed bug when using `(new Parallel())->add($callback, $key)` and the parameter `$key` is a not string index, the returned result will sort `$key` from 0.
>>>>>>> e4b77a60

# v1.1.17 - 2020-01-24

## Added

- [#1288](https://github.com/hyperf/hyperf/pull/1288) Added driver object into `Hyperf\AsyncQueue\Event\QueueLength` event as the first parameter
- [#1292](https://github.com/hyperf/hyperf/pull/1292) Added `Hyperf\Database\Schema\ForeignKeyDefinition` for return type of `Hyperf\Database\Schema\Blueprint::foreign()` method.
- [#1313](https://github.com/hyperf/hyperf/pull/1313) Added Command mode support to `hyperf\crontab`.
- [#1321](https://github.com/hyperf/hyperf/pull/1321) Added [hyperf/nsq](https://github.com/hyperf/nsq) component, [NSQ](https://nsq.io) is a realtime distributed messaging platform.

## Fixed

- [#1291](https://github.com/hyperf/hyperf/pull/1291) Fixed `$_SERVER` has lower keys for super-globals.
- [#1302](https://github.com/hyperf/hyperf/pull/1302) Fixed JSONRPC reconnect failed, when the node is invalid.
- [#1308](https://github.com/hyperf/hyperf/pull/1308) Fixed some missing traslation of validation, like gt, gte, ipv4, ipv6, lt, lte, mimetypes, not_regex, starts_with, uuid.
- [#1310](https://github.com/hyperf/hyperf/pull/1310) Fixed register failed because has the exactly same service.
- [#1315](https://github.com/hyperf/hyperf/pull/1315) Fixed the missing config variable for `Hyperf\AsyncQueue\Process\ConsumerProcess`.

# v1.1.16 - 2020-01-16

## Added

- [#1263](https://github.com/hyperf/hyperf/pull/1263) Added Event `QueueLength` for async-queue.
- [#1276](https://github.com/hyperf/hyperf/pull/1276) Added ACL token for Consul client.
- [#1277](https://github.com/hyperf/hyperf/pull/1277) Added NoOp Driver to hyperf/metric.

## Fixed

- [#1262](https://github.com/hyperf/hyperf/pull/1262) Fixed bug that socket of keepaliveIO always exhausted.
- [#1266](https://github.com/hyperf/hyperf/pull/1266) Fixed bug that process does not restart when use timer.
- [#1272](https://github.com/hyperf/hyperf/pull/1272) Fixed bug that request id will be checked failed, when the id is null.

## Optimized

- [#1273](https://github.com/hyperf/hyperf/pull/1273) Optimized grpc client.
  - gRPC client now automatically reconnects to the server after disconnection.
  - When gRPC client is garbage collected, the connection is automatically closed.
  - Fixed a bug where a closed gRPC client still holds the underlying http2 connection.
  - Fixed a bug where channel pool for gRPC may contain non-empty channels.
  - gRPC client now initializes itself lazily, so it can be used in constructor and container.

## Deleted

- [#1286](https://github.com/hyperf/hyperf/pull/1286) Removed [phpstan/phpstan](https://github.com/phpstan/phpstan) requires from require-dev.


# v1.1.15 - 2020-01-10

## Fixed

- [#1258](https://github.com/hyperf/hyperf/pull/1258) Fixed CRITICAL error that socket of process is unavailable when amqp send heartbeat failed.
- [#1260](https://github.com/hyperf/hyperf/pull/1260) Fixed json rpc connection confused.

# v1.1.14 - 2020-01-10

## Added

- [#1166](https://github.com/hyperf/hyperf/pull/1166) Added KeepaliveIO for amqp.
- [#1208](https://github.com/hyperf/hyperf/pull/1208) Added exception code `error.data.code` to json-rpc response.
- [#1208](https://github.com/hyperf/hyperf/pull/1208) Added `recv` method to `Hyperf\Rpc\Contract\TransporterInterface`.
- [#1215](https://github.com/hyperf/hyperf/pull/1215) Added super-globals component.
- [#1219](https://github.com/hyperf/hyperf/pull/1219) Added property `enable` for amqp consumer, which controls whether consumers should start along with the service.

## Fixed

- [#1208](https://github.com/hyperf/hyperf/pull/1208) Fixed bug that exception and error cannot be resolved successfully in TcpServer.
- [#1208](https://github.com/hyperf/hyperf/pull/1208) Fixed bug that json-rpc has not validated the request id whether is equal to response id.
- [#1223](https://github.com/hyperf/hyperf/pull/1223) Fixed the scanner will missing the packages at require-dev of composer.json
- [#1254](https://github.com/hyperf/hyperf/pull/1254) Fixed bash not found on some environment like Alpine when execute `init-proxy.sh`.

## Optimized

- [#1208](https://github.com/hyperf/hyperf/pull/1208) Optimized json-rpc logical.
- [#1174](https://github.com/hyperf/hyperf/pull/1174) Adjusted the format of exception printer of `Hyperf\Utils\Parallel`.
- [#1224](https://github.com/hyperf/hyperf/pull/1224) Allows config fetcher of Aliyun ACM parse UTF-8 charater, and fetch configuration once after worker start automatically, also allows pass the configutation to user process.
- [#1235](https://github.com/hyperf/hyperf/pull/1235) Release connection after declared for amqp producers.

## Changed

- [#1227](https://github.com/hyperf/hyperf/pull/1227) Upgraded jcchavezs/zipkin-php-opentracing to 0.1.4.

# v1.1.13 - 2020-01-03

## Added

- [#1137](https://github.com/hyperf/hyperf/pull/1137) Added translator for constants.
- [#1165](https://github.com/hyperf/hyperf/pull/1165) Added a method `route` for `Hyperf\HttpServer\Contract\RequestInterface`.
- [#1195](https://github.com/hyperf/hyperf/pull/1195) Added max offset for `Cacheable` and `CachePut`.
- [#1204](https://github.com/hyperf/hyperf/pull/1204) Added `insertOrIgnore` for database.
- [#1216](https://github.com/hyperf/hyperf/pull/1216) Added default value for `$data` of `RenderInterface::render()`.
- [#1221](https://github.com/hyperf/hyperf/pull/1221) Added `traceId` and `spanId` of the `swoole-tracker` component.

## Fixed

- [#1175](https://github.com/hyperf/hyperf/pull/1175) Fixed `Hyperf\Utils\Collection::random` does not works when the number is null.
- [#1199](https://github.com/hyperf/hyperf/pull/1199) Fixed variadic arguments do not work in task annotation.
- [#1200](https://github.com/hyperf/hyperf/pull/1200) Request path shouldn't include query parameters in hyperf/metric middleware.
- [#1210](https://github.com/hyperf/hyperf/pull/1210) Fixed validation `size` does not works without `numeric` or `integer` rules when the type of value is numeric.

## Optimized

- [#1211](https://github.com/hyperf/hyperf/pull/1211) Convert app name to valid prometheus namespace.

## Changed

- [#1217](https://github.com/hyperf/hyperf/pull/1217) Replaced `zendframework/zend-mime` into `laminas/laminas-mine`.

# v1.1.12 - 2019-12-26

## Added

- [#1177](https://github.com/hyperf/hyperf/pull/1177) Added protocol `jsonrpc-tcp-length-check` for `jsonrpc`.

## Fixed

- [#1175](https://github.com/hyperf/hyperf/pull/1175) Fixed `Hyperf\Utils\Collection::random` does not works when the number is null.
- [#1178](https://github.com/hyperf/hyperf/pull/1178) Fixed `Hyperf\Database\Query\Builder::chunkById` does not works when the collection item is array.
- [#1189](https://github.com/hyperf/hyperf/pull/1189) Fixed default operator does not works for `Hyperf\Utils\Collection::operatorForWhere`.

## Optimized

- [#1186](https://github.com/hyperf/hyperf/pull/1186) Automatically added default constructor's configuration, when you forgetton to set it.

# v1.1.11 - 2019-12-19

## Added

- [#849](https://github.com/hyperf/hyperf/pull/849) Added configuration of span tag for `tracer` component.

## Fixed

- [#1142](https://github.com/hyperf/hyperf/pull/1142) Fixed bug that Register::resolveConnection will return null.
- [#1144](https://github.com/hyperf/hyperf/pull/1144) Fixed rate-limit config does not works.
- [#1145](https://github.com/hyperf/hyperf/pull/1145) Fixed error return value for method `CoroutineMemoryDriver::delKey`.
- [#1153](https://github.com/hyperf/hyperf/pull/1153) Fixed validation rule `alpha_num` does not works.

# v1.1.10 - 2019-12-12

## Fixed

- [#1104](https://github.com/hyperf/hyperf/pull/1104) Fixed guzzle will be retried when the response has the correct status code 2xx.
- [#1105](https://github.com/hyperf/hyperf/pull/1105) Fixed Retry Component not restoring pipeline stack before retry attempts.
- [#1106](https://github.com/hyperf/hyperf/pull/1106) Fixed bug that sticky mode will affect the next request.
- [#1119](https://github.com/hyperf/hyperf/pull/1119) Fixed JSONRPC on TCP Server cannot response the expected error response when cannot unpack the data.
- [#1124](https://github.com/hyperf/hyperf/pull/1124) Fixed Session middleware does not store the current url correctly when the path of url end with a slash.

## Changed

- [#1108](https://github.com/hyperf/hyperf/pull/1108) Renamed `Hyperf\Tracer\Middleware\TraceMiddeware` to `Hyperf\Tracer\Middleware\TraceMiddleware`.
- [#1108](https://github.com/hyperf/hyperf/pull/1111) Upgrade the access level of methods and properties of `Hyperf\ServiceGovernance\Listener\ServiceRegisterListener` , for better override it.

# v1.1.9 - 2019-12-05

## Added

- [#948](https://github.com/hyperf/hyperf/pull/948) Added Lazy loader to DI.
- [#1044](https://github.com/hyperf/hyperf/pull/1044) Added `basic_qos` for amqp consumer.
- [#1056](https://github.com/hyperf/hyperf/pull/1056) [#1081](https://github.com/hyperf/hyperf/pull/1081) Added `define()` and `set()` to Container. Added `Hyperf\Contract\ContainerInterface`.
- [#1059](https://github.com/hyperf/hyperf/pull/1059) Added constructor for `job.stub`.
- [#1084](https://github.com/hyperf/hyperf/pull/1084) Added php 7.4 support.

## Fixed

- [#1049](https://github.com/hyperf/hyperf/pull/1049) Fixed `Hyperf\Cache\Driver\RedisDriver::clear` sometimes fails to delete all caches.
- [#1055](https://github.com/hyperf/hyperf/pull/1055) Fixed image extension validation failed.
- [#1085](https://github.com/hyperf/hyperf/pull/1085) [#1091](https://github.com/hyperf/hyperf/pull/1091) Fixed broken retry annotation.

## Optimized

- [#1007](https://github.com/hyperf/hyperf/pull/1007)  Optimized `vendor:: publish` return value does not support null.

# v1.1.8 - 2019-11-28

## Added

- [#965](https://github.com/hyperf/hyperf/pull/965) Added Redis Lua Module.
- [#1023](https://github.com/hyperf/hyperf/pull/1023) Added CUSTOM_MODE to hyperf/metric prometheus driver.

## Fixed

- [#1013](https://github.com/hyperf/hyperf/pull/1013) Fixed config of JsonRpcPoolTransporter merge failed.
- [#1006](https://github.com/hyperf/hyperf/pull/1006) Fixed the order of properties of Model.

## Changed

- [#1021](https://github.com/hyperf/hyperf/pull/1021) Added default port to WebSocket client.

## Optimized

- [#1014](https://github.com/hyperf/hyperf/pull/1014) Optimized `Command:: execute` return value does not support null.
- [#1022](https://github.com/hyperf/hyperf/pull/1022) Provided cleaner connection pool error message without implementation details.
- [#1039](https://github.com/hyperf/hyperf/pull/1039) Updated the ServerRequest object to context in CoreMiddleware automatically.
- [#1034](https://github.com/hyperf/hyperf/pull/1034) The property `arguments` of `Hyperf\Amqp\Builder\Builder` not only support array.

# v1.1.7 - 2019-11-21

## Added

- [#860](https://github.com/hyperf/hyperf/pull/860) Added retry component.
- [#952](https://github.com/hyperf/hyperf/pull/952) Added think template engine for view. 
- [#973](https://github.com/hyperf/hyperf/pull/973) Added `Hyperf\JsonRpc\JsonRpcPoolTransporter`.
- [#976](https://github.com/hyperf/hyperf/pull/976) Added params `close_on_destruct` for `hyperf/amqp`.

## Fixed

- [#955](https://github.com/hyperf/hyperf/pull/955) Fixed bug that port and charset do not work for `hyperf/db`.
- [#956](https://github.com/hyperf/hyperf/pull/956) Fixed bug that `RedisHandler::incr` fails in cluster mode for model cache.
- [#966](https://github.com/hyperf/hyperf/pull/966) Fixed type error, when use paginator in non-worker process.
- [#968](https://github.com/hyperf/hyperf/pull/968) Fixed aspect does not works when class and annotation exist at the same time.
- [#980](https://github.com/hyperf/hyperf/pull/980) Fixed `migrate`, `save` and `has` methods of Session do not work as expected. 
- [#982](https://github.com/hyperf/hyperf/pull/982) Fixed `Hyperf\GrpcClient\GrpcClient::yield` does not get the correct channel pool.
- [#987](https://github.com/hyperf/hyperf/pull/987) Fixed missing method call `parent::configure()` of `command.stub`.

## Optimized

- [#991](https://github.com/hyperf/hyperf/pull/991) Optimized `Hyperf\DbConnection\ConnectionResolver::connection`. 

## Changed

- [#944](https://github.com/hyperf/hyperf/pull/944) Replaced annotation `@Listener` and `@Process` into config which `listeners` and `processes` in `ConfigProvider`.
- [#977](https://github.com/hyperf/hyperf/pull/977) Changed `init-proxy.sh` command to only delete the `runtime/container` directory.

# v1.1.6 - 2019-11-14

## Added

- [#827](https://github.com/hyperf/hyperf/pull/827) Added a simple db component.
- [#905](https://github.com/hyperf/hyperf/pull/905) Added twig template engine for view.
- [#911](https://github.com/hyperf/hyperf/pull/911) Added support for crontab task run on one server.
- [#913](https://github.com/hyperf/hyperf/pull/913) Added `Hyperf\ExceptionHandler\Listener\ErrorExceptionHandler`.
- [#931](https://github.com/hyperf/hyperf/pull/931) Added `strict_mode` for config-apollo.
- [#933](https://github.com/hyperf/hyperf/pull/933) Added plates template engine for view.
- [#937](https://github.com/hyperf/hyperf/pull/937) Added consume events for nats.
- [#941](https://github.com/hyperf/hyperf/pull/941) Added an zookeeper adapter for Hyperf config component.

## Fixed

- [#897](https://github.com/hyperf/hyperf/pull/897) Fixed connection pool of `Hyperf\Nats\Annotation\Consumer` does not works as expected.
- [#901](https://github.com/hyperf/hyperf/pull/901) Fixed Annotation `Factory` does not works for GraphQL.
- [#903](https://github.com/hyperf/hyperf/pull/903) Fixed execute `init-proxy` command can not stop when `hyperf/rpc-client` component exists.
- [#904](https://github.com/hyperf/hyperf/pull/904) Fixed the hooked I/O request does not works in the listener that listening `Hyperf\Framework\Event\BeforeMainServerStart` event.
- [#906](https://github.com/hyperf/hyperf/pull/906) Fixed `port` property of URI of `Hyperf\HttpMessage\Server\Request`.
- [#907](https://github.com/hyperf/hyperf/pull/907) Fixed the expire time is double of the config for `requestSync` in nats.
- [#909](https://github.com/hyperf/hyperf/pull/909) Fixed a issue that causes staled parallel execution.
- [#925](https://github.com/hyperf/hyperf/pull/925) Fixed the dead cycle caused by socket closed.
- [#932](https://github.com/hyperf/hyperf/pull/932) Fixed `Translator::setLocale` does not works in coroutine evnironment.
- [#940](https://github.com/hyperf/hyperf/pull/940) Fixed WebSocketClient::push TypeError, expects integer, but boolean given.

## Optimized

- [#907](https://github.com/hyperf/hyperf/pull/907) Optimized nats consumer process restart frequently.
- [#928](https://github.com/hyperf/hyperf/pull/928) Optimized `Hyperf\ModelCache\Cacheable::query` to delete the model cache when batch update
- [#936](https://github.com/hyperf/hyperf/pull/936) Optimized `increment` to atomic operation for model-cache.

## Changed

- [#934](https://github.com/hyperf/hyperf/pull/934) WaitGroup inherit \Swoole\Coroutine\WaitGroup.

# v1.1.5 - 2019-11-07

## Added

- [#812](https://github.com/hyperf/hyperf/pull/812) Added singleton crontab task support.
- [#820](https://github.com/hyperf/hyperf/pull/820) Added nats component.
- [#832](https://github.com/hyperf/hyperf/pull/832) Added `Hyperf\Utils\Codec\Json`.
- [#833](https://github.com/hyperf/hyperf/pull/833) Added `Hyperf\Utils\Backoff`.
- [#852](https://github.com/hyperf/hyperf/pull/852) Added a `clear()` method for `Hyperf\Utils\Parallel` to clear added callbacks.
- [#854](https://github.com/hyperf/hyperf/pull/854) Added `GraphQLMiddleware`.
- [#859](https://github.com/hyperf/hyperf/pull/859) Added Consul cluster mode support, now available to fetch the service information from Consul cluster.
- [#873](https://github.com/hyperf/hyperf/pull/873) Added redis cluster.

## Fixed

- [#831](https://github.com/hyperf/hyperf/pull/831) Fixed Redis client can not reconnect the server after the Redis server restarted.
- [#835](https://github.com/hyperf/hyperf/pull/835) Fixed `Request::inputs` default value does not works.
- [#841](https://github.com/hyperf/hyperf/pull/841) Fixed migration does not take effect under multiple data sources.
- [#844](https://github.com/hyperf/hyperf/pull/844) Fixed the reader of `composer.json` does not support the root namespace.
- [#846](https://github.com/hyperf/hyperf/pull/846) Fixed `scan` `hScan` `zScan` and `sScan` don't works for Redis.
- [#850](https://github.com/hyperf/hyperf/pull/850) Fixed logger group does not works when the name is same.

## Optimized

- [#832](https://github.com/hyperf/hyperf/pull/832) Optimized that response will throw a exception when json format failed.
- [#840](https://github.com/hyperf/hyperf/pull/840) Use `\Swoole\Timer::*` to instead of `swoole_timer_*` functions.
- [#859](https://github.com/hyperf/hyperf/pull/859) Optimized the logical of fetch health nodes infomation from consul.

# v1.1.4 - 2019-10-31

## Added

- [#778](https://github.com/hyperf/hyperf/pull/778) Added `PUT` and `DELETE` for `Hyperf\Testing\Client`.
- [#784](https://github.com/hyperf/hyperf/pull/784) Add Metric Component
- [#795](https://github.com/hyperf/hyperf/pull/795) Added `restartInterval` for `AbstractProcess`. 
- [#804](https://github.com/hyperf/hyperf/pull/804) Added `BeforeHandle` `AfterHandle` and `FailToHandle` for command.

## Fixed

- [#779](https://github.com/hyperf/hyperf/pull/779) Fixed bug that JPG file cannot be verified.
- [#787](https://github.com/hyperf/hyperf/pull/787) Fixed bug that "--class" option does not exist.
- [#795](https://github.com/hyperf/hyperf/pull/795) Fixed process not restart when throw an exception. 
- [#796](https://github.com/hyperf/hyperf/pull/796) Fixed `config_etcd.enable` does not works. 

## Optimized

- [#781](https://github.com/hyperf/hyperf/pull/781) Publish validation language package according to translation setting.
- [#796](https://github.com/hyperf/hyperf/pull/796) Don't remake HandlerStack for etcd. 
- [#797](https://github.com/hyperf/hyperf/pull/797) Use channel to communicate, instead of sharing mem

## Changed

- [#793](https://github.com/hyperf/hyperf/pull/793) Changed `protected` to `public` for `Pool::getConnectionsInChannel`.
- [#811](https://github.com/hyperf/hyperf/pull/811) Command `di:init-proxy` does not clear the runtime cache, If you want to delete them, use `vendor/bin/init-proxy.sh` instead.

# v1.1.3 - 2019-10-24

## Added

- [#745](https://github.com/hyperf/hyperf/pull/745) Added option `with-comments` for command `gen:model`.
- [#747](https://github.com/hyperf/hyperf/pull/747) Added `AfterConsume`,`BeforeConsume`,`FailToConsume` events for AMQP consumer. 
- [#762](https://github.com/hyperf/hyperf/pull/762) Add concurrent for parallel.

## Fixed

- [#741](https://github.com/hyperf/hyperf/pull/741) Fixed `db:seed` without filename.
- [#748](https://github.com/hyperf/hyperf/pull/748) Fixed bug that `SymfonyNormalizer` not denormalize result of type `array`.
- [#769](https://github.com/hyperf/hyperf/pull/769) Fixed invalid response exception throwed when result/error of jsonrpc response is null.

# Changed

- [#767](https://github.com/hyperf/hyperf/pull/767) Renamed property `running` to `listening` for `AbstractProcess`.

# v1.1.2 - 2019-10-17

## Added

- [#722](https://github.com/hyperf/hyperf/pull/722) Added config `concurrent.limit` for AMQP consumer.

## Changed

- [#678](https://github.com/hyperf/hyperf/pull/678) Added ignore-tables for `gen:model`, and ignore `migrations` table, and `migrations` table will not generate when execute the `gen:model` command.
- [#729](https://github.com/hyperf/hyperf/pull/729) Renamed config `db:model` to `gen:model`.

## Fixed

- [#678](https://github.com/hyperf/hyperf/pull/678) Added ignore-tables for `gen:model`, and ignore `migrations` table.
- [#694](https://github.com/hyperf/hyperf/pull/694) Fixed `validationData` method of `Hyperf\Validation\Request\FormRequest` does not contains the uploaded files.
- [#700](https://github.com/hyperf/hyperf/pull/700) Fixed the `download` method of `Hyperf\HttpServer\Contract\ResponseInterface` does not works as expected.
- [#701](https://github.com/hyperf/hyperf/pull/701) Fixed the custom process will not restart automatically when throw an uncaptured exception.
- [#704](https://github.com/hyperf/hyperf/pull/704) Fixed bug that `Call to a member function getName() on null` in `Hyperf\Validation\Middleware\ValidationMiddleware` when the argument of action method does not define the argument type.
- [#713](https://github.com/hyperf/hyperf/pull/713) Fixed `ignoreAnnotations` does not works when cache is used.
- [#717](https://github.com/hyperf/hyperf/pull/717) Fixed the validator will be created repeatedly in `getValidatorInstance`.
- [#724](https://github.com/hyperf/hyperf/pull/724) Fixed `db:seed` command without database selected. 
- [#737](https://github.com/hyperf/hyperf/pull/737) Fixed custom process does not enable for tracer.

# v1.1.1 - 2019-10-08

## Fixed

- [#664](https://github.com/hyperf/hyperf/pull/664) Changed the default return value of FormRequest::authorize which generate via `gen:request` command.
- [#665](https://github.com/hyperf/hyperf/pull/665) Fixed framework will generate proxy class of all classes that in app directory every time.
- [#667](https://github.com/hyperf/hyperf/pull/667) Fixed trying to get property 'callback' of non-object in `Hyperf\Validation\Middleware\ValidationMiddleware`.
- [#672](https://github.com/hyperf/hyperf/pull/672) Fixed  `Hyperf\Validation\Middleware\ValidationMiddleware` will throw an unexpected exception when the action method has defined a non-object parameter.
- [#674](https://github.com/hyperf/hyperf/pull/674) Fixed the table of Model is not correct when using `gen:model`.

# v1.1.0 - 2019-10-08

## Added

- [#401](https://github.com/hyperf/hyperf/pull/401) Optimized server and fixed middleware that user defined does not works.
- [#402](https://github.com/hyperf/hyperf/pull/402) Added Annotation `@AsyncQueueMessage`.
- [#418](https://github.com/hyperf/hyperf/pull/418) Allows send WebSocket message to any `fd` in current server, even the worker process does not hold the `fd`
- [#420](https://github.com/hyperf/hyperf/pull/420) Added listener for model.
- [#429](https://github.com/hyperf/hyperf/pull/429) [#643](https://github.com/hyperf/hyperf/pull/643) Added validation component, a component similar to [illuminate/validation](https://github.com/illuminate/validation).
- [#441](https://github.com/hyperf/hyperf/pull/441) Automatically close the spare redis client when it is used in low frequency.
- [#478](https://github.com/hyperf/hyperf/pull/441) Adopt opentracing interfaces and support [Jaeger](https://www.jaegertracing.io/).
- [#500](https://github.com/hyperf/hyperf/pull/499) Added fluent method calls of `Hyperf\HttpServer\Contract\ResponseInterface`.
- [#523](https://github.com/hyperf/hyperf/pull/523) Added option `table-mapping` for command `db:model`.
- [#555](https://github.com/hyperf/hyperf/pull/555) Added global function `swoole_hook_flags` to get the hook flags by constant `SWOOLE_HOOK_FLAGS`, and you could define in `bin/hyperf.php` via `! defined('SWOOLE_HOOK_FLAGS') && define('SWOOLE_HOOK_FLAGS', SWOOLE_HOOK_ALL);` to define the constant.
- [#596](https://github.com/hyperf/hyperf/pull/596) [#658](https://github.com/hyperf/hyperf/pull/658) Added `required` parameter for `@Inject`, if you define `@Inject(required=false)` annotation to a property, therefore the DI container will not throw an `Hyperf\Di\Exception\NotFoundException` when the dependency of the property does not exists, the default value of `required` parameter is `true`. In constructor injection mode, you could define the default value of the parameter of the `__construct` to `null` or define the parameter as a `nullable` parameter , this means this parameter is nullable and will not throw the exception too.
- [#597](https://github.com/hyperf/hyperf/pull/597) Added concurrent for async-queue.
- [#599](https://github.com/hyperf/hyperf/pull/599) Allows set the retry seconds according to attempt times of async queue consumer.
- [#619](https://github.com/hyperf/hyperf/pull/619) Added HandlerStackFactory of guzzle.
- [#620](https://github.com/hyperf/hyperf/pull/620) Add automatic restart mechanism for consumer of async queue.
- [#629](https://github.com/hyperf/hyperf/pull/629) Allows to modify the `clientIp`, `pullTimeout`, `intervalTimeout` of Apollo client via config file.
- [#648](https://github.com/hyperf/hyperf/pull/648) Added `nack` return type of AMQP consumer, the abstract consumer will execute `basic_nack` method when the message handler return a `Hyperf\Amqp\Result::NACK`.
- [#654](https://github.com/hyperf/hyperf/pull/654) Added all Swoole events and abstract hyperf events.

## Changed

- [#437](https://github.com/hyperf/hyperf/pull/437) Changed `Hyperf\Testing\Client` handle exception handlers instead of throw an exception directly.
- [#463](https://github.com/hyperf/hyperf/pull/463) Simplify `container.php` and improve annotation caching mechanism.

config/container.php

```php
<?php

use Hyperf\Di\Container;
use Hyperf\Di\Definition\DefinitionSourceFactory;
use Hyperf\Utils\ApplicationContext;

$container = new Container((new DefinitionSourceFactory(true))());

if (! $container instanceof \Psr\Container\ContainerInterface) {
    throw new RuntimeException('The dependency injection container is invalid.');
}
return ApplicationContext::setContainer($container);
```

- [#486](https://github.com/hyperf/hyperf/pull/486) Changed `getParsedBody` of Request is available to return JSON formatted data normally.
- [#523](https://github.com/hyperf/hyperf/pull/523) The command `db:model` will generate the singular class name of an plural table as default.
- [#614](https://github.com/hyperf/hyperf/pull/614) [#617](https://github.com/hyperf/hyperf/pull/617) Changed the structure of config provider, also moved `config/dependencies.php` to `config/autoload/dependencies.php`, also you could place `dependencies` into config/config.php.

Changed the structure of config provider:   
Before:
```php
'scan' => [
    'paths' => [
        __DIR__,
    ],
    'collectors' => [],
],
```
Now:
```php
'annotations' => [
    'scan' => [
        'paths' => [
            __DIR__,
        ],
        'collectors' => [],
    ],
],
```

- [#630](https://github.com/hyperf/hyperf/pull/630) Changed the way to instantiate `Hyperf\HttpServer\CoreMiddleware`, use `make()` instead of `new`.
- [#631](https://github.com/hyperf/hyperf/pull/631) Changed the way to instantiate AMQP Consumer, use `make()` instead of `new`.
- [#637](https://github.com/hyperf/hyperf/pull/637) Changed the argument 1 of `Hyperf\Contract\OnMessageInterface` and `Hyperf\Contract\OnOpenInterface`, use `Swoole\WebSocket\Server` instead of `Swoole\Server`.
- [#638](https://github.com/hyperf/hyperf/pull/638) Renamed command `db:model` to `gen:model` and added rewrite connection name visitor.

## Deleted

- [#401](https://github.com/hyperf/hyperf/pull/401) Deleted class `Hyperf\JsonRpc\HttpServerFactory`, `Hyperf\HttpServer\ServerFactory`, `Hyperf\GrpcServer\ServerFactory`.
- [#402](https://github.com/hyperf/hyperf/pull/402) Deleted deprecated method `AsyncQueue::delay`.
- [#563](https://github.com/hyperf/hyperf/pull/563) Deleted deprecated constants `Hyperf\Server\ServerInterface::SERVER_TCP`, use `Hyperf\Server\ServerInterface::SERVER_BASE` to instead of it.
- [#602](https://github.com/hyperf/hyperf/pull/602) Removed timeout property of `Hyperf\Utils\Coroutine\Concurrent`.
- [#612](https://github.com/hyperf/hyperf/pull/612) Deleted useless `$url` for RingPHP Handlers.
- [#616](https://github.com/hyperf/hyperf/pull/616) [#618](https://github.com/hyperf/hyperf/pull/618) Deleted useless code of guzzle.

## Optimized

- [#644](https://github.com/hyperf/hyperf/pull/644) Optimized annotation scan process, separate to two scan parts `app` and `vendor`, greatly decrease the elapsed time.
- [#653](https://github.com/hyperf/hyperf/pull/653) Optimized the detect logical of swoole shortname.

## Fixed

- [#448](https://github.com/hyperf/hyperf/pull/448) Fixed TCP Server does not works when HTTP Server or WebSocket Server exists.
- [#623](https://github.com/hyperf/hyperf/pull/623) Fixed the argument value will be replaced by default value when pass a `null` to the method of proxy class.
- [#647](https://github.com/hyperf/hyperf/pull/647) Append `eof` to TCP response, according to the server configuration.

## Fixed

- [#636](https://github.com/hyperf/hyperf/pull/636) Fixed http client with pool handler may be used by different coroutine at the same time.

# v1.0.17 - 2019-10-08

## Fixed

- [#636](https://github.com/hyperf/hyperf/pull/636) Fixed http client with pool handler may be used by different coroutine at the same time.

# v1.0.16 - 2019-09-20

## Added

- [#565](https://github.com/hyperf/hyperf/pull/565) Added options config for redis.
- [#580](https://github.com/hyperf/hyperf/pull/580) Added coroutine concurrency control features.

## Fixed

- [#564](https://github.com/hyperf/hyperf/pull/564) Fixed typehint error, when `Coroutine\Http2\Client->send` failed.
- [#567](https://github.com/hyperf/hyperf/pull/567) Fixed rpc-client `getReturnType` failed, when the name is not equal of service.
- [#571](https://github.com/hyperf/hyperf/pull/571) Fixed the next request will be effected after using stopPropagation.
- [#579](https://github.com/hyperf/hyperf/pull/579) Dynamic init snowflake meta data, fixed the problem that when using snowflake in command mode (e.g. `di:init-proxy`) will connect to redis server and wait timeout.

# Changed

- [#583](https://github.com/hyperf/hyperf/pull/583) Throw `GrpcClientException`, when `BaseClient::start` failed.
- [#585](https://github.com/hyperf/hyperf/pull/585) Throw exception when execute failed in task worker.

# v1.0.15 - 2019-09-11

## Fixed

- [#534](https://github.com/hyperf/hyperf/pull/534) Fixed Guzzle HTTP Client does not handle the response status is equal to `-3`;
- [#541](https://github.com/hyperf/hyperf/pull/541) Fixed bug grpc client cannot be set correctly.
- [#542](https://github.com/hyperf/hyperf/pull/542) Fixed `Hyperf\Grpc\Parser::parseResponse` returns a non-standard error code for grpc.
- [#551](https://github.com/hyperf/hyperf/pull/551) Fixed infinite loop in grpc client when the server closed the connection.
- [#558](https://github.com/hyperf/hyperf/pull/558) Fixed UDP Server does not works.

## Deleted

- [#545](https://github.com/hyperf/hyperf/pull/545) Deleted useless static methods `restoring` and `restored` of trait SoftDeletes. 

## Optimized

- [#549](https://github.com/hyperf/hyperf/pull/549) Optimized `read` and `write` of `Hyperf\Amqp\Connection\SwooleIO`.
- [#559](https://github.com/hyperf/hyperf/pull/559) Optimized `redirect ` of `Hyperf\HttpServer\Response`.
- [#560](https://github.com/hyperf/hyperf/pull/560) Optimized class `Hyperf\WebSocketServer\CoreMiddleware`.

## Deprecated

- [#558](https://github.com/hyperf/hyperf/pull/558) Marked `Hyperf\Server\ServerInterface::SERVER_TCP` as deprecated, will be removed in `v1.1`.

# v1.0.14 - 2019-09-05

## Added

- [#389](https://github.com/hyperf/hyperf/pull/389) [#419](https://github.com/hyperf/hyperf/pull/419) [#432](https://github.com/hyperf/hyperf/pull/432) [#524](https://github.com/hyperf/hyperf/pull/524) [#531](https://github.com/hyperf/hyperf/pull/531) Added snowflake component, snowflake is a distributed global unique ID generation algorithm put forward by Twitter, this component implemented this algorithm for easy to use.
- [#525](https://github.com/hyperf/hyperf/pull/525) Added `download()` method of `Hyperf\HttpServer\Contract\ResponseInterface`.

## Changed

- [#482](https://github.com/hyperf/hyperf/pull/482) Re-generate the `fillable` argument of Model when use `refresh-fillable` option, at the same time, the command will keep the `fillable` argument as default behaviours.
- [#501](https://github.com/hyperf/hyperf/pull/501) When the path argument of Mapping annotation is an empty string, then the path is equal to prefix of Controller annotation.
- [#513](https://github.com/hyperf/hyperf/pull/513) Rewrite process name with `app_name`.
- [#508](https://github.com/hyperf/hyperf/pull/508) [#526](https://github.com/hyperf/hyperf/pull/526) When execute `Hyperf\Utils\Coroutine::parentId()` static method in non-coroutine context will return null.

## Fixed

- [#479](https://github.com/hyperf/hyperf/pull/479) Fixed typehint error when host of Elasticsearch client does not reached.
- [#514](https://github.com/hyperf/hyperf/pull/514) Fixed redis auth failed when the password is an empty string.
- [#527](https://github.com/hyperf/hyperf/pull/527) Fixed translator cannot translate repeatedly.

# v1.0.13 - 2019-08-28

## Added

- [#428](https://github.com/hyperf/hyperf/pull/428) Added an independent component [hyperf/translation](https://github.com/hyperf/translation), forked by illuminate/translation.
- [#449](https://github.com/hyperf/hyperf/pull/449) Added standard error code for grpc-server.
- [#450](https://github.com/hyperf/hyperf/pull/450) Added comments of static methods for `Hyperf\Database\Schema\Schema`.

## Changed

- [#451](https://github.com/hyperf/hyperf/pull/451) Removed routes of magic methods from `AuthController`.
- [#468](https://github.com/hyperf/hyperf/pull/468) Default exception handlers catch all exceptions.

## Fixed 

- [#466](https://github.com/hyperf/hyperf/pull/466) Fixed error when the number of data is not enough to paginate.
- [#466](https://github.com/hyperf/hyperf/pull/470) Optimized `vendor:publish` command, if the destination folder exists, then will not repeatedly create the folder.

# v1.0.12 - 2019-08-21

## Added

- [#405](https://github.com/hyperf/hyperf/pull/405) Added Context::override() method.
- [#415](https://github.com/hyperf/hyperf/pull/415) Added handlers configuration for logger, now you could config multiple handlers to logger.

## Changed

- [#431](https://github.com/hyperf/hyperf/pull/431) The third parameter of Hyperf\GrpcClient\GrpcClient::openStream() have been removed.

## Fixed

- [#414](https://github.com/hyperf/hyperf/pull/414) Fixed WebSocketExceptionHandler typo
- [#424](https://github.com/hyperf/hyperf/pull/424) Fixed proxy configuration of `Hyperf\Guzzle\CoroutineHandler` does not support array parameter.
- [#430](https://github.com/hyperf/hyperf/pull/430) Fixed file() method of Request will threw an exception, when upload files with same name of form.
- [#431](https://github.com/hyperf/hyperf/pull/431) Fixed missing parameters of the grpc request.

## Deprecated

- [#425](https://github.com/hyperf/hyperf/pull/425) Marked `Hyperf\HttpServer\HttpServerFactory`, `Hyperf\JsonRpc\HttpServerFactory`, `Hyperf\JsonRpc\TcpServerFactory` as deprecated, will be removed in `v1.1`.

# v1.0.11 - 2019-08-15

## Added

- [#366](https://github.com/hyperf/hyperf/pull/366) Added `Hyperf\Server\Listener\InitProcessTitleListener` to init th process name, also added `Hyperf\Framework\Event\OnStart` and `Hyperf\Framework\Event\OnManagerStart` events.
- [#389](https://github.com/hyperf/hyperf/pull/389) Added Snowflake component.

## Fixed

- [#361](https://github.com/hyperf/hyperf/pull/361) Fixed command `db:model` does not works in `MySQL 8`.
- [#369](https://github.com/hyperf/hyperf/pull/369) Fixed the exception which implemented `\Serializable`, call `serialize()` and `unserialize()` functions failed.
- [#384](https://github.com/hyperf/hyperf/pull/384) Fixed the `ExceptionHandler` that user defined does not works, because the framework has handled the exception automatically.
- [#370](https://github.com/hyperf/hyperf/pull/370) Fixed set the error type client to `Hyperf\GrpcClient\BaseClient`, and added default content-type `application/grpc+proto` to the Request object, also allows the grpc client that user-defined to override the `buildRequest()` method to create a new Request object.

## Changed

- [#356](https://github.com/hyperf/hyperf/pull/356) [#390](https://github.com/hyperf/hyperf/pull/390) Optimized aysnc-queue when push a job that implemented `Hyperf\Contract\CompressInterface`, will compress the job to a small object automatically.
- [#358](https://github.com/hyperf/hyperf/pull/358) Only write the annotation cache file when `$enableCache` is `true`.
- [#359](https://github.com/hyperf/hyperf/pull/359) [#390](https://github.com/hyperf/hyperf/pull/390) Added compression ability for `Collection` and `Model`, if the object implemented `Hyperf\Contract\CompressInterface`, then the object could compress to a small one by call `compress` method.

# v1.0.10 - 2019-08-09

## Added

- [#321](https://github.com/hyperf/hyperf/pull/321) Adding custom object types of array support for the Controller/RequestHandler parameter of HTTP Server, especially for JSON RPC HTTP Server, now you can get support for auto-deserialization of objects by defining `@var Object[]` on the method.
- [#324](https://github.com/hyperf/hyperf/pull/324) Added NodeRequestIdGenerator, an implementation of `Hyperf\Contract\IdGeneratorInterface`
- [#336](https://github.com/hyperf/hyperf/pull/336) Added Dynamic Proxy RPC Client.
- [#346](https://github.com/hyperf/hyperf/pull/346) [#348](https://github.com/hyperf/hyperf/pull/348) Added filesystem driver for `hyperf/cache`.

## Changed

- [#330](https://github.com/hyperf/hyperf/pull/330) Hidden the scan message of DI when $paths is empty.
- [#328](https://github.com/hyperf/hyperf/pull/328) Added support for user defined project path according to the rules defined by composer.json's psr-4 autoload.
- [#329](https://github.com/hyperf/hyperf/pull/329) Optimized exception handler of rpc-server and json-rpc component. 
- [#340](https://github.com/hyperf/hyperf/pull/340) Added support for `make` function accept index-based array as parameters.
- [#349](https://github.com/hyperf/hyperf/pull/349) Renamed the class name below, fixed the typo.

|                     Before                      |                  After                     |
|:----------------------------------------------:|:-----------------------------------------------:|
| Hyperf\Database\Commands\Ast\ModelUpdateVistor | Hyperf\Database\Commands\Ast\ModelUpdateVisitor |
|       Hyperf\Di\Aop\ProxyClassNameVistor       |       Hyperf\Di\Aop\ProxyClassNameVisitor       |
|         Hyperf\Di\Aop\ProxyCallVistor          |         Hyperf\Di\Aop\ProxyCallVisitor          |

## Fixed

- [#325](https://github.com/hyperf/hyperf/pull/325) Fixed check the service registration status via consul services more than one times.
- [#332](https://github.com/hyperf/hyperf/pull/332) Fixed type error in `Hyperf\Tracer\Middleware\TraceMiddeware`, only appears in openzipkin/zipkin v1.3.3+.
- [#333](https://github.com/hyperf/hyperf/pull/333) Fixed Redis::delete() method has been removed in redis 5.0+.
- [#334](https://github.com/hyperf/hyperf/pull/334) Fixed the configuration fetch from aliyun acm is not work expected in some case.
- [#337](https://github.com/hyperf/hyperf/pull/337) Fixed the server will return 500 Response when the key of header is not a string.
- [#338](https://github.com/hyperf/hyperf/pull/338) Fixed the problem of `ProviderConfig::load` will convert a string to a array when the dependencies has the same key in deep merging.

# v1.0.9 - 2019-08-03

## Added

- [#317](https://github.com/hyperf/hyperf/pull/317) Added composer-json-fixer and Optimized composer.json. @[wenbinye](https://github.com/wenbinye)
- [#320](https://github.com/hyperf/hyperf/pull/320) DI added support for closure definition.

## Fixed

- [#300](https://github.com/hyperf/hyperf/pull/300) Let message queues run in sub-coroutines. Fixed async queue attempts twice to handle message, but only once actually.
- [#305](https://github.com/hyperf/hyperf/pull/305) Fixed `$key` of method `Arr::set` not support `int` and `null`.
- [#312](https://github.com/hyperf/hyperf/pull/312) Fixed amqp process collect listener will be handled later than the process boot listener.
- [#315](https://github.com/hyperf/hyperf/pull/315) Fixed config etcd center not work after worker restart or in user process.
- [#318](https://github.com/hyperf/hyperf/pull/318) Fixed service will register to service center ceaselessly.

## Changed

- [#323](https://github.com/hyperf/hyperf/pull/323) Force convert type of `$ttl` in annotation `Cacheable` and `CachePut` into int.

# v1.0.8 - 2019-07-31

## Added

- [#276](https://github.com/hyperf/hyperf/pull/276) Amqp consumer support multi routing_key.
- [#277](https://github.com/hyperf/hyperf/pull/277) Added etcd client and etcd config center.

## Changed

- [#297](https://github.com/hyperf/hyperf/pull/297) If register service failed, then sleep 10s and re-register, also hided the useless exception message when register service failed.
- [#298](https://github.com/hyperf/hyperf/pull/298) [#301](https://github.com/hyperf/hyperf/pull/301) Adapted openzipkin/zipkin v1.3.3+

## Fixed

- [#271](https://github.com/hyperf/hyperf/pull/271) Fixed aop only rewrite the first method in classes and method patten is not work.
- [#285](https://github.com/hyperf/hyperf/pull/285) Fixed anonymous class should not rewrite in proxy class.
- [#286](https://github.com/hyperf/hyperf/pull/286) Fixed not auto rollback when forgotten to commit or rollback in multi transactions.
- [#292](https://github.com/hyperf/hyperf/pull/292) Fixed `$default` is not work in method `Request::header`.
- [#293](https://github.com/hyperf/hyperf/pull/293) Fixed `$key` of method `Arr::get` not support `int` and `null`.

# v1.0.7 - 2019-07-26

## Fixed

- [#266](https://github.com/hyperf/hyperf/pull/266) Fixed timeout when produce a amqp message.
- [#273](https://github.com/hyperf/hyperf/pull/273) Fixed all services have been registered to Consul will be deleted by the last register action. 
- [#274](https://github.com/hyperf/hyperf/pull/274) Fixed the content type of view response.

# v1.0.6 - 2019-07-24

## Added

- [#203](https://github.com/hyperf/hyperf/pull/203) [#236](https://github.com/hyperf/hyperf/pull/236) [#247](https://github.com/hyperf/hyperf/pull/247) [#252](https://github.com/hyperf/hyperf/pull/252) Added View component, support for Blade engine and Smarty engine. 
- [#203](https://github.com/hyperf/hyperf/pull/203) Added support for Swoole Task mechanism.
- [#245](https://github.com/hyperf/hyperf/pull/245) Added TaskWorkerStrategy and WorkerStrategy crontab strategies.
- [#251](https://github.com/hyperf/hyperf/pull/251) Added coroutine memory driver for cache.
- [#254](https://github.com/hyperf/hyperf/pull/254) Added support for array value of `RequestMapping::$methods`, `@RequestMapping(methods={"GET"})` and `@RequestMapping(methods={RequestMapping::GET})` are available now.
- [#255](https://github.com/hyperf/hyperf/pull/255) Transfer `Hyperf\Utils\Contracts\Arrayable` result of Request to Response automatically, and added `text/plain` content-type header for string Response.
- [#256](https://github.com/hyperf/hyperf/pull/256) If `Hyperf\Contract\IdGeneratorInterface` exist, the `json-rpc` client will generate a Request ID via IdGenerator automatically, and stored in Request attibute. Also added support for service register and health checks of `jsonrpc` TCP protocol.

## Changed

- [#247](https://github.com/hyperf/hyperf/pull/247) Use `WorkerStrategy` as the default crontab strategy.
- [#256](https://github.com/hyperf/hyperf/pull/256) Optimized error handling of json-rpc, server will response a standard json-rpc error object when the rpc method does not exist.

## Fixed

- [#235](https://github.com/hyperf/hyperf/pull/235) Added default exception handler for `grpc-server` and optimized code.
- [#240](https://github.com/hyperf/hyperf/pull/240) Fixed OnPipeMessage event will be dispatch by another listener.
- [#257](https://github.com/hyperf/hyperf/pull/257) Fixed cannot get the Internal IP in some special environment.

# v1.0.5 - 2019-07-17

## Added

- [#185](https://github.com/hyperf/hyperf/pull/185) [#224](https://github.com/hyperf/hyperf/pull/224) Added support for xml format of response.
- [#202](https://github.com/hyperf/hyperf/pull/202) Added trace message when throw a uncaptured exception in function `go`.
- [#138](https://github.com/hyperf/hyperf/pull/138) [#197](https://github.com/hyperf/hyperf/pull/197) Added crontab component.

## Changed

- [#195](https://github.com/hyperf/hyperf/pull/195) Changed the behavior of parameter `$times` of `retry()` function, means the retry times of the callable function.
- [#198](https://github.com/hyperf/hyperf/pull/198) Optimized `has()` method of `Hyperf\Di\Container`, if pass a un-instantiable object (like an interface) to `$container->has($interface)`, the method result is `false` now.
- [#199](https://github.com/hyperf/hyperf/pull/199) Re-produce one times when the amqp message produce failure.
- [#200](https://github.com/hyperf/hyperf/pull/200) Make tests directory out of production package.

## Fixed

- [#176](https://github.com/hyperf/hyperf/pull/176) Fixed TypeError: Return value of LengthAwarePaginator::nextPageUrl() must be of the type string or null, none returned.
- [#188](https://github.com/hyperf/hyperf/pull/188) Fixed proxy of guzzle client does not work expected.
- [#211](https://github.com/hyperf/hyperf/pull/211) Fixed rpc client will be replaced by the latest one. 
- [#212](https://github.com/hyperf/hyperf/pull/212) Fixed config `ssl_key` and `cert` of guzzle client does not work expected.

# v1.0.4 - 2019-07-08

## Added

- [#140](https://github.com/hyperf/hyperf/pull/140) Support Swoole v4.4.0.
- [#163](https://github.com/hyperf/hyperf/pull/163) Added custom arguments support to AbstractConstants::__callStatic in `hyperf/constants`.

## Changed

- [#124](https://github.com/hyperf/hyperf/pull/124) Added `$delay` parameter for `DriverInterface::push`, and marked `DriverInterface::delay` method to deprecated. 
- [#125](https://github.com/hyperf/hyperf/pull/125) Changed the default value of parameter $default of config() function to null.

## Fixed

- [#110](https://github.com/hyperf/hyperf/pull/110) [#111](https://github.com/hyperf/hyperf/pull/111) Fixed Redis::select is not work expected.
- [#131](https://github.com/hyperf/hyperf/pull/131) Fixed property middlewares not work in `Router::addGroup`.
- [#132](https://github.com/hyperf/hyperf/pull/132) Fixed request->hasFile does not work expected.
- [#135](https://github.com/hyperf/hyperf/pull/135) Fixed response->redirect does not work expected.
- [#139](https://github.com/hyperf/hyperf/pull/139) Fixed the BaseUri of ConsulAgent will be replaced by default BaseUri.
- [#148](https://github.com/hyperf/hyperf/pull/148) Fixed cannot generate the migration when migrates directory does not exist.
- [#152](https://github.com/hyperf/hyperf/pull/152) Fixed db connection will not be closed when a low use frequency.
- [#169](https://github.com/hyperf/hyperf/pull/169) Fixed array parse failed when handle http request.
- [#170](https://github.com/hyperf/hyperf/pull/170) Fixed websocket server interrupt when request a not exist route.

## Removed

- [#131](https://github.com/hyperf/hyperf/pull/131) Removed `server` property from Router options.

# v1.0.3 - 2019-07-02

## Added

- [#48](https://github.com/hyperf/hyperf/pull/48) Added WebSocket Client.
- [#51](https://github.com/hyperf/hyperf/pull/51) Added property `enableCache` to `DefinitionSource` to enable annotation cache. 
- [#61](https://github.com/hyperf/hyperf/pull/61) Added property type of `Model` created by command `db:model`.
- [#65](https://github.com/hyperf/hyperf/pull/65) Added JSON support for model-cache.
- Added WebSocket Server.

## Changed

- [#46](https://github.com/hyperf/hyperf/pull/46) Removed hyperf/framework requirement of `hyperf/di`, `hyperf/command` and `hyperf/dispatcher`. 

## Fixed

- [#45](https://github.com/hyperf/hyperf/pull/55) Fixed http server start failed, when the skeleton included `hyperf/websocket-server`. 
- [#55](https://github.com/hyperf/hyperf/pull/55) Fixed the method level middleware annotation. 
- [#73](https://github.com/hyperf/hyperf/pull/73) Fixed short name is not work for `db:model`.
- [#88](https://github.com/hyperf/hyperf/pull/88) Fixed prefix is not right in deep directory.
- [#101](https://github.com/hyperf/hyperf/pull/101) Fixed constants resolution failed when no message annotation exists.

# v1.0.2 - 2019-06-25

## Added

- [#25](https://github.com/hyperf/hyperf/pull/25) Added Travis CI.
- [#29](https://github.com/hyperf/hyperf/pull/29) Added some paramater of `Redis::connect`.

## Fixed

- Fixed http server will be affected of websocket server.
- Fixed proxy class 
- Fixed database pool will be fulled in testing.
- Fixed co-phpunit work not expected.
- Fixed model event `creating`, `updating` ... not work expected.
- Fixed `flushContext` not work expected for testing.<|MERGE_RESOLUTION|>--- conflicted
+++ resolved
@@ -18,12 +18,7 @@
 
 ## Fixed
 
-<<<<<<< HEAD
-- [#1328](https://github.com/hyperf/hyperf/pull/1328) Fixed when model exists,and reset the parent class,but ModelCommand::createModel not update.
-
-=======
 - [#1330](https://github.com/hyperf/hyperf/pull/1330) Fixed bug when using `(new Parallel())->add($callback, $key)` and the parameter `$key` is a not string index, the returned result will sort `$key` from 0.
->>>>>>> e4b77a60
 
 # v1.1.17 - 2020-01-24
 
