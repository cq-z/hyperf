--- conflicted
+++ resolved
@@ -1,14 +1,12 @@
 # v1.0.13 - TBD
 
-<<<<<<< HEAD
+## Added
+
+- [#450](https://github.com/hyperf-cloud/hyperf/pull/450) Added comments of static methods for `Hyperf\Database\Schema\Schema`.
+
 ## Changed
 
 - [#451](https://github.com/hyperf-cloud/hyperf/pull/451) Removed routes of magic methods from `AuthController`.
-=======
-## Added
-
-- [#450](https://github.com/hyperf-cloud/hyperf/pull/450) Added comments of static methods for `Hyperf\Database\Schema\Schema`.
->>>>>>> f318912d
 
 # v1.0.12 - 2019-08-21
 
