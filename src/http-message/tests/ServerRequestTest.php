<?php

declare(strict_types=1);
/**
 * This file is part of Hyperf.
 *
 * @link     https://www.hyperf.io
 * @document https://doc.hyperf.io
 * @contact  group@hyperf.io
 * @license  https://github.com/hyperf/hyperf/blob/master/LICENSE
 */
namespace HyperfTest\HttpMessage;

<<<<<<< HEAD
use Hyperf\HttpMessage\Server\Request\JsonParser;
use Hyperf\HttpMessage\Server\Request\Parser;
use Hyperf\HttpMessage\Server\Request\XmlParser;
use Hyperf\HttpMessage\Server\RequestParserInterface;
use Hyperf\HttpMessage\Stream\SwooleStream;
use Hyperf\Utils\ApplicationContext;
use Hyperf\Utils\Json;
use Hyperf\Utils\Xml;
use HyperfTest\HttpMessage\Stub\ParserStub;
=======
use Hyperf\HttpMessage\Server\Request;
use Hyperf\HttpMessage\Stream\SwooleStream;
use Hyperf\Utils\Codec\Json;
>>>>>>> a6073bf1
use HyperfTest\HttpMessage\Stub\Server\RequestStub;
use Mockery;
use PHPUnit\Framework\TestCase;
use Psr\Container\ContainerInterface;
use Psr\Http\Message\RequestInterface;
use Swoole\Http\Request as SwooleRequest;

/**
 * @internal
 * @coversNothing
 */
class ServerRequestTest extends TestCase
{
    protected function tearDown()
    {
        Mockery::close();
        RequestStub::setParser(null);
    }

    public function testNormalizeParsedBody()
    {
        $this->getContainer();

        $data = ['id' => 1];
        $json = ['name' => 'Hyperf'];

        $request = Mockery::mock(RequestInterface::class);
        $request->shouldReceive('getHeaderLine')->with('content-type')->andReturn('');

        $this->assertSame($data, RequestStub::normalizeParsedBody($data));
        $this->assertSame($data, RequestStub::normalizeParsedBody($data, $request));

        $request = Mockery::mock(RequestInterface::class);
        $request->shouldReceive('getHeaderLine')->with('content-type')->andReturn('application/xml; charset=utf-8');
        $request->shouldReceive('getBody')->andReturn(new SwooleStream(Xml::toXml($json)));

        $this->assertSame($json, RequestStub::normalizeParsedBody($json, $request));

        $request = Mockery::mock(RequestInterface::class);
        $request->shouldReceive('getHeaderLine')->with('content-type')->andReturn('application/json; charset=utf-8');
        $request->shouldReceive('getBody')->andReturn(new SwooleStream(Json::encode($json)));
        $this->assertSame($json, RequestStub::normalizeParsedBody($data, $request));
    }

    /**
     * @expectedException  \Hyperf\HttpMessage\Exception\BadRequestHttpException
     */
    public function testNormalizeParsedBodyException()
    {
        $this->getContainer();

        $json = ['name' => 'Hyperf'];
        $request = Mockery::mock(RequestInterface::class);
        $request->shouldReceive('getHeaderLine')->with('content-type')->andReturn('application/json; charset=utf-8');
        $request->shouldReceive('getBody')->andReturn(new SwooleStream('xxxx'));
        $this->assertSame([], RequestStub::normalizeParsedBody($json, $request));
    }

    /**
     * @expectedException  \Hyperf\HttpMessage\Exception\BadRequestHttpException
     */
    public function testXmlNormalizeParsedBodyException()
    {
        $this->getContainer();

        $json = ['name' => 'Hyperf'];
        $request = Mockery::mock(RequestInterface::class);
        $request->shouldReceive('getHeaderLine')->with('content-type')->andReturn('application/xml; charset=utf-8');
        $request->shouldReceive('getBody')->andReturn(new SwooleStream('xxxx'));
        $this->assertSame([], RequestStub::normalizeParsedBody($json, $request));
    }

    public function testNormalizeParsedBodyInvalidContentType()
    {
        $this->getContainer();

        $data = ['id' => 1];
        $json = ['name' => 'Hyperf'];

        $request = Mockery::mock(RequestInterface::class);
        $request->shouldReceive('getHeaderLine')->with('content-type')->andReturn('application/JSON');
        $request->shouldReceive('getBody')->andReturn(new SwooleStream(json_encode($json)));
        $this->assertSame($json, RequestStub::normalizeParsedBody($data, $request));
    }

<<<<<<< HEAD
    public function testOverrideRequestParser()
    {
        $this->getContainer();
        $this->assertSame(Parser::class, get_class(RequestStub::getParser()));

        RequestStub::setParser(new ParserStub());
        $json = ['name' => 'Hyperf'];

        $request = Mockery::mock(RequestInterface::class);
        $request->shouldReceive('getHeaderLine')->with('content-type')->andReturn('application/JSON');
        $request->shouldReceive('getBody')->andReturn(new SwooleStream(json_encode($json)));
        $this->assertSame(['mock' => true], RequestStub::normalizeParsedBody([], $request));
        $this->assertSame(ParserStub::class, get_class(RequestStub::getParser()));
    }

    protected function getContainer()
    {
        $container = Mockery::mock(ContainerInterface::class);

        $container->shouldReceive('has')->andReturn(true);
        $container->shouldReceive('make')->with(JsonParser::class, Mockery::any())->andReturn(new JsonParser());
        $container->shouldReceive('make')->with(XmlParser::class, Mockery::any())->andReturn(new XmlParser());

        ApplicationContext::setContainer($container);

        $container->shouldReceive('get')->with(RequestParserInterface::class)->andReturn(new Parser());

        return $container;
=======
    public function testGetUriFromGlobals()
    {
        $swooleRequest = Mockery::mock(SwooleRequest::class);
        $data = ['name' => 'Hyperf'];
        $swooleRequest->shouldReceive('rawContent')->andReturn(Json::encode($data));
        $swooleRequest->server = ['server_port' => 9501];
        $request = Request::loadFromSwooleRequest($swooleRequest);
        $uri = $request->getUri();
        $this->assertSame(9501, $uri->getPort());

        $swooleRequest = Mockery::mock(SwooleRequest::class);
        $data = ['name' => 'Hyperf'];
        $swooleRequest->shouldReceive('rawContent')->andReturn(Json::encode($data));
        $swooleRequest->header = ['host' => '127.0.0.1'];
        $swooleRequest->server = ['server_port' => 9501];
        $request = Request::loadFromSwooleRequest($swooleRequest);
        $uri = $request->getUri();
        $this->assertSame(null, $uri->getPort());
>>>>>>> a6073bf1
    }
}<|MERGE_RESOLUTION|>--- conflicted
+++ resolved
@@ -11,21 +11,16 @@
  */
 namespace HyperfTest\HttpMessage;
 
-<<<<<<< HEAD
 use Hyperf\HttpMessage\Server\Request\JsonParser;
 use Hyperf\HttpMessage\Server\Request\Parser;
 use Hyperf\HttpMessage\Server\Request\XmlParser;
 use Hyperf\HttpMessage\Server\RequestParserInterface;
 use Hyperf\HttpMessage\Stream\SwooleStream;
 use Hyperf\Utils\ApplicationContext;
-use Hyperf\Utils\Json;
 use Hyperf\Utils\Xml;
 use HyperfTest\HttpMessage\Stub\ParserStub;
-=======
 use Hyperf\HttpMessage\Server\Request;
-use Hyperf\HttpMessage\Stream\SwooleStream;
 use Hyperf\Utils\Codec\Json;
->>>>>>> a6073bf1
 use HyperfTest\HttpMessage\Stub\Server\RequestStub;
 use Mockery;
 use PHPUnit\Framework\TestCase;
@@ -111,7 +106,6 @@
         $this->assertSame($json, RequestStub::normalizeParsedBody($data, $request));
     }
 
-<<<<<<< HEAD
     public function testOverrideRequestParser()
     {
         $this->getContainer();
@@ -140,7 +134,8 @@
         $container->shouldReceive('get')->with(RequestParserInterface::class)->andReturn(new Parser());
 
         return $container;
-=======
+    }
+
     public function testGetUriFromGlobals()
     {
         $swooleRequest = Mockery::mock(SwooleRequest::class);
@@ -159,6 +154,5 @@
         $request = Request::loadFromSwooleRequest($swooleRequest);
         $uri = $request->getUri();
         $this->assertSame(null, $uri->getPort());
->>>>>>> a6073bf1
     }
 }