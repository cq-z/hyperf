--- conflicted
+++ resolved
@@ -42,16 +42,13 @@
                 // Route found, but the handler does not exist.
                 return $this->responseBuilder->buildErrorResponse($request, ResponseBuilder::INTERNAL_ERROR);
             }
-<<<<<<< HEAD
-            $parameters = $this->parseMethodParameters($controller, $action, $request->getParsedBody());
-=======
+
             try {
-                $parameters = $this->parseParameters($controller, $action, $request->getParsedBody());
+                $parameters = $this->parseMethodParameters($controller, $action, $request->getParsedBody());
             } catch (\InvalidArgumentException $exception) {
                 return $this->responseBuilder->buildErrorResponse($request, ResponseBuilder::INVALID_PARAMS);
             }
 
->>>>>>> 06fe2ac4
             try {
                 $response = $controllerInstance->{$action}(...$parameters);
             } catch (\Throwable $exception) {
