# 事件
模型事件实现于 `psr/event-dispatcher` 接口。

## 自定义监听器
<<<<<<< HEAD
得益于 [hyperf-cloud/event](https://github.com/hyperf-cloud/event) 组件用户可以很方便的对以下事件进行监听。
例如 `QueryExecuted` , `StatementPrepared` , `TransactionBeginning` , `TransactionCommitted` , `TransactionRolledBack` 。
接下来我们就实现一个记录SQL的监听器，来说一下怎么使用。
首先我们定义好 `DbQueryExecutedListener` ，实现 `Hyperf\Event\Contract\ListenerInterface` 接口并对类定义 `Hyperf\Event\Annotation\Listener` 注解，这样 Hyperf 就会自动把该监听器注册到事件调度器中，无需任何手动配置，示例代码如下：
=======
得益于 `hyperf/event` 组件用户可以很方便的对以下事件进行监听。
例如 `QueryExecuted`,`StatementPrepared`,`TransactionBeginning`,`TransactionCommitted`,`TransactionRolledBack`。
接下来我们就实现一个记录SQL的监听器，来说一下怎么使用。
首先我们定义好 `DbQueryExecutedListener`，实现 `Hyperf\Event\Contract\ListenerInterface` 接口并加上 `Hyperf\Event\Annotation\Listener` 注解，这样框架就会自动把监听器注册到事件调度器中，无需任何手动配置，监听事件，具体代码如下。
>>>>>>> 0cebbf27

```php
<?php

declare(strict_types=1);

namespace App\Listeners;

use Hyperf\Database\Events\QueryExecuted;
use Hyperf\Event\Annotation\Listener;
use Hyperf\Event\Contract\ListenerInterface;
use Hyperf\Logger\LoggerFactory;
use Hyperf\Utils\Arr;
use Hyperf\Utils\Str;
use Psr\Container\ContainerInterface;
use Psr\Log\LoggerInterface;

/**
 * @Listener
 */
class DbQueryExecutedListener implements ListenerInterface
{
    /**
     * @var LoggerInterface
     */
    private $logger;

    public function __construct(LoggerFactory $loggerFactory)
    {
        $this->logger = $loggerFactory->get('sql');
    }

    public function listen(): array
    {
        return [
            QueryExecuted::class,
        ];
    }

    /**
     * @param QueryExecuted $event
     */
    public function process(object $event)
    {
        if ($event instanceof QueryExecuted) {
            $sql = $event->sql;
            if (! Arr::isAssoc($event->bindings)) {
                foreach ($event->bindings as $key => $value) {
                    $sql = Str::replaceFirst('?', "'{$value}'", $sql);
                }
            }

            $this->logger->info(sprintf('[%s] %s', $event->time, $sql));
        }
    }
}

```

## 模型事件

|    事件名    |     触发实际     | 是否阻断 |               备注               |
|:------------:|:----------------:|:--------:|:--------------------------------:|
|   booting    |  模型首次加载前  |    否    |    进程生命周期中只会触发一次    |
|    booted    |  模型首次加载后  |    否    |    进程生命周期中只会触发一次    |
|  retrieved   |    填充数据后    |    否    | 每当模型从DB或缓存查询出来后触发 |
|   creating   |    数据创建时    |    是    |                                |
|   created    |    数据创建后    |    否    |                                  |
|   updating   |    数据更新时    |    是    |                                  |
|   updated    |    数据更新后    |    否    |                                  |
|    saving    | 数据创建或更新时 |    是    |                                  |
|    saved     | 数据创建或更新后 |    否    |                                  |
|  restoring   | 软删除数据回复时 |    是    |                                  |
|   restored   | 软删除数据回复后 |    否    |                                  |
|   deleting   |    数据删除时    |    是    |                                  |
|   deleted    |    数据删除后    |    否    |                                  |
| forceDeleted |  数据强制删除后  |    否    |                                  |

<<<<<<< HEAD
模型事件使用十分简单，只需要在模型中增加对应的方法即可。例如下方保存数据时，触发 `saving` 事件，主动覆写 `created_at` 字段。
=======
模型事件使用十分简单，只需要在模型中增加对应的方法即可。例如下方保存数据时，触发 `saving` 事件，主动覆写create_at字段。
>>>>>>> 0cebbf27

```php
<?php

declare(strict_types=1);

namespace App\Models;

use Hyperf\Database\Model\Events\Saving;

/**
 * @property $id
 * @property $name
 * @property $gender
 * @property $created_at
 * @property $updated_at
 */
class User extends Model
{
    /**
     * The table associated with the model.
     *
     * @var string
     */
    protected $table = 'user';

    /**
     * The attributes that are mass assignable.
     *
     * @var array
     */
    protected $fillable = ['id', 'name', 'gender', 'created_at', 'updated_at'];

    protected $casts = ['id' => 'integer', 'gender' => 'integer'];

    public function saving(Saving $event)
    {
        $this->setCreatedAt('2019-01-01');
    }
}

```<|MERGE_RESOLUTION|>--- conflicted
+++ resolved
@@ -1,18 +1,11 @@
 # 事件
-模型事件实现于 `psr/event-dispatcher` 接口。
+模型事件实现于 [psr/event-dispatcher](https://github.com/php-fig/event-dispatcher) 接口。
 
 ## 自定义监听器
-<<<<<<< HEAD
 得益于 [hyperf-cloud/event](https://github.com/hyperf-cloud/event) 组件用户可以很方便的对以下事件进行监听。
 例如 `QueryExecuted` , `StatementPrepared` , `TransactionBeginning` , `TransactionCommitted` , `TransactionRolledBack` 。
 接下来我们就实现一个记录SQL的监听器，来说一下怎么使用。
 首先我们定义好 `DbQueryExecutedListener` ，实现 `Hyperf\Event\Contract\ListenerInterface` 接口并对类定义 `Hyperf\Event\Annotation\Listener` 注解，这样 Hyperf 就会自动把该监听器注册到事件调度器中，无需任何手动配置，示例代码如下：
-=======
-得益于 `hyperf/event` 组件用户可以很方便的对以下事件进行监听。
-例如 `QueryExecuted`,`StatementPrepared`,`TransactionBeginning`,`TransactionCommitted`,`TransactionRolledBack`。
-接下来我们就实现一个记录SQL的监听器，来说一下怎么使用。
-首先我们定义好 `DbQueryExecutedListener`，实现 `Hyperf\Event\Contract\ListenerInterface` 接口并加上 `Hyperf\Event\Annotation\Listener` 注解，这样框架就会自动把监听器注册到事件调度器中，无需任何手动配置，监听事件，具体代码如下。
->>>>>>> 0cebbf27
 
 ```php
 <?php
@@ -91,11 +84,7 @@
 |   deleted    |    数据删除后    |    否    |                                  |
 | forceDeleted |  数据强制删除后  |    否    |                                  |
 
-<<<<<<< HEAD
 模型事件使用十分简单，只需要在模型中增加对应的方法即可。例如下方保存数据时，触发 `saving` 事件，主动覆写 `created_at` 字段。
-=======
-模型事件使用十分简单，只需要在模型中增加对应的方法即可。例如下方保存数据时，触发 `saving` 事件，主动覆写create_at字段。
->>>>>>> 0cebbf27
 
 ```php
 <?php
