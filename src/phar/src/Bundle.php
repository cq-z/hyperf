<?php

declare(strict_types=1);
/**
 * This file is part of Hyperf.
 *
 * @link     https://www.hyperf.io
 * @document https://hyperf.wiki
 * @contact  group@hyperf.io
 * @license  https://github.com/hyperf/hyperf/blob/master/LICENSE
 */
namespace Hyperf\Phar;

use ArrayIterator;
use IteratorAggregate;
use SplFileInfo;
use Symfony\Component\Finder\Finder;
use Traversable;

class Bundle implements IteratorAggregate
{
    /**
<<<<<<< HEAD
     * resource list
=======
     * 资源列表.
>>>>>>> 6567ca4d
     *
     * @param  array
     */
    private $resource_list = [];

    /**
<<<<<<< HEAD
     *  Add a file to the resource bundle
=======
     * 添加文件到资源包.
>>>>>>> 6567ca4d
     *
     * @return Bundle
     */
    public function addFile(string $file)
    {
        $this->resource_list[] = $file;
        return $this;
    }

    /**
<<<<<<< HEAD
     * Add a directory package to a resource package
=======
     * 添加目录包到资源包.
>>>>>>> 6567ca4d
     *
     * @return Bundle
     */
    public function addDir(Finder $dir)
    {
        $this->resource_list[] = $dir;
        return $this;
    }

    /**
<<<<<<< HEAD
     * Determines whether the file exists in the resource bundle
     * @param string $resource
=======
     * 判断文件是否存在在资源包中.
>>>>>>> 6567ca4d
     * @return bool
     */
    public function checkContains(string $resource)
    {
        foreach ($this->resource_list as $containedResource) {
            if ($containedResource instanceof Finder && $this->directoryContains($containedResource, $resource)) {
                return true;
            }
            if (is_string($containedResource) && $containedResource == $resource) {
                return true;
            }
        }
        return false;
    }

    /**
<<<<<<< HEAD
     * Determines whether the file exists in the folder resource bundle
     * @param Finder $dir
     * @param string $resource
=======
     * 返回资源列表的迭代器.
     * @return ArrayIterator|Traversable
     */
    public function getIterator()
    {
        return new ArrayIterator($this->resource_list);
    }

    /**
     * 判断文件是否存在文件夹资源包中.
>>>>>>> 6567ca4d
     * @return bool
     */
    private function directoryContains(Finder $dir, string $resource)
    {
        foreach ($dir as $containedResource) {
            /* @var $containedResource SplFileInfo */
            if (substr($containedResource->getRealPath(), 0, strlen($resource)) == $resource) {
                return true;
            }
        }

        return false;
    }
<<<<<<< HEAD

    /**
     * Returns an iterator for a list of resources
     * @return ArrayIterator|Traversable
     */
    public function getIterator()
    {
        return new ArrayIterator($this->resource_list);
    }
=======
>>>>>>> 6567ca4d
}<|MERGE_RESOLUTION|>--- conflicted
+++ resolved
@@ -20,23 +20,14 @@
 class Bundle implements IteratorAggregate
 {
     /**
-<<<<<<< HEAD
      * resource list
-=======
-     * 资源列表.
->>>>>>> 6567ca4d
-     *
      * @param  array
      */
     private $resource_list = [];
 
     /**
-<<<<<<< HEAD
      *  Add a file to the resource bundle
-=======
-     * 添加文件到资源包.
->>>>>>> 6567ca4d
-     *
+     * @param string $file
      * @return Bundle
      */
     public function addFile(string $file)
@@ -46,11 +37,7 @@
     }
 
     /**
-<<<<<<< HEAD
      * Add a directory package to a resource package
-=======
-     * 添加目录包到资源包.
->>>>>>> 6567ca4d
      *
      * @return Bundle
      */
@@ -61,12 +48,8 @@
     }
 
     /**
-<<<<<<< HEAD
      * Determines whether the file exists in the resource bundle
      * @param string $resource
-=======
-     * 判断文件是否存在在资源包中.
->>>>>>> 6567ca4d
      * @return bool
      */
     public function checkContains(string $resource)
@@ -83,22 +66,9 @@
     }
 
     /**
-<<<<<<< HEAD
      * Determines whether the file exists in the folder resource bundle
      * @param Finder $dir
      * @param string $resource
-=======
-     * 返回资源列表的迭代器.
-     * @return ArrayIterator|Traversable
-     */
-    public function getIterator()
-    {
-        return new ArrayIterator($this->resource_list);
-    }
-
-    /**
-     * 判断文件是否存在文件夹资源包中.
->>>>>>> 6567ca4d
      * @return bool
      */
     private function directoryContains(Finder $dir, string $resource)
@@ -112,7 +82,7 @@
 
         return false;
     }
-<<<<<<< HEAD
+
 
     /**
      * Returns an iterator for a list of resources
@@ -122,6 +92,5 @@
     {
         return new ArrayIterator($this->resource_list);
     }
-=======
->>>>>>> 6567ca4d
+
 }