{
    "name": "hyperf/filesystem",
    "type": "library",
    "license": "MIT",
    "keywords": [
        "php",
        "hyperf"
    ],
    "description": "flysystem integration for hyperf",
    "autoload": {
        "psr-4": {
            "Hyperf\\Filesystem\\": "src/"
        },
        "files": [
            "src/Adapter/AliyunOssHook.php"
        ]
    },
    "autoload-dev": {
        "psr-4": {
            "HyperfTest\\Filesystem\\": "tests"
        }
    },
    "require": {
        "php": ">=7.2",
        "ext-swoole": ">=4.4",
        "hyperf/di": "~2.0.0",
        "league/flysystem": "^1.0"
    },
    "require-dev": {
        "friendsofphp/php-cs-fixer": "^2.14",
        "hyperf/config": "~2.0.0",
        "hyperf/guzzle": "~2.0.0",
        "hyperf/testing": "~2.0.0",
        "league/flysystem-aws-s3-v3": "^1.0",
        "league/flysystem-memory": "^1.0",
        "overtrue/flysystem-qiniu": "^1.0",
<<<<<<< HEAD
        "swoft/swoole-ide-helper": "dev-master",
=======
        "phpstan/phpstan": "^0.10.5",
>>>>>>> ebae64ac
        "xxtime/flysystem-aliyun-oss": "^1.5"
    },
    "suggest": {
        "xxtime/flysystem-aliyun-oss": "required to use aliyun oss adapter",
        "league/flysystem-memory": "required to use memory adapter",
        "hyperf/guzzle": "required to use s3 adapter",
        "league/flysystem-aws-s3-v3": "required to use s3 adapter",
        "overtrue/flysystem-qiniu": "required to use qiniu adapter"
    },
    "config": {
        "sort-packages": true
    },
    "scripts": {
        "test": "co-phpunit -c phpunit.xml --colors=always",
        "analyse": "phpstan analyse --memory-limit 300M -l 0 ./src",
        "cs-fix": "php-cs-fixer fix $1"
    },
    "extra": {
        "branch-alias": {
            "dev-master": "1.1-dev"
        },
        "hyperf": {
            "config": "Hyperf\\Filesystem\\ConfigProvider"
        }
    }
}<|MERGE_RESOLUTION|>--- conflicted
+++ resolved
@@ -34,11 +34,7 @@
         "league/flysystem-aws-s3-v3": "^1.0",
         "league/flysystem-memory": "^1.0",
         "overtrue/flysystem-qiniu": "^1.0",
-<<<<<<< HEAD
-        "swoft/swoole-ide-helper": "dev-master",
-=======
         "phpstan/phpstan": "^0.10.5",
->>>>>>> ebae64ac
         "xxtime/flysystem-aliyun-oss": "^1.5"
     },
     "suggest": {
