--- conflicted
+++ resolved
@@ -2,15 +2,12 @@
 
 ## Fixed
 
-<<<<<<< HEAD
 - [#534](https://github.com/hyperf-cloud/hyperf/pull/534) Fixed Guzzle HTTP Client does not handle the response status is equal to `-3`;
-=======
 - [#541](https://github.com/hyperf-cloud/hyperf/pull/541) Fixed bug grpc client cannot be set correctly.
 
 ## Deleted
 
 [#545](https://github.com/hyperf-cloud/hyperf/pull/545) Deleted useless static methods `restoring` and `restored` of trait SoftDeletes. 
->>>>>>> 8e608c72
 
 # v1.0.14 - 2019-09-05
 
