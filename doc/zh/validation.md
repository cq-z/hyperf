--- conflicted
+++ resolved
@@ -30,7 +30,21 @@
 
 ### 添加异常处理器
 
-
+异常处理器主要对 `Hyperf\Validation\ValidationException` 异常进行处理，我们提供了一个 `Hyperf\Validation\ValidationExceptionHandler` 来进行处理，您需要手动将这个异常处理器配置到您的项目的 `config/autoload/exception.php` 文件内，当然，您也可以自定义您的异常处理器。
+
+```php
+<?php
+use Hyperf\Validation\ValidationExceptionHandler;
+
+return [
+    'handler' => [
+        // 这里对应您当前的 Server 名称
+        'http' => [
+            ValidationExceptionHandler::class,
+        ],
+    ],
+];
+```
 
 ### 发布验证器语言文件
 
@@ -52,482 +66,6 @@
 
 > 由于存在多语言的功能，故该组件依赖 [hyperf/translation](https://github.com/hyperf-cloud/translation) 组件。
 
-<<<<<<< HEAD
-=======
-# 验证规则
-
-下面是有效规则及其函数列表：
-
-##### accepted
-
-验证字段的值必须是 `yes`、`on`、`1` 或 `true`，这在「同意服务协议」时很有用。
-
-##### active_url
-
-验证字段必须是基于 `PHP` 函数 `dns_get_record` 的，有 `A` 或 `AAAA` 记录的值。
-
-##### after:date
-
-验证字段必须是给定日期之后的一个值，日期将会通过 PHP 函数 strtotime 传递：
-
-'start_date' => 'required|date|after:tomorrow'
-你可以指定另外一个与日期进行比较的字段，而不是传递一个日期字符串给 strtotime 执行：
-
-'finish_date' => 'required|date|after:start_date'
-
-##### after_or_equal:date
-
-验证字段必须是大于等于给定日期的值，更多信息，请参考 after:date 规则。
-
-##### alpha
-
-验证字段必须是字母。
-
-##### alpha_dash
-
-验证字段可以包含字母和数字，以及破折号和下划线。
-
-##### alpha_num
-
-验证字段必须是字母或数字。
-
-##### array
-
-验证字段必须是 PHP 数组。
-
-##### bail
-
-第一个验证规则验证失败则停止运行其它验证规则。
-
-##### before:date
-
-和 after:date 相对，验证字段必须是指定日期之前的一个数值，日期将会传递给 PHP strtotime 函数。
-
-##### before_or_equal:date
-
-验证字段必须小于等于给定日期。日期将会传递给 PHP 的 strtotime 函数。
-
-##### between:min,max
-
-验证字段大小在给定的最小值和最大值之间，字符串、数字、数组和文件都可以像使用 size 规则一样使用该规则：
-
-'name' => 'required|between:1,20'
-boolean
-
-验证字段必须可以被转化为布尔值，接收 true, false, 1, 0, "1" 和 "0" 等输入。
-
-##### confirmed
-
-验证字段必须有一个匹配字段 foo_confirmation，例如，如果验证字段是 password，必须输入一个与之匹配的 password_confirmation 字段。
-
-##### date
-
-验证字段必须是一个基于 PHP strtotime 函数的有效日期
-
-##### date_equals:date
-
-验证字段必须等于给定日期，日期会被传递到 PHP strtotime 函数。
-
-##### date_format:format
-
-验证字段必须匹配指定格式，可以使用 PHP 函数date 或 date_format 验证该字段。
-
-##### different:field
-
-验证字段必须是一个和指定字段不同的值。
-
-##### digits:value
-
-验证字段必须是数字且长度为 value 指定的值。
-
-##### digits_between:min,max
-
-验证字段数值长度必须介于最小值和最大值之间。
-
-##### dimensions
-
-验证的图片尺寸必须满足该规定参数指定的约束条件：
-```php
-'avatar' => 'dimensions:min_width=100,min_height=200'
-```
-有效的约束条件包括：`min_width`, `max_width`, `min_height`, `max_height`, `width`, `height`, `ratio`。
-
-`ratio` 约束宽度/高度的比率，这可以通过表达式 `3/2` 或浮点数 `1.5` 来表示：
-```php
-'avatar' => 'dimensions:ratio=3/2'
-```
-由于该规则要求多个参数，可以使用 `Rule::dimensions` 方法来构造该规则：
-```
-use Hyperf\Validation\Rule;
-
-public function rules(): array
-{
-return [
-           'avatar' => [
-              'required',
-              Rule::dimensions()->maxWidth(1000)->maxHeight(500)->ratio(3 / 2),
-           ],
-       ];
-}
-```
-##### distinct
-
-处理数组时，验证字段不能包含重复值：
-```php
-'foo.*.id' => 'distinct'
-```
-##### email
-
-验证字段必须是格式正确的电子邮件地址。
-
-##### exists:table,column
-
-验证字段必须存在于指定数据表。
-
-基本使用：
-```
-'state' => 'exists:states'
-```
-如果 `column` 选项没有指定，将会使用字段名。
-
-指定自定义列名：
-```php
-'state' => 'exists:states,abbreviation'
-```
-有时，你可能需要为 `exists` 查询指定要使用的数据库连接，这可以在表名前通过`.`前置数据库连接来实现：
-```php
-'email' => 'exists:connection.staff,email'
-```
-如果你想要自定义验证规则执行的查询，可以使用 `Rule` 类来定义规则。在这个例子中，我们还以数组形式指定了验证规则，而不是使用 `|` 字符来限定它们：
-```php
-use Hyperf\Validation\Rule;
-
-$validator = $this->validationFactory->make($data, [
-    'email' => [
-        'required',
-        Rule::exists('staff')->where(function ($query) {
-            $query->where('account_id', 1);
-        }),
-    ],
-]);
-```
-
-##### file
-
-验证字段必须是上传成功的文件。
-
-##### filled
-
-验证字段如果存在则不能为空。
-
-##### gt:field
-
-验证字段必须大于给定 `field` 字段，这两个字段类型必须一致，适用于字符串、数字、数组和文件，和 `size` 规则类似
-
-##### gte:field
-
-验证字段必须大于等于给定 `field` 字段，这两个字段类型必须一致，适用于字符串、数字、数组和文件，和 `size` 规则类似
-
-##### image
-
-验证文件必须是图片（`jpeg`、`png`、`bmp`、`gif` 或者 `svg`）
-
-##### in:foo,bar…
-
-验证字段值必须在给定的列表中，由于该规则经常需要我们对数组进行 `implode`，我们可以使用 `Rule::in` 来构造这个规则：
-```php
-use Hyperf\Validation\Rule;
-
-$validator = $this->validationFactory->make($data, [
-    'zones' => [
-        'required',
-        Rule::in(['first-zone', 'second-zone']),
-    ],
-]);
-```
-
-##### in_array:anotherfield
-
-验证字段必须在另一个字段值中存在。
-
-##### integer
-
-验证字段必须是整型。
-
-##### ip
-
-验证字段必须是IP地址。
-
-##### ipv4
-
-验证字段必须是IPv4地址。
-
-##### ipv6
-
-验证字段必须是IPv6地址。
-
-##### json
-
-验证字段必须是有效的JSON字符串
-
-##### lt:field
-
-验证字段必须小于给定 `field` 字段，这两个字段类型必须一致，适用于字符串、数字、数组和文件，和 `size` 规则类似
-
-##### lte:field
-
-验证字段必须小于等于给定 `field` 字段，这两个字段类型必须一致，适用于字符串、数字、数组和文件，和 `size` 规则类似
-
-##### max:value
-
-验证字段必须小于等于最大值，和字符串、数值、数组、文件字段的 `size` 规则使用方式一样。
-
-##### mimetypes：text/plain…
-
-验证文件必须匹配给定的 `MIME` 文件类型之一：
-```php
-'video' => 'mimetypes:video/avi,video/mpeg,video/quicktime'
-```
-为了判断上传文件的 `MIME` 类型，组件将会读取文件内容来猜测 `MIME` 类型，这可能会和客户端 `MIME` 类型不同。
-
-##### mimes:foo,bar,…
-
-验证文件的 `MIME` 类型必须是该规则列出的扩展类型中的一个
-`MIME` 规则的基本使用：
-```php
-'photo' => 'mimes:jpeg,bmp,png'
-```
-尽管你只是指定了扩展名，该规则实际上验证的是通过读取文件内容获取到的文件 `MIME` 类型。
-完整的 `MIME` 类型列表及其相应的扩展可以在这里找到：[mime types](http://svn.apache.org/repos/asf/httpd/httpd/trunk/docs/conf/mime.types)
-
-##### min:value
-
-与 `max:value` 相对，验证字段必须大于等于最小值，对字符串、数值、数组、文件字段而言，和 `size` 规则使用方式一致。
-
-##### not_in:foo,bar,…
-
-验证字段值不能在给定列表中，和 `in` 规则类似，我们可以使用 `Rule::notIn` 方法来构建规则：
-```php
-use Hyperf\Validation\Rule;
-
-$validator = $this->validationFactory->make($data, [
-    'toppings' => [
-        'required',
-        Rule::notIn(['sprinkles', 'cherries']),
-    ],
-]);
-```
-
-##### not_regex:pattern
-
-验证字段不能匹配给定正则表达式
-
-注：使用 `regex/not_regex` 模式时，规则必须放在数组中，而不能使用管道分隔符，尤其是正则表达式中包含管道符号时。
-
-##### nullable
-
-验证字段可以是 `null`，这在验证一些可以为 `null` 的原始数据如整型或字符串时很有用。
-
-##### numeric
-
-验证字段必须是数值
-
-##### present
-
-验证字段必须出现在输入数据中但可以为空。
-
-##### regex:pattern
-
-验证字段必须匹配给定正则表达式。
-该规则底层使用的是 `PHP` 的 `preg_match` 函数。因此，指定的模式需要遵循 `preg_match` 函数所要求的格式并且包含有效的分隔符。例如:
-```php
- 'email' => 'regex:/^.+@.+$/i'
-```
-注：使用 `regex/not_regex` 模式时，规则必须放在数组中，而不能使用管道分隔符，尤其是正则表达式中包含管道符号时。
-
-##### required
-
-验证字段值不能为空，以下情况字段值都为空：
-值为`null`
-值是空字符串
-值是空数组或者空的 `Countable` 对象
-值是上传文件但路径为空
-
-##### required_if:anotherfield,value,…
-
-验证字段在 `anotherfield` 等于指定值 `value` 时必须存在且不能为空。
-如果你想要为 `required_if` 规则构造更复杂的条件，可以使用 `Rule::requiredIf` 方法，该方法接收一个布尔值或闭包。当传递一个闭包时，会返回 `true` 或 `false` 以表明验证字段是否是必须的：
-```php
-use Hyperf\Validation\Rule;
-
-$validator = $this->validationFactory->make($request->all(), [
-    'role_id' => Rule::requiredIf($request->user()->is_admin),
-]);
-
-$validator = $this->validationFactory->make($request->all(), [
-    'role_id' => Rule::requiredIf(function () use ($request) {
-        return $request->user()->is_admin;
-    }),
-]);
-```
-
-##### required_unless:anotherfield,value,…
-
-除非 `anotherfield` 字段等于 `value`，否则验证字段不能空。
-
-##### required_with:foo,bar,…
-
-验证字段只有在任一其它指定字段存在的情况才是必须的。
-
-##### required_with_all:foo,bar,…
-
-验证字段只有在所有指定字段存在的情况下才是必须的。
-
-##### required_without:foo,bar,…
-
-验证字段只有当任一指定字段不存在的情况下才是必须的。
-
-##### required_without_all:foo,bar,…
-
-验证字段只有当所有指定字段不存在的情况下才是必须的。
-
-##### same:field
-
-给定字段和验证字段必须匹配。
-
-##### size:value
-
-验证字段必须有和给定值 `value` 相匹配的尺寸/大小，对字符串而言，`value` 是相应的字符数目；对数值而言，`value` 是给定整型值；对数组而言，`value` 是数组长度；对文件而言，`value` 是相应的文件千字节数（KB）。
-
-##### starts_with:foo,bar,...
-
-验证字段必须以某个给定值开头。
-
-##### string
-
-验证字段必须是字符串，如果允许字段为空，需要分配 `nullable` 规则到该字段。
-
-##### timezone
-
-验证字符必须是基于 `PHP` 函数 `timezone_identifiers_list` 的有效时区标识
-
-##### unique:table,column,except,idColumn
-
-验证字段在给定数据表上必须是唯一的，如果不指定 `column` 选项，字段名将作为默认 `column`。
-
-1. 指定自定义列名：
-```php
-'email' => 'unique:users,email_address'
-```
-2. 自定义数据库连接：
-有时候，你可能需要自定义验证器生成的数据库连接，正如上面所看到的，设置 `unique:users` 作为验证规则将会使用默认数据库连接来查询数据库。要覆盖默认连接，在数据表名后使用“.”指定连接：
-```php
-'email' => 'unique:connection.users,email_address'
-```
-3. 强制一个忽略给定 `ID` 的唯一规则：
-有时候，你可能希望在唯一检查时忽略给定 `ID`，例如，考虑一个包含用户名、邮箱地址和位置的”更新属性“界面，你将要验证邮箱地址是唯一的，然而，如果用户只改变用户名字段而并没有改变邮箱字段，你不想要因为用户已经拥有该邮箱地址而抛出验证错误，你只想要在用户提供的邮箱已经被别人使用的情况下才抛出验证错误。
-
-要告诉验证器忽略用户 `ID`，可以使用 `Rule` 类来定义这个规则，我们还要以数组方式指定验证规则，而不是使用 `|` 来界定规则：
-```php
-use Hyperf\Validation\Rule;
-
-$validator = $this->validationFactory->make($data, [
-    'email' => [
-        'required',
-        Rule::unique('users')->ignore($user->id),
-    ],
-]);
-```
-除了传递模型实例主键值到 `ignore` 方法之外，你还可以传递整个模型实例。组件会自动从模型实例中解析出主键值：
-```php
-Rule::unique('users')->ignore($user)
-```
-如果你的数据表使用主键字段不是 `id`，可以在调用 `ignore` 方法的时候指定字段名称：
-```php
-'email' => Rule::unique('users')->ignore($user->id, 'user_id')
-```
-默认情况下，`unique` 规则会检查与要验证的属性名匹配的列的唯一性。不过，你可以指定不同的列名作为 `unique` 方法的第二个参数：
-```php
-Rule::unique('users', 'email_address')->ignore($user->id),
-```
-4. 添加额外的 `where` 子句：
-
-使用 `where` 方法自定义查询的时候还可以指定额外查询约束，例如，下面我们来添加一个验证 `account_id` 为 1 的约束：
-```php
-'email' => Rule::unique('users')->where(function ($query) {
-    $query->where('account_id', 1);
-})
-```
-
-##### url
-
-验证字段必须是有效的 URL。
-
-##### uuid
-
-该验证字段必须是有效的 RFC 4122（版本 1、3、4 或 5）全局唯一标识符（UUID）。
-
-##### sometimes
-
-添加条件规则
-存在时验证
-
-在某些场景下，你可能想要只有某个字段存在的情况下进行验证检查，要快速实现这个，添加 `sometimes` 规则到规则列表：
-```php
-$validator = $this->validationFactory->make($data, [
-    'email' => 'sometimes|required|email',
-]);
-```
-在上例中，`email` 字段只有存在于 `$data` 数组时才会被验证。
-
-注：如果你尝试验证一个总是存在但可能为空的字段时，参考可选字段注意事项。
-
-复杂条件验证
-
-有时候你可能想要基于更复杂的条件逻辑添加验证规则。例如，你可能想要只有在另一个字段值大于 100 时才要求一个给定字段是必须的，或者，你可能需要只有当另一个字段存在时两个字段才都有给定值。添加这个验证规则并不是一件头疼的事。首先，创建一个永远不会改变的静态规则到 Validator 实例：
-
-$validator = $this->validationFactory->make($data, [
-    'email' => 'required|email',
-    'games' => 'required|numeric',
-]);
-让我们假定我们的 Web 应用服务于游戏收藏者。如果一个游戏收藏者注册了我们的应用并拥有超过 100 个游戏，我们想要他们解释为什么他们会有这么多游戏，例如，也许他们在运营一个游戏二手店，又或者他们只是喜欢收藏。要添加这种条件，我们可以使用 Validator 实例上的 sometimes 方法：
-
-$v->sometimes('reason', 'required|max:500', function($input) {
-    return $input->games >= 100;
-});
-传递给 sometimes 方法的第一个参数是我们需要有条件验证的名称字段，第二个参数是我们想要添加的规则，如果作为第三个参数的闭包返回 true，规则被添加。该方法让构建复杂条件验证变得简单，你甚至可以一次为多个字段添加条件验证：
-
-$v->sometimes(['reason', 'cost'], 'required', function($input) {
-    return $input->games >= 100;
-});
-注：传递给闭包的 $input 参数是 Hyperf\Support\Fluent 的一个实例，可用于访问输入和文件。
-
-### 验证数组输入
-验证表单数组输入字段不再是件痛苦的事情，例如，如果进入的 HTTP 请求包含 `photos[profile]` 字段，可以这么验证：
-
-$validator = $this->validationFactory->make($request->all(), [
-    'photos.profile' => 'required|image',
-]);
-
-我们还可以验证数组的每个元素，例如，要验证给定数组输入中每个 email 是否是唯一的，可以这么做（这种针对提交的数组字段是二维数组，如 `person[][email]` 或 `person[test][email]`）：
-```php
-$validator = $this->validationFactory->make($request->all(), [
-    'person.*.email' => 'email|unique:users',
-    'person.*.first_name' => 'required_with:person.*.last_name',
-]);
-```
-类似地，在语言文件中你也可以使用 `*` 字符指定验证消息，从而可以使用单个验证消息定义基于数组字段的验证规则：
-```php
-'custom' => [
-    'person.*.email' => [
-        'unique' => '每个人的邮箱地址必须是唯一的',
-    ]
-],
-```
-
-# 使用
->>>>>>> e597e2a9
-
 ## 使用
 
 ### 表单请求验证
@@ -537,13 +75,9 @@
 ```bash
 php bin/hyperf.php gen:request FooRequest
 ```
-<<<<<<< HEAD
 
 表单验证类会生成于 `app\Request` 目录下，如果该目录不存在，运行命令时会自动创建目录。   
 接下来我们添加一些验证规则到该类的 `rules` 方法：
-=======
-生成的类位于 `app\Request` 目录下，如果该目录不存在，运行 `gen:request` 命令时会替我们生成。接下来我们添加验证规则到该类的 `rules` 方法：
->>>>>>> e597e2a9
 
 ```php
 /**
@@ -586,18 +120,10 @@
 
 ```php
 /**
-<<<<<<< HEAD
  * 获取已定义验证规则的错误消息
  */
 public function messages(): array
 {
-=======
- * 获取被定义验证规则的错误消息
- *
- * @return array
- */
-public function messages(): array{
->>>>>>> e597e2a9
     return [
         'foo.required' => 'foo is required',
         'bar.required'  => 'bar is required',
@@ -769,7 +295,6 @@
 echo $errors->first('foo');
 ```
 
-<<<<<<< HEAD
 ### 查看特定字段的所有错误消息
 
 如果你需要获取指定字段的所有错误信息的数组，则可以使用 `get` 方法：
@@ -809,6 +334,515 @@
 ```
 
 
-=======
-## 自定义验证器
->>>>>>> e597e2a9
+## 验证规则
+
+下面是有效规则及其函数列表：
+
+##### accepted
+
+验证字段的值必须是 `yes`、`on`、`1` 或 `true`，这在「同意服务协议」时很有用。
+
+##### active_url
+
+验证字段必须是基于 `PHP` 函数 `dns_get_record` 的，有 `A` 或 `AAAA` 记录的值。
+
+##### after:date
+
+验证字段必须是给定日期之后的一个值，日期将会通过 PHP 函数 strtotime 传递：
+
+'start_date' => 'required|date|after:tomorrow'
+你可以指定另外一个与日期进行比较的字段，而不是传递一个日期字符串给 strtotime 执行：
+
+'finish_date' => 'required|date|after:start_date'
+
+##### after_or_equal:date
+
+验证字段必须是大于等于给定日期的值，更多信息，请参考 after:date 规则。
+
+##### alpha
+
+验证字段必须是字母。
+
+##### alpha_dash
+
+验证字段可以包含字母和数字，以及破折号和下划线。
+
+##### alpha_num
+
+验证字段必须是字母或数字。
+
+##### array
+
+验证字段必须是 PHP 数组。
+
+##### bail
+
+第一个验证规则验证失败则停止运行其它验证规则。
+
+##### before:date
+
+和 after:date 相对，验证字段必须是指定日期之前的一个数值，日期将会传递给 PHP strtotime 函数。
+
+##### before_or_equal:date
+
+验证字段必须小于等于给定日期。日期将会传递给 PHP 的 strtotime 函数。
+
+##### between:min,max
+
+验证字段大小在给定的最小值和最大值之间，字符串、数字、数组和文件都可以像使用 size 规则一样使用该规则：
+
+'name' => 'required|between:1,20'
+boolean
+
+验证字段必须可以被转化为布尔值，接收 true, false, 1, 0, "1" 和 "0" 等输入。
+
+##### confirmed
+
+验证字段必须有一个匹配字段 foo_confirmation，例如，如果验证字段是 password，必须输入一个与之匹配的 password_confirmation 字段。
+
+##### date
+
+验证字段必须是一个基于 PHP strtotime 函数的有效日期
+
+##### date_equals:date
+
+验证字段必须等于给定日期，日期会被传递到 PHP strtotime 函数。
+
+##### date_format:format
+
+验证字段必须匹配指定格式，可以使用 PHP 函数date 或 date_format 验证该字段。
+
+##### different:field
+
+验证字段必须是一个和指定字段不同的值。
+
+##### digits:value
+
+验证字段必须是数字且长度为 value 指定的值。
+
+##### digits_between:min,max
+
+验证字段数值长度必须介于最小值和最大值之间。
+
+##### dimensions
+
+验证的图片尺寸必须满足该规定参数指定的约束条件：
+
+```php
+'avatar' => 'dimensions:min_width=100,min_height=200'
+```
+
+有效的约束条件包括：`min_width`, `max_width`, `min_height`, `max_height`, `width`, `height`, `ratio`。
+
+`ratio` 约束宽度/高度的比率，这可以通过表达式 `3/2` 或浮点数 `1.5` 来表示：
+
+```php
+'avatar' => 'dimensions:ratio=3/2'
+```
+
+由于该规则要求多个参数，可以使用 `Rule::dimensions` 方法来构造该规则：
+
+```
+use Hyperf\Validation\Rule;
+
+public function rules(): array
+{
+return [
+           'avatar' => [
+              'required',
+              Rule::dimensions()->maxWidth(1000)->maxHeight(500)->ratio(3 / 2),
+           ],
+       ];
+}
+```
+##### distinct
+
+处理数组时，验证字段不能包含重复值：
+
+```php
+'foo.*.id' => 'distinct'
+```
+
+##### email
+
+验证字段必须是格式正确的电子邮件地址。
+
+##### exists:table,column
+
+验证字段必须存在于指定数据表。
+
+基本使用：
+
+```
+'state' => 'exists:states'
+```
+
+如果 `column` 选项没有指定，将会使用字段名。
+
+指定自定义列名：
+
+```php
+'state' => 'exists:states,abbreviation'
+```
+
+有时，你可能需要为 `exists` 查询指定要使用的数据库连接，这可以在表名前通过`.`前置数据库连接来实现：
+
+```php
+'email' => 'exists:connection.staff,email'
+```
+
+如果你想要自定义验证规则执行的查询，可以使用 `Rule` 类来定义规则。在这个例子中，我们还以数组形式指定了验证规则，而不是使用 `|` 字符来限定它们：
+
+```php
+use Hyperf\Validation\Rule;
+
+$validator = $this->validationFactory->make($data, [
+    'email' => [
+        'required',
+        Rule::exists('staff')->where(function ($query) {
+            $query->where('account_id', 1);
+        }),
+    ],
+]);
+```
+
+##### file
+
+验证字段必须是上传成功的文件。
+
+##### filled
+
+验证字段如果存在则不能为空。
+
+##### gt:field
+
+验证字段必须大于给定 `field` 字段，这两个字段类型必须一致，适用于字符串、数字、数组和文件，和 `size` 规则类似
+
+##### gte:field
+
+验证字段必须大于等于给定 `field` 字段，这两个字段类型必须一致，适用于字符串、数字、数组和文件，和 `size` 规则类似
+
+##### image
+
+验证文件必须是图片（`jpeg`、`png`、`bmp`、`gif` 或者 `svg`）
+
+##### in:foo,bar…
+
+验证字段值必须在给定的列表中，由于该规则经常需要我们对数组进行 `implode`，我们可以使用 `Rule::in` 来构造这个规则：
+
+```php
+use Hyperf\Validation\Rule;
+
+$validator = $this->validationFactory->make($data, [
+    'zones' => [
+        'required',
+        Rule::in(['first-zone', 'second-zone']),
+    ],
+]);
+```
+
+##### in_array:anotherfield
+
+验证字段必须在另一个字段值中存在。
+
+##### integer
+
+验证字段必须是整型。
+
+##### ip
+
+验证字段必须是IP地址。
+
+##### ipv4
+
+验证字段必须是IPv4地址。
+
+##### ipv6
+
+验证字段必须是IPv6地址。
+
+##### json
+
+验证字段必须是有效的JSON字符串
+
+##### lt:field
+
+验证字段必须小于给定 `field` 字段，这两个字段类型必须一致，适用于字符串、数字、数组和文件，和 `size` 规则类似
+
+##### lte:field
+
+验证字段必须小于等于给定 `field` 字段，这两个字段类型必须一致，适用于字符串、数字、数组和文件，和 `size` 规则类似
+
+##### max:value
+
+验证字段必须小于等于最大值，和字符串、数值、数组、文件字段的 `size` 规则使用方式一样。
+
+##### mimetypes：text/plain…
+
+验证文件必须匹配给定的 `MIME` 文件类型之一：
+
+```php
+'video' => 'mimetypes:video/avi,video/mpeg,video/quicktime'
+```
+
+为了判断上传文件的 `MIME` 类型，组件将会读取文件内容来猜测 `MIME` 类型，这可能会和客户端 `MIME` 类型不同。
+
+##### mimes:foo,bar,…
+
+验证文件的 `MIME` 类型必须是该规则列出的扩展类型中的一个
+`MIME` 规则的基本使用：
+
+```php
+'photo' => 'mimes:jpeg,bmp,png'
+```
+
+尽管你只是指定了扩展名，该规则实际上验证的是通过读取文件内容获取到的文件 `MIME` 类型。
+完整的 `MIME` 类型列表及其相应的扩展可以在这里找到：[mime types](http://svn.apache.org/repos/asf/httpd/httpd/trunk/docs/conf/mime.types)
+
+##### min:value
+
+与 `max:value` 相对，验证字段必须大于等于最小值，对字符串、数值、数组、文件字段而言，和 `size` 规则使用方式一致。
+
+##### not_in:foo,bar,…
+
+验证字段值不能在给定列表中，和 `in` 规则类似，我们可以使用 `Rule::notIn` 方法来构建规则：
+
+```php
+use Hyperf\Validation\Rule;
+
+$validator = $this->validationFactory->make($data, [
+    'toppings' => [
+        'required',
+        Rule::notIn(['sprinkles', 'cherries']),
+    ],
+]);
+```
+
+##### not_regex:pattern
+
+验证字段不能匹配给定正则表达式
+
+注：使用 `regex/not_regex` 模式时，规则必须放在数组中，而不能使用管道分隔符，尤其是正则表达式中包含管道符号时。
+
+##### nullable
+
+验证字段可以是 `null`，这在验证一些可以为 `null` 的原始数据如整型或字符串时很有用。
+
+##### numeric
+
+验证字段必须是数值
+
+##### present
+
+验证字段必须出现在输入数据中但可以为空。
+
+##### regex:pattern
+
+验证字段必须匹配给定正则表达式。
+该规则底层使用的是 `PHP` 的 `preg_match` 函数。因此，指定的模式需要遵循 `preg_match` 函数所要求的格式并且包含有效的分隔符。例如:
+
+```php
+ 'email' => 'regex:/^.+@.+$/i'
+```
+
+注：使用 `regex/not_regex` 模式时，规则必须放在数组中，而不能使用管道分隔符，尤其是正则表达式中包含管道符号时。
+
+##### required
+
+验证字段值不能为空，以下情况字段值都为空：
+值为`null`
+值是空字符串
+值是空数组或者空的 `Countable` 对象
+值是上传文件但路径为空
+
+##### required_if:anotherfield,value,…
+
+验证字段在 `anotherfield` 等于指定值 `value` 时必须存在且不能为空。
+如果你想要为 `required_if` 规则构造更复杂的条件，可以使用 `Rule::requiredIf` 方法，该方法接收一个布尔值或闭包。当传递一个闭包时，会返回 `true` 或 `false` 以表明验证字段是否是必须的：
+
+```php
+use Hyperf\Validation\Rule;
+
+$validator = $this->validationFactory->make($request->all(), [
+    'role_id' => Rule::requiredIf($request->user()->is_admin),
+]);
+
+$validator = $this->validationFactory->make($request->all(), [
+    'role_id' => Rule::requiredIf(function () use ($request) {
+        return $request->user()->is_admin;
+    }),
+]);
+```
+
+##### required_unless:anotherfield,value,…
+
+除非 `anotherfield` 字段等于 `value`，否则验证字段不能空。
+
+##### required_with:foo,bar,…
+
+验证字段只有在任一其它指定字段存在的情况才是必须的。
+
+##### required_with_all:foo,bar,…
+
+验证字段只有在所有指定字段存在的情况下才是必须的。
+
+##### required_without:foo,bar,…
+
+验证字段只有当任一指定字段不存在的情况下才是必须的。
+
+##### required_without_all:foo,bar,…
+
+验证字段只有当所有指定字段不存在的情况下才是必须的。
+
+##### same:field
+
+给定字段和验证字段必须匹配。
+
+##### size:value
+
+验证字段必须有和给定值 `value` 相匹配的尺寸/大小，对字符串而言，`value` 是相应的字符数目；对数值而言，`value` 是给定整型值；对数组而言，`value` 是数组长度；对文件而言，`value` 是相应的文件千字节数（KB）。
+
+##### starts_with:foo,bar,...
+
+验证字段必须以某个给定值开头。
+
+##### string
+
+验证字段必须是字符串，如果允许字段为空，需要分配 `nullable` 规则到该字段。
+
+##### timezone
+
+验证字符必须是基于 `PHP` 函数 `timezone_identifiers_list` 的有效时区标识
+
+##### unique:table,column,except,idColumn
+
+验证字段在给定数据表上必须是唯一的，如果不指定 `column` 选项，字段名将作为默认 `column`。
+
+1. 指定自定义列名：
+
+```php
+'email' => 'unique:users,email_address'
+```
+
+2. 自定义数据库连接：
+有时候，你可能需要自定义验证器生成的数据库连接，正如上面所看到的，设置 `unique:users` 作为验证规则将会使用默认数据库连接来查询数据库。要覆盖默认连接，在数据表名后使用“.”指定连接：
+
+```php
+'email' => 'unique:connection.users,email_address'
+```
+
+3. 强制一个忽略给定 `ID` 的唯一规则：
+有时候，你可能希望在唯一检查时忽略给定 `ID`，例如，考虑一个包含用户名、邮箱地址和位置的”更新属性“界面，你将要验证邮箱地址是唯一的，然而，如果用户只改变用户名字段而并没有改变邮箱字段，你不想要因为用户已经拥有该邮箱地址而抛出验证错误，你只想要在用户提供的邮箱已经被别人使用的情况下才抛出验证错误。
+
+要告诉验证器忽略用户 `ID`，可以使用 `Rule` 类来定义这个规则，我们还要以数组方式指定验证规则，而不是使用 `|` 来界定规则：
+```php
+use Hyperf\Validation\Rule;
+
+$validator = $this->validationFactory->make($data, [
+    'email' => [
+        'required',
+        Rule::unique('users')->ignore($user->id),
+    ],
+]);
+```
+除了传递模型实例主键值到 `ignore` 方法之外，你还可以传递整个模型实例。组件会自动从模型实例中解析出主键值：
+
+```php
+Rule::unique('users')->ignore($user)
+```
+
+如果你的数据表使用主键字段不是 `id`，可以在调用 `ignore` 方法的时候指定字段名称：
+
+```php
+'email' => Rule::unique('users')->ignore($user->id, 'user_id')
+```
+
+默认情况下，`unique` 规则会检查与要验证的属性名匹配的列的唯一性。不过，你可以指定不同的列名作为 `unique` 方法的第二个参数：
+
+```php
+Rule::unique('users', 'email_address')->ignore($user->id),
+```
+
+4. 添加额外的 `where` 子句：
+
+使用 `where` 方法自定义查询的时候还可以指定额外查询约束，例如，下面我们来添加一个验证 `account_id` 为 1 的约束：
+
+```php
+'email' => Rule::unique('users')->where(function ($query) {
+    $query->where('account_id', 1);
+})
+```
+
+##### url
+
+验证字段必须是有效的 URL。
+
+##### uuid
+
+该验证字段必须是有效的 RFC 4122（版本 1、3、4 或 5）全局唯一标识符（UUID）。
+
+##### sometimes
+
+添加条件规则
+存在时验证
+
+在某些场景下，你可能想要只有某个字段存在的情况下进行验证检查，要快速实现这个，添加 `sometimes` 规则到规则列表：
+```php
+$validator = $this->validationFactory->make($data, [
+    'email' => 'sometimes|required|email',
+]);
+```
+在上例中，`email` 字段只有存在于 `$data` 数组时才会被验证。
+
+注：如果你尝试验证一个总是存在但可能为空的字段时，参考可选字段注意事项。
+
+复杂条件验证
+
+有时候你可能想要基于更复杂的条件逻辑添加验证规则。例如，你可能想要只有在另一个字段值大于 100 时才要求一个给定字段是必须的，或者，你可能需要只有当另一个字段存在时两个字段才都有给定值。添加这个验证规则并不是一件头疼的事。首先，创建一个永远不会改变的静态规则到 Validator 实例：
+
+$validator = $this->validationFactory->make($data, [
+    'email' => 'required|email',
+    'games' => 'required|numeric',
+]);
+
+让我们假定我们的 Web 应用服务于游戏收藏者。如果一个游戏收藏者注册了我们的应用并拥有超过 100 个游戏，我们想要他们解释为什么他们会有这么多游戏，例如，也许他们在运营一个游戏二手店，又或者他们只是喜欢收藏。要添加这种条件，我们可以使用 Validator 实例上的 sometimes 方法：
+
+$v->sometimes('reason', 'required|max:500', function($input) {
+    return $input->games >= 100;
+});
+
+
+传递给 sometimes 方法的第一个参数是我们需要有条件验证的名称字段，第二个参数是我们想要添加的规则，如果作为第三个参数的闭包返回 true，规则被添加。该方法让构建复杂条件验证变得简单，你甚至可以一次为多个字段添加条件验证：
+
+$v->sometimes(['reason', 'cost'], 'required', function($input) {
+    return $input->games >= 100;
+});
+
+注：传递给闭包的 $input 参数是 Hyperf\Support\Fluent 的一个实例，可用于访问输入和文件。
+
+### 验证数组输入
+
+验证表单数组输入字段不再是件痛苦的事情，例如，如果进入的 HTTP 请求包含 `photos[profile]` 字段，可以这么验证：
+
+$validator = $this->validationFactory->make($request->all(), [
+    'photos.profile' => 'required|image',
+]);
+
+我们还可以验证数组的每个元素，例如，要验证给定数组输入中每个 email 是否是唯一的，可以这么做（这种针对提交的数组字段是二维数组，如 `person[][email]` 或 `person[test][email]`）：
+
+```php
+$validator = $this->validationFactory->make($request->all(), [
+    'person.*.email' => 'email|unique:users',
+    'person.*.first_name' => 'required_with:person.*.last_name',
+]);
+```
+
+类似地，在语言文件中你也可以使用 `*` 字符指定验证消息，从而可以使用单个验证消息定义基于数组字段的验证规则：
+
+```php
+'custom' => [
+    'person.*.email' => [
+        'unique' => '每个人的邮箱地址必须是唯一的',
+    ]
+],
+```