--- conflicted
+++ resolved
@@ -6,12 +6,9 @@
 
 ## Fixed
 
-<<<<<<< HEAD
+- [#678](https://github.com/hyperf-cloud/hyperf/pull/678) Added ignore-tables for `gen:model`, and ignore `migrations` table.
 - [#700](https://github.com/hyperf-cloud/hyperf/pull/700) Fixed the `download` method of `Hyperf\HttpServer\Contract\ResponseInterface` does not works as expected.
-=======
-- [#678](https://github.com/hyperf-cloud/hyperf/pull/678) Added ignore-tables for `gen:model`, and ignore `migrations` table.
 - [#704](https://github.com/hyperf-cloud/hyperf/pull/704) Fixed bug that `Call to a member function getName() on null` in `Hyperf\Validation\Middleware\ValidationMiddleware` when the argument of action method does not define the argument type.
->>>>>>> bef92e6f
 
 # v1.1.1 - 2019-10-08
 
