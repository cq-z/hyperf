<?php
declare(strict_types=1);
/**
 * This file is part of Hyperf.
 *
 * @link     https://hyperf.org
 * @document https://wiki.hyperf.org
 * @contact  group@hyperf.org
 * @license  https://github.com/hyperf-cloud/hyperf/blob/master/LICENSE
 */

namespace Hyperf\Di\Aop;

use Closure;
use Hyperf\Di\Annotation\AnnotationCollector;
use Hyperf\Di\Annotation\AspectCollector;
use Hyperf\Di\ReflectionManager;
use Hyperf\Framework\ApplicationContext;

trait ProxyTrait
{
    protected static function __proxyCall(
        string $originalClassName,
        string $method,
        array $arguments,
        Closure $closure
    ) {
<<<<<<< HEAD
        $proceedingJoinPoint = new ProceedingJoinPoint($closure, $originalClassName, $method, $arguments);
        $result = self::handleArround($proceedingJoinPoint);
=======
        // echo $originalClassName . '::' . $method . '.pre' . PHP_EOL;
        $proceedingJoinPoint = new ProceedingJoinPoint($closure, $originalClassName, $method, $arguments);
        $result = self::handleArround($proceedingJoinPoint);
        // echo $originalClassName . '::' . $method . '.post' . PHP_EOL;
>>>>>>> f91e6674
        unset($proceedingJoinPoint);
        return $result;
    }

    /**
     * @TODO This method will be called everytime, should optimize it later.
     */
    protected static function getParamsMap(string $className, string $method, array $args): array
    {
        $map = [
            'keys' => [],
            'order' => [],
        ];
        $reflectMethod = ReflectionManager::reflectMethod($className, $method);
        $reflectParameters = $reflectMethod->getParameters();
        foreach ($reflectParameters as $key => $reflectionParameter) {
            if (! isset($args[$key])) {
                $args[$key] = $reflectionParameter->getDefaultValue();
            }
            $map['keys'][$reflectionParameter->getName()] = $args[$key];
            $map['order'][] = $reflectionParameter->getName();
        }
        return $map;
    }

    private static function handleArround(ProceedingJoinPoint $proceedingJoinPoint)
    {
        $aspects = self::parseAspects($proceedingJoinPoint->className, $proceedingJoinPoint->method);
        $annotationAspects = self::getAnnotationAspects($proceedingJoinPoint->className, $proceedingJoinPoint->method);
        $aspects = array_replace($aspects, $annotationAspects);
        if ($aspects) {
            $container = ApplicationContext::getContainer();
            if (method_exists($container, 'make')) {
                $pipeline = $container->make(Pipeline::class);
            } else {
                $pipeline = new Pipeline($container);
            }
            return $pipeline->via('process')->through($aspects)->send($proceedingJoinPoint)->then(function (
                ProceedingJoinPoint $proceedingJoinPoint
            ) {
                return $proceedingJoinPoint->processOriginalMethod();
            });
        } else {
            return $proceedingJoinPoint->processOriginalMethod();
        }
    }

    private static function parseAspects(string $className, string $method): array
    {
        $aspects = AspectCollector::get('classes');
        $matchAspect = [];
        foreach ($aspects as $aspect => [$rule]) {
            if (strpos($rule, '*') !== false) {
                $preg = str_replace(['*', '\\'], ['.*', '\\\\'], $rule);
                $pattern = "/^$preg$/";
                if (! preg_match($pattern, $className)) {
                    continue;
                }
            } elseif ($rule !== $className) {
                continue;
            }
            if (strpos($rule, '::') !== false) {
                [$expectedClass, $expectedMethod] = explode('::', $rule);
                if ($expectedClass === $className && $expectedMethod === $method) {
                    $matchAspect[] = $aspect;
                    break;
                }
            } else {
                if ($rule === $className) {
                    $matchAspect[] = $aspect;
                    break;
                }
            }
        }
        return array_unique($matchAspect);
    }

    private static function getAnnotationAspects(string $className, string $method): array
    {
        $matchAspect = $annotations = $rules = [];

        $classAnnotations = AnnotationCollector::get($className . '._c', []);
        $methodAnnotations = AnnotationCollector::get($className . '._m.' . $method, []);
        $annotations = array_unique(array_merge(array_keys($classAnnotations), array_keys($methodAnnotations)));
        if (! $annotations) {
            return $matchAspect;
        }

        $aspects = AspectCollector::get('annotations', []);
        foreach ($aspects as $aspect => $rules) {
            foreach ($rules as $rule) {
                foreach ($annotations as $annotation) {
                    if (strpos($rule, '*') !== false) {
                        $preg = str_replace(['*', '\\'], ['.*', '\\\\'], $rule);
                        $pattern = "/^$preg$/";
                        if (! preg_match($pattern, $annotation)) {
                            continue;
                        }
                    } elseif ($rule !== $annotation) {
                        continue;
                    }
                    $matchAspect[] = $aspect;
                }

            }
        }
        return $matchAspect;
    }
}<|MERGE_RESOLUTION|>--- conflicted
+++ resolved
@@ -25,15 +25,8 @@
         array $arguments,
         Closure $closure
     ) {
-<<<<<<< HEAD
         $proceedingJoinPoint = new ProceedingJoinPoint($closure, $originalClassName, $method, $arguments);
         $result = self::handleArround($proceedingJoinPoint);
-=======
-        // echo $originalClassName . '::' . $method . '.pre' . PHP_EOL;
-        $proceedingJoinPoint = new ProceedingJoinPoint($closure, $originalClassName, $method, $arguments);
-        $result = self::handleArround($proceedingJoinPoint);
-        // echo $originalClassName . '::' . $method . '.post' . PHP_EOL;
->>>>>>> f91e6674
         unset($proceedingJoinPoint);
         return $result;
     }
