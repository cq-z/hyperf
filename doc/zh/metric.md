# 服务监控

微服务治理的一个核心需求便是服务可观察性。作为微服务的牧羊人，要做到时刻掌握各项服务的健康状态，并非易事。云原生时代这一领域内涌现出了诸多解决方案。本组件对可观察性当中的重要支柱遥测与监控进行了抽象，方便使用者与既有基础设施快速结合，同时避免供应商锁定。

## 安装

### 通过 Composer 安装组件

```bash
composer require hyperf/metric
```

[hyperf/metric](https://github.com/hyperf/metric) 组件默认安装了 [Prometheus](https://prometheus.io/) 相关依赖。如果要使用 [StatsD](https://github.com/statsd/statsd) 或 [InfluxDB](http://influxdb.com)，还需要执行下面的命令安装对应的依赖：

```bash
# StatsD 所需依赖
composer require domnikl/statsd
# InfluxDB 所需依赖 
composer require influxdb/influxdb-php 
```

### 增加组件配置

如文件不存在，可执行下面的命令增加 `config/autoload/metric.php` 配置文件：

```bash
php bin/hyperf.php vendor:publish hyperf/metric
```

## 使用

### 配置

#### 选项

* `default`：配置文件内的 `default` 对应的值则为使用的驱动名称。驱动的具体配置在 `metric` 项下定义，使用与 `key` 相同的驱动。

```php
'default' => env('TELEMETRY_DRIVER', 'prometheus'),
```

* `use_standalone_process`: 是否使用 `独立监控进程`。推荐开启。关闭后将在 `Worker进程` 中处理指标收集与上报。
```php
'use_standalone_process' => env('TELEMETRY_USE_STANDALONE_PROCESS', true),
```

* `enable_default_metric`: 是否统计默认指标。默认指标包括内存占用、系统 CPU 负载以及Swoole Server 指标和 Swoole Coroutine 指标。
```php
'enable_default_metric' => env('TELEMETRY_ENABLE_DEFAULT_TELEMETRY', true),
```

* `default_metric_inteval`: 默认指标推送周期，单位为秒，下同。
```php
'default_metric_inteval' => env('DEFAULT_METRIC_INTEVAL', 5),
```
#### 配置 Prometheus

使用 Prometheus 时，在配置文件中的 `metric` 项增加 Prometheus 的具体配置。

```php
use Hyperf\Metric\Adapter\Prometheus\Constants;

return [
    'default' => env('TELEMETRY_DRIVER', 'prometheus'),
    'use_standalone_process' => env('TELEMETRY_USE_STANDALONE_PROCESS', true),
    'enable_default_metric' => env('TELEMETRY_ENABLE_DEFAULT_TELEMETRY', true),
    'default_metric_inteval' => env('DEFAULT_METRIC_INTEVAL', 5),
    'metric' => [
        'prometheus' => [
            'driver' => Hyperf\Metric\Adapter\Prometheus\MetricFactory::class,
            'mode' => Constants::SCRAPE_MODE,
            'namespace' => env('APP_NAME', 'skeleton'),
            'scrape_host' => env('PROMETHEUS_SCRAPE_HOST', '0.0.0.0'),
            'scrape_port' => env('PROMETHEUS_SCRAPE_PORT', '9502'),
            'scrape_path' => env('PROMETHEUS_SCRAPE_PATH', '/metrics'),
            'push_host' => env('PROMETHEUS_PUSH_HOST', '0.0.0.0'),
            'push_port' => env('PROMETHEUS_PUSH_PORT', '9091'),
            'push_inteval' => env('PROMETHEUS_PUSH_INTEVAL', 5),
        ],
    ],
];
```
<<<<<<< HEAD
Prometheus 有两种工作模式，爬模式与拉模式，本组件均可支持。
=======
>>>>>>> f21314c8

Prometheus 有两种工作模式，爬模式与推模式（通过 Prometheus Pushgateway ），本组件均可支持。

使用爬模式（Prometheus 官方推荐）时需设置：

```php
'mode' => Constants::SCRAPE_MODE
```

并配置爬取地址 `scrape_host`、爬取端口 `scrape_port`、爬取路径 `scrape_path`。Prometheus 可以在对应配置下以HTTP访问形式拉取全部指标。

> 注意：爬模式下，必须启用独立进程，即 use_standalone_process = true。

使用推模式时需设置：

```php
'mode' => Constants::PUSH_MODE
```

并配置推送地址 `push_host`、推送端口 `push_port`、推送间隔 `push_inteval`。只建议离线任务使用推模式。

#### 配置 StatsD

使用 StatsD 时，在配置文件中的 `metric` 项增加 StatsD 的具体配置。

```php
return [
    'default' => env('TELEMETRY_DRIVER', 'statd'),
    'use_standalone_process' => env('TELEMETRY_USE_STANDALONE_PROCESS', true),
    'enable_default_metric' => env('TELEMETRY_ENABLE_DEFAULT_TELEMETRY', true),
    'metric' => [
        'statsd' => [
            'driver' => Hyperf\Metric\Adapter\StatsD\MetricFactory::class,
            'namespace' => env('APP_NAME', 'skeleton'),
            'udp_host' => env('STATSD_UDP_HOST', '127.0.0.1'),
            'udp_port' => env('STATSD_UDP_PORT', '8125'),
            'enable_batch' => env('STATSD_ENABLE_BATCH', true),
            'push_inteval' => env('STATSD_PUSH_INTEVAL', 5),
            'sample_rate' => env('STATSD_SAMPLE_RATE', 1.0),
        ],
    ],
];
```

StatsD 目前只支持 UDP 模式，需要配置 UDP 地址 `udp_host`，UDP 端口 `udp_port`、是否批量推送 `enable_batch`（减少请求次数）、批量推送间隔 `push_inteval` 以及采样率`sample_rate`。

#### 配置 InfluxDB

使用 InfluxDB 时，在配置文件中的 `metric` 项增加 InfluxDB 的具体配置。

```php
return [
    'default' => env('TELEMETRY_DRIVER', 'influxdb'),
    'use_standalone_process' => env('TELEMETRY_USE_STANDALONE_PROCESS', true),
    'enable_default_metric' => env('TELEMETRY_ENABLE_DEFAULT_TELEMETRY', true),
    'metric' => [
        'influxdb' => [
            'driver' => Hyperf\Metric\Adapter\InfluxDB\MetricFactory::class,
            'namespace' => env('APP_NAME', 'skeleton'),
            'host' => env('INFLUXDB_HOST', '127.0.0.1'),
            'port' => env('INFLUXDB_PORT', '8086'),
            'username' => env('INFLUXDB_USERNAME', ''),
            'password' => env('INFLUXDB_PASSWORD', ''),
            'dbname' => env('INFLUXDB_DBNAME', true),
            'push_inteval' => env('INFLUXDB_PUSH_INTEVAL', 5),
        ],
    ],
];
```

InfluxDB 使用默认的 HTTP 模式，需要配置地址 `host`，UDP端口 `port`、用户名  `username`、密码 `password`、`dbname` 数据表以及批量推送间隔 `push_inteval`。

### 基本抽象

遥测组件对常用的三种数据类型进行了抽象，以确保解耦具体实现。

三种类型分别为：

* 计数器(Counter): 用于描述单向递增的某种指标。如 HTTP 请求计数。

```php
interface CounterInterface
{
    public function with(string ...$labelValues): self;

    public function add(int $delta);
}
```

* 測量器(Gauge)：用于描述某种随时间发生增减变化的指标。如连接池内的可用连接数。

```php
interface GaugeInterface
{
    public function with(string ...$labelValues): self;

    public function set(float $value);

    public function add(float $delta);
}
```

* 直方图(Histogram)：用于描述对某一事件的持续观测后产生的统计学分布，通常表示为百分位数或分桶。如HTTP请求延迟。

```php
interface HistogramInterface
{
    public function with(string ...$labelValues): self;

    public function put(float $sample);
}
```

### 配置中间件

配置完驱动之后，只需配置一下中间件就能启用请求 Histogram 统计功能。
打开 `config/autoload/middlewares.php` 文件，示例为在 `http` Server 中启用中间件。

```php
<?php

declare(strict_types=1);

return [
    'http' => [
        \Hyperf\Metric\Middleware\MetricMiddeware::class,
    ],
];
```

### 自定义使用

通过HTTP中间件遥测仅仅是本组件用途的冰山一角，您可以注入 `Hyperf\Metric\Contract\MetricFactoryInterface` 类来自行遥测业务数据。比如：创建的订单数量、广告的点击数量等。

```php
<?php

declare(strict_types=1);

namespace App\Controller;

use App\Model\Order;
use Hyperf\Metric\Contract\MetricFactoryInterface;

class IndexController extends AbstractController
{
    /**
     * @Inject
     * @var MetricFactoryInterface
     */
    private $metricFactory;

    public function create(Order $order)
    {
        $counter = $this->metricFactory->makeCounter('order_created', ['order_type']);
        $counter->with($order->type)->add(1);
        // 订单逻辑...
    }

}
```

`MetricFactoryInterface` 中包含如下工厂方法来生成对应的三种基本统计类型。

```php
public function makeCounter($name, $labelNames): CounterInterface;

public function makeGauge($name, $labelNames): GaugeInterface;

public function makeHistogram($name, $labelNames): HistogramInterface;
```

上述例子是统计请求范围内的产生的指标。有时候我们需要统计的指标是面向完整生命周期的，比如统计异步队列长度或库存商品数量。此种场景下可以监听 `MetricFactoryReady` 事件。

```php
<?php

declare(strict_types=1);

namespace App\Listener;

use Hyperf\Event\Contract\ListenerInterface;
use Hyperf\Metric\Event\MetricFactoryReady;
use Psr\Container\ContainerInterface;
use Redis;

class OnMetricFactoryReady implements ListenerInterface
{
    /**
     * @var ContainerInterface
     */
    protected $container;

    public function __construct(ContainerInterface $container)
    {
        $this->container = $container;
    }

    public function listen(): array
    {
        return [
            MetricFactoryReady::class,
        ];
    }

    public function process(object $event)
    {
        $redis = $this->container->get(Redis::class);
        $gauge = $event
                    ->factory
                    ->makeGauge('queue_length', ['driver'])
                    ->with('redis');
        while (true) {
            $length = $redis->llen('queue');
            $gauge->set($length);
            sleep(1);
        }
    }
}
```

> 工程上讲，直接从 Redis 查询队列长度不太合适，应该通过队列驱动 `DriverInterface` 接口下的 `info()` 方法来获取队列长度。这里只做简易演示。您可以在本组件源码的`src/Listener` 文件夹下找到完整例子。

### 注解

您可以使用 `@Counter(name="stat_name_here")` 和 `@Histogram(name="stat_name_here")` 来统计切面的调用次数和运行时间。

关于注解的使用请参阅[注解章节](https://doc.hyperf.io/#/zh/annotation)。<|MERGE_RESOLUTION|>--- conflicted
+++ resolved
@@ -80,10 +80,6 @@
     ],
 ];
 ```
-<<<<<<< HEAD
-Prometheus 有两种工作模式，爬模式与拉模式，本组件均可支持。
-=======
->>>>>>> f21314c8
 
 Prometheus 有两种工作模式，爬模式与推模式（通过 Prometheus Pushgateway ），本组件均可支持。
 
