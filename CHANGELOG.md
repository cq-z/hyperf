--- conflicted
+++ resolved
@@ -8,11 +8,8 @@
 
 ## Changed
 
-<<<<<<< HEAD
 - [#441](https://github.com/hyperf-cloud/hyperf/pull/441) Automatically close the spare redis client when it is used in low frequency.
-=======
 - [#437](https://github.com/hyperf-cloud/hyperf/pull/437) Changed `Hyperf\Testing\Client` handle exception handlers instead of throw an exception directly.
->>>>>>> 5401267d
 
 ## Deleted
 
