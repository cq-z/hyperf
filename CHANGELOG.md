# v1.1.4 - TBD

## Added

- [#778](https://github.com/hyperf/hyperf/pull/778) Added `PUT` and `DELETE` for `Hyperf\Testing\Client`.
- [#795](https://github.com/hyperf/hyperf/pull/795) Added `restartInterval` for `AbstractProcess`. 

## Fixed

- [#779](https://github.com/hyperf/hyperf/pull/779) Fixed bug that JPG file cannot be verified.
- [#787](https://github.com/hyperf/hyperf/pull/787) Fixed bug that "--class" option does not exist.
- [#795](https://github.com/hyperf/hyperf/pull/795) Fixed process not restart when throw an exception. 

## Optimized

- [#781](https://github.com/hyperf/hyperf/pull/781) Publish validation language package according to translation setting.
<<<<<<< HEAD
- [#796](https://github.com/hyperf/hyperf/pull/796) Don't remake HandlerStack for etcd. 
=======
- [#797](https://github.com/hyperf/hyperf/pull/797) Use channel to communicate, instead of sharing mem
>>>>>>> 126bd0e2

## Changed

- [#793](https://github.com/hyperf/hyperf/pull/793) Changed `protected` to `public` for `Pool::getConnectionsInChannel`.

# v1.1.3 - 2019-10-24

## Added

- [#745](https://github.com/hyperf/hyperf/pull/745) Added option `with-comments` for command `gen:model`.
- [#747](https://github.com/hyperf/hyperf/pull/747) Added `AfterConsume`,`BeforeConsume`,`FailToConsume` events for AMQP consumer. 
- [#762](https://github.com/hyperf/hyperf/pull/762) Add concurrent for parallel.

## Fixed

- [#741](https://github.com/hyperf/hyperf/pull/741) Fixed `db:seed` without filename.
- [#748](https://github.com/hyperf/hyperf/pull/748) Fixed bug that `SymfonyNormalizer` not denormalize result of type `array`.
- [#769](https://github.com/hyperf/hyperf/pull/769) Fixed invalid response exception throwed when result/error of jsonrpc response is null.

# Changed

- [#767](https://github.com/hyperf/hyperf/pull/767) Renamed property `running` to `listening` for `AbstractProcess`.

# v1.1.2 - 2019-10-17

## Added

- [#722](https://github.com/hyperf/hyperf/pull/722) Added config `concurrent.limit` for AMQP consumer.

## Changed

- [#678](https://github.com/hyperf/hyperf/pull/678) Added ignore-tables for `gen:model`, and ignore `migrations` table, and `migrations` table will not generate when execute the `gen:model` command.
- [#729](https://github.com/hyperf/hyperf/pull/729) Renamed config `db:model` to `gen:model`.

## Fixed

- [#678](https://github.com/hyperf/hyperf/pull/678) Added ignore-tables for `gen:model`, and ignore `migrations` table.
- [#694](https://github.com/hyperf/hyperf/pull/694) Fixed `validationData` method of `Hyperf\Validation\Request\FormRequest` does not contains the uploaded files.
- [#700](https://github.com/hyperf/hyperf/pull/700) Fixed the `download` method of `Hyperf\HttpServer\Contract\ResponseInterface` does not works as expected.
- [#701](https://github.com/hyperf/hyperf/pull/701) Fixed the custom process will not restart automatically when throw an uncaptured exception.
- [#704](https://github.com/hyperf/hyperf/pull/704) Fixed bug that `Call to a member function getName() on null` in `Hyperf\Validation\Middleware\ValidationMiddleware` when the argument of action method does not define the argument type.
- [#713](https://github.com/hyperf/hyperf/pull/713) Fixed `ignoreAnnotations` does not works when cache is used.
- [#717](https://github.com/hyperf/hyperf/pull/717) Fixed the validator will be created repeatedly in `getValidatorInstance`.
- [#724](https://github.com/hyperf/hyperf/pull/724) Fixed `db:seed` command without database selected. 
- [#737](https://github.com/hyperf/hyperf/pull/737) Fixed custom process does not enable for tracer.

# v1.1.1 - 2019-10-08

## Fixed

- [#664](https://github.com/hyperf/hyperf/pull/664) Changed the default return value of FormRequest::authorize which generate via `gen:request` command.
- [#665](https://github.com/hyperf/hyperf/pull/665) Fixed framework will generate proxy class of all classes that in app directory every time.
- [#667](https://github.com/hyperf/hyperf/pull/667) Fixed trying to get property 'callback' of non-object in `Hyperf\Validation\Middleware\ValidationMiddleware`.
- [#672](https://github.com/hyperf/hyperf/pull/672) Fixed  `Hyperf\Validation\Middleware\ValidationMiddleware` will throw an unexpected exception when the action method has defined a non-object parameter.
- [#674](https://github.com/hyperf/hyperf/pull/674) Fixed the table of Model is not correct when using `gen:model`.

# v1.1.0 - 2019-10-08

## Added

- [#401](https://github.com/hyperf/hyperf/pull/401) Optimized server and fixed middleware that user defined does not works.
- [#402](https://github.com/hyperf/hyperf/pull/402) Added Annotation `@AsyncQueueMessage`.
- [#418](https://github.com/hyperf/hyperf/pull/418) Allows send WebSocket message to any `fd` in current server, even the worker process does not hold the `fd`
- [#420](https://github.com/hyperf/hyperf/pull/420) Added listener for model.
- [#429](https://github.com/hyperf/hyperf/pull/429) [#643](https://github.com/hyperf/hyperf/pull/643) Added validation component, a component similar to [illuminate/validation](https://github.com/illuminate/validation).
- [#441](https://github.com/hyperf/hyperf/pull/441) Automatically close the spare redis client when it is used in low frequency.
- [#478](https://github.com/hyperf/hyperf/pull/441) Adopt opentracing interfaces and support [Jaeger](https://www.jaegertracing.io/).
- [#500](https://github.com/hyperf/hyperf/pull/499) Added fluent method calls of `Hyperf\HttpServer\Contract\ResponseInterface`.
- [#523](https://github.com/hyperf/hyperf/pull/523) Added option `table-mapping` for command `db:model`.
- [#555](https://github.com/hyperf/hyperf/pull/555) Added global function `swoole_hook_flags` to get the hook flags by constant `SWOOLE_HOOK_FLAGS`, and you could define in `bin/hyperf.php` via `! defined('SWOOLE_HOOK_FLAGS') && define('SWOOLE_HOOK_FLAGS', SWOOLE_HOOK_ALL);` to define the constant.
- [#596](https://github.com/hyperf/hyperf/pull/596) [#658](https://github.com/hyperf/hyperf/pull/658) Added `required` parameter for `@Inject`, if you define `@Inject(required=false)` annotation to a property, therefore the DI container will not throw an `Hyperf\Di\Exception\NotFoundException` when the dependency of the property does not exists, the default value of `required` parameter is `true`. In constructor injection mode, you could define the default value of the parameter of the `__construct` to `null` or define the parameter as a `nullable` parameter , this means this parameter is nullable and will not throw the exception too.
- [#597](https://github.com/hyperf/hyperf/pull/597) Added concurrent for async-queue.
- [#599](https://github.com/hyperf/hyperf/pull/599) Allows set the retry seconds according to attempt times of async queue consumer.
- [#619](https://github.com/hyperf/hyperf/pull/619) Added HandlerStackFactory of guzzle.
- [#620](https://github.com/hyperf/hyperf/pull/620) Add automatic restart mechanism for consumer of async queue.
- [#629](https://github.com/hyperf/hyperf/pull/629) Allows to modify the `clientIp`, `pullTimeout`, `intervalTimeout` of Apollo client via config file.
- [#648](https://github.com/hyperf/hyperf/pull/648) Added `nack` return type of AMQP consumer, the abstract consumer will execute `basic_nack` method when the message handler return a `Hyperf\Amqp\Result::NACK`.
- [#654](https://github.com/hyperf/hyperf/pull/654) Added all Swoole events and abstract hyperf events.

## Changed

- [#437](https://github.com/hyperf/hyperf/pull/437) Changed `Hyperf\Testing\Client` handle exception handlers instead of throw an exception directly.
- [#463](https://github.com/hyperf/hyperf/pull/463) Simplify `container.php` and improve annotation caching mechanism.

config/container.php

```php
<?php

use Hyperf\Di\Container;
use Hyperf\Di\Definition\DefinitionSourceFactory;
use Hyperf\Utils\ApplicationContext;

$container = new Container((new DefinitionSourceFactory(true))());

if (! $container instanceof \Psr\Container\ContainerInterface) {
    throw new RuntimeException('The dependency injection container is invalid.');
}
return ApplicationContext::setContainer($container);
```

- [#486](https://github.com/hyperf/hyperf/pull/486) Changed `getParsedBody` of Request is available to return JSON formatted data normally.
- [#523](https://github.com/hyperf/hyperf/pull/523) The command `db:model` will generate the singular class name of an plural table as default.
- [#614](https://github.com/hyperf/hyperf/pull/614) [#617](https://github.com/hyperf/hyperf/pull/617) Changed the structure of config provider, also moved `config/dependencies.php` to `config/autoload/dependencies.php`, also you could place `dependencies` into config/config.php.

Changed the structure of config provider:   
Before:
```php
'scan' => [
    'paths' => [
        __DIR__,
    ],
    'collectors' => [],
],
```
Now:
```php
'annotations' => [
    'scan' => [
        'paths' => [
            __DIR__,
        ],
        'collectors' => [],
    ],
],
```

- [#630](https://github.com/hyperf/hyperf/pull/630) Changed the way to instantiate `Hyperf\HttpServer\CoreMiddleware`, use `make()` instead of `new`.
- [#631](https://github.com/hyperf/hyperf/pull/631) Changed the way to instantiate AMQP Consumer, use `make()` instead of `new`.
- [#637](https://github.com/hyperf/hyperf/pull/637) Changed the argument 1 of `Hyperf\Contract\OnMessageInterface` and `Hyperf\Contract\OnOpenInterface`, use `Swoole\WebSocket\Server` instead of `Swoole\Server`.
- [#638](https://github.com/hyperf/hyperf/pull/638) Renamed command `db:model` to `gen:model` and added rewrite connection name visitor.

## Deleted

- [#401](https://github.com/hyperf/hyperf/pull/401) Deleted class `Hyperf\JsonRpc\HttpServerFactory`, `Hyperf\HttpServer\ServerFactory`, `Hyperf\GrpcServer\ServerFactory`.
- [#402](https://github.com/hyperf/hyperf/pull/402) Deleted deprecated method `AsyncQueue::delay`.
- [#563](https://github.com/hyperf/hyperf/pull/563) Deleted deprecated constants `Hyperf\Server\ServerInterface::SERVER_TCP`, use `Hyperf\Server\ServerInterface::SERVER_BASE` to instead of it.
- [#602](https://github.com/hyperf/hyperf/pull/602) Removed timeout property of `Hyperf\Utils\Coroutine\Concurrent`.
- [#612](https://github.com/hyperf/hyperf/pull/612) Deleted useless `$url` for RingPHP Handlers.
- [#616](https://github.com/hyperf/hyperf/pull/616) [#618](https://github.com/hyperf/hyperf/pull/618) Deleted useless code of guzzle.

## Optimized

- [#644](https://github.com/hyperf/hyperf/pull/644) Optimized annotation scan process, separate to two scan parts `app` and `vendor`, greatly decrease the elapsed time.
- [#653](https://github.com/hyperf/hyperf/pull/653) Optimized the detect logical of swoole shortname.

## Fixed

- [#448](https://github.com/hyperf/hyperf/pull/448) Fixed TCP Server does not works when HTTP Server or WebSocket Server exists.
- [#623](https://github.com/hyperf/hyperf/pull/623) Fixed the argument value will be replaced by default value when pass a `null` to the method of proxy class.
- [#647](https://github.com/hyperf/hyperf/pull/647) Append `eof` to TCP response, according to the server configuration.

## Fixed

- [#636](https://github.com/hyperf/hyperf/pull/636) Fixed http client with pool handler may be used by different coroutine at the same time.

# v1.0.17 - 2019-10-08

## Fixed

- [#636](https://github.com/hyperf/hyperf/pull/636) Fixed http client with pool handler may be used by different coroutine at the same time.

# v1.0.16 - 2019-09-20

## Added

- [#565](https://github.com/hyperf/hyperf/pull/565) Added options config for redis.
- [#580](https://github.com/hyperf/hyperf/pull/580) Added coroutine concurrency control features.

## Fixed

- [#564](https://github.com/hyperf/hyperf/pull/564) Fixed typehint error, when `Coroutine\Http2\Client->send` failed.
- [#567](https://github.com/hyperf/hyperf/pull/567) Fixed rpc-client `getReturnType` failed, when the name is not equal of service.
- [#571](https://github.com/hyperf/hyperf/pull/571) Fixed the next request will be effected after using stopPropagation.
- [#579](https://github.com/hyperf/hyperf/pull/579) Dynamic init snowflake meta data, fixed the problem that when using snowflake in command mode (e.g. `di:init-proxy`) will connect to redis server and wait timeout.

# Changed

- [#583](https://github.com/hyperf/hyperf/pull/583) Throw `GrpcClientException`, when `BaseClient::start` failed.
- [#585](https://github.com/hyperf/hyperf/pull/585) Throw exception when execute failed in task worker.

# v1.0.15 - 2019-09-11

## Fixed

- [#534](https://github.com/hyperf/hyperf/pull/534) Fixed Guzzle HTTP Client does not handle the response status is equal to `-3`;
- [#541](https://github.com/hyperf/hyperf/pull/541) Fixed bug grpc client cannot be set correctly.
- [#542](https://github.com/hyperf/hyperf/pull/542) Fixed `Hyperf\Grpc\Parser::parseResponse` returns a non-standard error code for grpc.
- [#551](https://github.com/hyperf/hyperf/pull/551) Fixed infinite loop in grpc client when the server closed the connection.
- [#558](https://github.com/hyperf/hyperf/pull/558) Fixed UDP Server does not works.

## Deleted

- [#545](https://github.com/hyperf/hyperf/pull/545) Deleted useless static methods `restoring` and `restored` of trait SoftDeletes. 

## Optimized

- [#549](https://github.com/hyperf/hyperf/pull/549) Optimized `read` and `write` of `Hyperf\Amqp\Connection\SwooleIO`.
- [#559](https://github.com/hyperf/hyperf/pull/559) Optimized `redirect ` of `Hyperf\HttpServer\Response`.
- [#560](https://github.com/hyperf/hyperf/pull/560) Optimized class `Hyperf\WebSocketServer\CoreMiddleware`.

## Deprecated

- [#558](https://github.com/hyperf/hyperf/pull/558) Marked `Hyperf\Server\ServerInterface::SERVER_TCP` as deprecated, will be removed in `v1.1`.

# v1.0.14 - 2019-09-05

## Added

- [#389](https://github.com/hyperf/hyperf/pull/389) [#419](https://github.com/hyperf/hyperf/pull/419) [#432](https://github.com/hyperf/hyperf/pull/432) [#524](https://github.com/hyperf/hyperf/pull/524) [#531](https://github.com/hyperf/hyperf/pull/531) Added snowflake component, snowflake is a distributed global unique ID generation algorithm put forward by Twitter, this component implemented this algorithm for easy to use.
- [#525](https://github.com/hyperf/hyperf/pull/525) Added `download()` method of `Hyperf\HttpServer\Contract\ResponseInterface`.

## Changed

- [#482](https://github.com/hyperf/hyperf/pull/482) Re-generate the `fillable` argument of Model when use `refresh-fillable` option, at the same time, the command will keep the `fillable` argument as default behaviours.
- [#501](https://github.com/hyperf/hyperf/pull/501) When the path argument of Mapping annotation is an empty string, then the path is equal to prefix of Controller annotation.
- [#513](https://github.com/hyperf/hyperf/pull/513) Rewrite process name with `app_name`.
- [#508](https://github.com/hyperf/hyperf/pull/508) [#526](https://github.com/hyperf/hyperf/pull/526) When execute `Hyperf\Utils\Coroutine::parentId()` static method in non-coroutine context will return null.

## Fixed

- [#479](https://github.com/hyperf/hyperf/pull/479) Fixed typehint error when host of Elasticsearch client does not reached.
- [#514](https://github.com/hyperf/hyperf/pull/514) Fixed redis auth failed when the password is an empty string.
- [#527](https://github.com/hyperf/hyperf/pull/527) Fixed translator cannot translate repeatedly.

# v1.0.13 - 2019-08-28

## Added

- [#428](https://github.com/hyperf/hyperf/pull/428) Added an independent component [hyperf/translation](https://github.com/hyperf/translation), forked by illuminate/translation.
- [#449](https://github.com/hyperf/hyperf/pull/449) Added standard error code for grpc-server.
- [#450](https://github.com/hyperf/hyperf/pull/450) Added comments of static methods for `Hyperf\Database\Schema\Schema`.

## Changed

- [#451](https://github.com/hyperf/hyperf/pull/451) Removed routes of magic methods from `AuthController`.
- [#468](https://github.com/hyperf/hyperf/pull/468) Default exception handlers catch all exceptions.

## Fixed 

- [#466](https://github.com/hyperf/hyperf/pull/466) Fixed error when the number of data is not enough to paginate.
- [#466](https://github.com/hyperf/hyperf/pull/470) Optimized `vendor:publish` command, if the destination folder exists, then will not repeatedly create the folder.

# v1.0.12 - 2019-08-21

## Added

- [#405](https://github.com/hyperf/hyperf/pull/405) Added Context::override() method.
- [#415](https://github.com/hyperf/hyperf/pull/415) Added handlers configuration for logger, now you could config multiple handlers to logger.

## Changed

- [#431](https://github.com/hyperf/hyperf/pull/431) The third parameter of Hyperf\GrpcClient\GrpcClient::openStream() have been removed.

## Fixed

- [#414](https://github.com/hyperf/hyperf/pull/414) Fixed WebSocketExceptionHandler typo
- [#424](https://github.com/hyperf/hyperf/pull/424) Fixed proxy configuration of `Hyperf\Guzzle\CoroutineHandler` does not support array parameter.
- [#430](https://github.com/hyperf/hyperf/pull/430) Fixed file() method of Request will threw an exception, when upload files with same name of form.
- [#431](https://github.com/hyperf/hyperf/pull/431) Fixed missing parameters of the grpc request.

## Deprecated

- [#425](https://github.com/hyperf/hyperf/pull/425) Marked `Hyperf\HttpServer\HttpServerFactory`, `Hyperf\JsonRpc\HttpServerFactory`, `Hyperf\JsonRpc\TcpServerFactory` as deprecated, will be removed in `v1.1`.

# v1.0.11 - 2019-08-15

## Added

- [#366](https://github.com/hyperf/hyperf/pull/366) Added `Hyperf\Server\Listener\InitProcessTitleListener` to init th process name, also added `Hyperf\Framework\Event\OnStart` and `Hyperf\Framework\Event\OnManagerStart` events.
- [#389](https://github.com/hyperf/hyperf/pull/389) Added Snowflake component.

## Fixed

- [#361](https://github.com/hyperf/hyperf/pull/361) Fixed command `db:model` does not works in `MySQL 8`.
- [#369](https://github.com/hyperf/hyperf/pull/369) Fixed the exception which implemented `\Serializable`, call `serialize()` and `unserialize()` functions failed.
- [#384](https://github.com/hyperf/hyperf/pull/384) Fixed the `ExceptionHandler` that user defined does not works, because the framework has handled the exception automatically.
- [#370](https://github.com/hyperf/hyperf/pull/370) Fixed set the error type client to `Hyperf\GrpcClient\BaseClient`, and added default content-type `application/grpc+proto` to the Request object, also allows the grpc client that user-defined to override the `buildRequest()` method to create a new Request object.

## Changed

- [#356](https://github.com/hyperf/hyperf/pull/356) [#390](https://github.com/hyperf/hyperf/pull/390) Optimized aysnc-queue when push a job that implemented `Hyperf\Contract\CompressInterface`, will compress the job to a small object automatically.
- [#358](https://github.com/hyperf/hyperf/pull/358) Only write the annotation cache file when `$enableCache` is `true`.
- [#359](https://github.com/hyperf/hyperf/pull/359) [#390](https://github.com/hyperf/hyperf/pull/390) Added compression ability for `Collection` and `Model`, if the object implemented `Hyperf\Contract\CompressInterface`, then the object could compress to a small one by call `compress` method.

# v1.0.10 - 2019-08-09

## Added

- [#321](https://github.com/hyperf/hyperf/pull/321) Adding custom object types of array support for the Controller/RequestHandler parameter of HTTP Server, especially for JSON RPC HTTP Server, now you can get support for auto-deserialization of objects by defining `@var Object[]` on the method.
- [#324](https://github.com/hyperf/hyperf/pull/324) Added NodeRequestIdGenerator, an implementation of `Hyperf\Contract\IdGeneratorInterface`
- [#336](https://github.com/hyperf/hyperf/pull/336) Added Dynamic Proxy RPC Client.
- [#346](https://github.com/hyperf/hyperf/pull/346) [#348](https://github.com/hyperf/hyperf/pull/348) Added filesystem driver for `hyperf/cache`.

## Changed

- [#330](https://github.com/hyperf/hyperf/pull/330) Hidden the scan message of DI when $paths is empty.
- [#328](https://github.com/hyperf/hyperf/pull/328) Added support for user defined project path according to the rules defined by composer.json's psr-4 autoload.
- [#329](https://github.com/hyperf/hyperf/pull/329) Optimized exception handler of rpc-server and json-rpc component. 
- [#340](https://github.com/hyperf/hyperf/pull/340) Added support for `make` function accept index-based array as parameters.
- [#349](https://github.com/hyperf/hyperf/pull/349) Renamed the class name below, fixed the typo.

|                     Before                      |                  After                     |
|:----------------------------------------------:|:-----------------------------------------------:|
| Hyperf\Database\Commands\Ast\ModelUpdateVistor | Hyperf\Database\Commands\Ast\ModelUpdateVisitor |
|       Hyperf\Di\Aop\ProxyClassNameVistor       |       Hyperf\Di\Aop\ProxyClassNameVisitor       |
|         Hyperf\Di\Aop\ProxyCallVistor          |         Hyperf\Di\Aop\ProxyCallVisitor          |

## Fixed

- [#325](https://github.com/hyperf/hyperf/pull/325) Fixed check the service registration status via consul services more than one times.
- [#332](https://github.com/hyperf/hyperf/pull/332) Fixed type error in `Hyperf\Tracer\Middleware\TraceMiddeware`, only appears in openzipkin/zipkin v1.3.3+.
- [#333](https://github.com/hyperf/hyperf/pull/333) Fixed Redis::delete() method has been removed in redis 5.0+.
- [#334](https://github.com/hyperf/hyperf/pull/334) Fixed the configuration fetch from aliyun acm is not work expected in some case.
- [#337](https://github.com/hyperf/hyperf/pull/337) Fixed the server will return 500 Response when the key of header is not a string.
- [#338](https://github.com/hyperf/hyperf/pull/338) Fixed the problem of `ProviderConfig::load` will convert a string to a array when the dependencies has the same key in deep merging.

# v1.0.9 - 2019-08-03

## Added

- [#317](https://github.com/hyperf/hyperf/pull/317) Added composer-json-fixer and Optimized composer.json. @[wenbinye](https://github.com/wenbinye)
- [#320](https://github.com/hyperf/hyperf/pull/320) DI added support for closure definition.

## Fixed

- [#300](https://github.com/hyperf/hyperf/pull/300) Let message queues run in sub-coroutines. Fixed async queue attempts twice to handle message, but only once actually.
- [#305](https://github.com/hyperf/hyperf/pull/305) Fixed `$key` of method `Arr::set` not support `int` and `null`.
- [#312](https://github.com/hyperf/hyperf/pull/312) Fixed amqp process collect listener will be handled later than the process boot listener.
- [#315](https://github.com/hyperf/hyperf/pull/315) Fixed config etcd center not work after worker restart or in user process.
- [#318](https://github.com/hyperf/hyperf/pull/318) Fixed service will register to service center ceaselessly.

## Changed

- [#323](https://github.com/hyperf/hyperf/pull/323) Force convert type of `$ttl` in annotation `Cacheable` and `CachePut` into int.

# v1.0.8 - 2019-07-31

## Added

- [#276](https://github.com/hyperf/hyperf/pull/276) Amqp consumer support multi routing_key.
- [#277](https://github.com/hyperf/hyperf/pull/277) Added etcd client and etcd config center.

## Changed

- [#297](https://github.com/hyperf/hyperf/pull/297) If register service failed, then sleep 10s and re-register, also hided the useless exception message when register service failed.
- [#298](https://github.com/hyperf/hyperf/pull/298) [#301](https://github.com/hyperf/hyperf/pull/301) Adapted openzipkin/zipkin v1.3.3+

## Fixed

- [#271](https://github.com/hyperf/hyperf/pull/271) Fixed aop only rewrite the first method in classes and method patten is not work.
- [#285](https://github.com/hyperf/hyperf/pull/285) Fixed anonymous class should not rewrite in proxy class.
- [#286](https://github.com/hyperf/hyperf/pull/286) Fixed not auto rollback when forgotten to commit or rollback in multi transactions.
- [#292](https://github.com/hyperf/hyperf/pull/292) Fixed `$default` is not work in method `Request::header`.
- [#293](https://github.com/hyperf/hyperf/pull/293) Fixed `$key` of method `Arr::get` not support `int` and `null`.

# v1.0.7 - 2019-07-26

## Fixed

- [#266](https://github.com/hyperf/hyperf/pull/266) Fixed timeout when produce a amqp message.
- [#273](https://github.com/hyperf/hyperf/pull/273) Fixed all services have been registered to Consul will be deleted by the last register action. 
- [#274](https://github.com/hyperf/hyperf/pull/274) Fixed the content type of view response.

# v1.0.6 - 2019-07-24

## Added

- [#203](https://github.com/hyperf/hyperf/pull/203) [#236](https://github.com/hyperf/hyperf/pull/236) [#247](https://github.com/hyperf/hyperf/pull/247) [#252](https://github.com/hyperf/hyperf/pull/252) Added View component, support for Blade engine and Smarty engine. 
- [#203](https://github.com/hyperf/hyperf/pull/203) Added support for Swoole Task mechanism.
- [#245](https://github.com/hyperf/hyperf/pull/245) Added TaskWorkerStrategy and WorkerStrategy crontab strategies.
- [#251](https://github.com/hyperf/hyperf/pull/251) Added coroutine memory driver for cache.
- [#254](https://github.com/hyperf/hyperf/pull/254) Added support for array value of `RequestMapping::$methods`, `@RequestMapping(methods={"GET"})` and `@RequestMapping(methods={RequestMapping::GET})` are available now.
- [#255](https://github.com/hyperf/hyperf/pull/255) Transfer `Hyperf\Utils\Contracts\Arrayable` result of Request to Response automatically, and added `text/plain` content-type header for string Response.
- [#256](https://github.com/hyperf/hyperf/pull/256) If `Hyperf\Contract\IdGeneratorInterface` exist, the `json-rpc` client will generate a Request ID via IdGenerator automatically, and stored in Request attibute. Also added support for service register and health checks of `jsonrpc` TCP protocol.

## Changed

- [#247](https://github.com/hyperf/hyperf/pull/247) Use `WorkerStrategy` as the default crontab strategy.
- [#256](https://github.com/hyperf/hyperf/pull/256) Optimized error handling of json-rpc, server will response a standard json-rpc error object when the rpc method does not exist.

## Fixed

- [#235](https://github.com/hyperf/hyperf/pull/235) Added default exception handler for `grpc-server` and optimized code.
- [#240](https://github.com/hyperf/hyperf/pull/240) Fixed OnPipeMessage event will be dispatch by another listener.
- [#257](https://github.com/hyperf/hyperf/pull/257) Fixed cannot get the Internal IP in some special environment.

# v1.0.5 - 2019-07-17

## Added

- [#185](https://github.com/hyperf/hyperf/pull/185) [#224](https://github.com/hyperf/hyperf/pull/224) Added support for xml format of response.
- [#202](https://github.com/hyperf/hyperf/pull/202) Added trace message when throw a uncaptured exception in function `go`.
- [#138](https://github.com/hyperf/hyperf/pull/138) [#197](https://github.com/hyperf/hyperf/pull/197) Added crontab component.

## Changed

- [#195](https://github.com/hyperf/hyperf/pull/195) Changed the behavior of parameter `$times` of `retry()` function, means the retry times of the callable function.
- [#198](https://github.com/hyperf/hyperf/pull/198) Optimized `has()` method of `Hyperf\Di\Container`, if pass a un-instantiable object (like an interface) to `$container->has($interface)`, the method result is `false` now.
- [#199](https://github.com/hyperf/hyperf/pull/199) Re-produce one times when the amqp message produce failure.
- [#200](https://github.com/hyperf/hyperf/pull/200) Make tests directory out of production package.

## Fixed

- [#176](https://github.com/hyperf/hyperf/pull/176) Fixed TypeError: Return value of LengthAwarePaginator::nextPageUrl() must be of the type string or null, none returned.
- [#188](https://github.com/hyperf/hyperf/pull/188) Fixed proxy of guzzle client does not work expected.
- [#211](https://github.com/hyperf/hyperf/pull/211) Fixed rpc client will be replaced by the latest one. 
- [#212](https://github.com/hyperf/hyperf/pull/212) Fixed config `ssl_key` and `cert` of guzzle client does not work expected.

# v1.0.4 - 2019-07-08

## Added

- [#140](https://github.com/hyperf/hyperf/pull/140) Support Swoole v4.4.0.
- [#163](https://github.com/hyperf/hyperf/pull/163) Added custom arguments support to AbstractConstants::__callStatic in `hyperf/constants`.

## Changed

- [#124](https://github.com/hyperf/hyperf/pull/124) Added `$delay` parameter for `DriverInterface::push`, and marked `DriverInterface::delay` method to deprecated. 
- [#125](https://github.com/hyperf/hyperf/pull/125) Changed the default value of parameter $default of config() function to null.

## Fixed

- [#110](https://github.com/hyperf/hyperf/pull/110) [#111](https://github.com/hyperf/hyperf/pull/111) Fixed Redis::select is not work expected.
- [#131](https://github.com/hyperf/hyperf/pull/131) Fixed property middlewares not work in `Router::addGroup`.
- [#132](https://github.com/hyperf/hyperf/pull/132) Fixed request->hasFile does not work expected.
- [#135](https://github.com/hyperf/hyperf/pull/135) Fixed response->redirect does not work expected.
- [#139](https://github.com/hyperf/hyperf/pull/139) Fixed the BaseUri of ConsulAgent will be replaced by default BaseUri.
- [#148](https://github.com/hyperf/hyperf/pull/148) Fixed cannot generate the migration when migrates directory does not exist.
- [#152](https://github.com/hyperf/hyperf/pull/152) Fixed db connection will not be closed when a low use frequency.
- [#169](https://github.com/hyperf/hyperf/pull/169) Fixed array parse failed when handle http request.
- [#170](https://github.com/hyperf/hyperf/pull/170) Fixed websocket server interrupt when request a not exist route.

## Removed

- [#131](https://github.com/hyperf/hyperf/pull/131) Removed `server` property from Router options.

# v1.0.3 - 2019-07-02

## Added

- [#48](https://github.com/hyperf/hyperf/pull/48) Added WebSocket Client.
- [#51](https://github.com/hyperf/hyperf/pull/51) Added property `enableCache` to `DefinitionSource` to enable annotation cache. 
- [#61](https://github.com/hyperf/hyperf/pull/61) Added property type of `Model` created by command `db:model`.
- [#65](https://github.com/hyperf/hyperf/pull/65) Added JSON support for model-cache.
- Added WebSocket Server.

## Changed

- [#46](https://github.com/hyperf/hyperf/pull/46) Removed hyperf/framework requirement of `hyperf/di`, `hyperf/command` and `hyperf/dispatcher`. 

## Fixed

- [#45](https://github.com/hyperf/hyperf/pull/55) Fixed http server start failed, when the skeleton included `hyperf/websocket-server`. 
- [#55](https://github.com/hyperf/hyperf/pull/55) Fixed the method level middleware annotation. 
- [#73](https://github.com/hyperf/hyperf/pull/73) Fixed short name is not work for `db:model`.
- [#88](https://github.com/hyperf/hyperf/pull/88) Fixed prefix is not right in deep directory.
- [#101](https://github.com/hyperf/hyperf/pull/101) Fixed constants resolution failed when no message annotation exists.

# v1.0.2 - 2019-06-25

## Added

- [#25](https://github.com/hyperf/hyperf/pull/25) Added Travis CI.
- [#29](https://github.com/hyperf/hyperf/pull/29) Added some paramater of `Redis::connect`.

## Fixed

- Fixed http server will be affected of websocket server.
- Fixed proxy class 
- Fixed database pool will be fulled in testing.
- Fixed co-phpunit work not expected.
- Fixed model event `creating`, `updating` ... not work expected.
- Fixed `flushContext` not work expected for testing.<|MERGE_RESOLUTION|>--- conflicted
+++ resolved
@@ -10,15 +10,13 @@
 - [#779](https://github.com/hyperf/hyperf/pull/779) Fixed bug that JPG file cannot be verified.
 - [#787](https://github.com/hyperf/hyperf/pull/787) Fixed bug that "--class" option does not exist.
 - [#795](https://github.com/hyperf/hyperf/pull/795) Fixed process not restart when throw an exception. 
+- [#796](https://github.com/hyperf/hyperf/pull/796) Fixed `config_etcd.enable` does not works. 
 
 ## Optimized
 
 - [#781](https://github.com/hyperf/hyperf/pull/781) Publish validation language package according to translation setting.
-<<<<<<< HEAD
 - [#796](https://github.com/hyperf/hyperf/pull/796) Don't remake HandlerStack for etcd. 
-=======
 - [#797](https://github.com/hyperf/hyperf/pull/797) Use channel to communicate, instead of sharing mem
->>>>>>> 126bd0e2
 
 ## Changed
 
