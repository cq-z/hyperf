--- conflicted
+++ resolved
@@ -66,11 +66,7 @@
     /**
      * Retry an operation a given number of times.
      *
-<<<<<<< HEAD
      * @param int|float $times
-=======
-     * @param float|int $times
->>>>>>> 28a517ff
      * @param int $sleep millisecond
      * @throws \Throwable
      */
