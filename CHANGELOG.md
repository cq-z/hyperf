# v1.1.2 - TBD

## Changed

- [#678](https://github.com/hyperf-cloud/hyperf/pull/678) Added ignore-tables for `gen:model`, and ignore `migrations` table, and `migrations` table will not generate when execute the `gen:model` command.

## Fixed

- [#678](https://github.com/hyperf-cloud/hyperf/pull/678) Added ignore-tables for `gen:model`, and ignore `migrations` table.
<<<<<<< HEAD
- [#694](https://github.com/hyperf-cloud/hyperf/pull/694) Fixed bug that validationData don't contains uploaded files.
=======
- [#700](https://github.com/hyperf-cloud/hyperf/pull/700) Fixed the `download` method of `Hyperf\HttpServer\Contract\ResponseInterface` does not works as expected.
- [#704](https://github.com/hyperf-cloud/hyperf/pull/704) Fixed bug that `Call to a member function getName() on null` in `Hyperf\Validation\Middleware\ValidationMiddleware` when the argument of action method does not define the argument type.
>>>>>>> 0eca1b33

# v1.1.1 - 2019-10-08

## Fixed

- [#664](https://github.com/hyperf-cloud/hyperf/pull/664) Changed the default return value of FormRequest::authorize which generate via `gen:request` command.
- [#665](https://github.com/hyperf-cloud/hyperf/pull/665) Fixed framework will generate proxy class of all classes that in app directory every time.
- [#667](https://github.com/hyperf-cloud/hyperf/pull/667) Fixed trying to get property 'callback' of non-object in `Hyperf\Validation\Middleware\ValidationMiddleware`.
- [#672](https://github.com/hyperf-cloud/hyperf/pull/672) Fixed  `Hyperf\Validation\Middleware\ValidationMiddleware` will throw an unexpected exception when the action method has defined a non-object parameter.
- [#674](https://github.com/hyperf-cloud/hyperf/pull/674) Fixed the table of Model is not correct when using `gen:model`.

# v1.1.0 - 2019-10-08

## Added

- [#401](https://github.com/hyperf-cloud/hyperf/pull/401) Optimized server and fixed middleware that user defined does not works.
- [#402](https://github.com/hyperf-cloud/hyperf/pull/402) Added Annotation `@AsyncQueueMessage`.
- [#418](https://github.com/hyperf-cloud/hyperf/pull/418) Allows send WebSocket message to any `fd` in current server, even the worker process does not hold the `fd`
- [#420](https://github.com/hyperf-cloud/hyperf/pull/420) Added listener for model.
- [#429](https://github.com/hyperf-cloud/hyperf/pull/429) [#643](https://github.com/hyperf-cloud/hyperf/pull/643) Added validation component, a component similar to [illuminate/validation](https://github.com/illuminate/validation).
- [#441](https://github.com/hyperf-cloud/hyperf/pull/441) Automatically close the spare redis client when it is used in low frequency.
- [#478](https://github.com/hyperf-cloud/hyperf/pull/441) Adopt opentracing interfaces and support [Jaeger](https://www.jaegertracing.io/).
- [#500](https://github.com/hyperf-cloud/hyperf/pull/499) Added fluent method calls of `Hyperf\HttpServer\Contract\ResponseInterface`.
- [#523](https://github.com/hyperf-cloud/hyperf/pull/523) Added option `table-mapping` for command `db:model`.
- [#555](https://github.com/hyperf-cloud/hyperf/pull/555) Added global function `swoole_hook_flags` to get the hook flags by constant `SWOOLE_HOOK_FLAGS`, and you could define in `bin/hyperf.php` via `! defined('SWOOLE_HOOK_FLAGS') && define('SWOOLE_HOOK_FLAGS', SWOOLE_HOOK_ALL);` to define the constant.
- [#596](https://github.com/hyperf-cloud/hyperf/pull/596) [#658](https://github.com/hyperf-cloud/hyperf/pull/658) Added `required` parameter for `@Inject`, if you define `@Inject(required=false)` annotation to a property, therefore the DI container will not throw an `Hyperf\Di\Exception\NotFoundException` when the dependency of the property does not exists, the default value of `required` parameter is `true`. In constructor injection mode, you could define the default value of the parameter of the `__construct` to `null` or define the parameter as a `nullable` parameter , this means this parameter is nullable and will not throw the exception too.
- [#597](https://github.com/hyperf-cloud/hyperf/pull/597) Added concurrent for async-queue.
- [#599](https://github.com/hyperf-cloud/hyperf/pull/599) Allows set the retry seconds according to attempt times of async queue consumer.
- [#619](https://github.com/hyperf-cloud/hyperf/pull/619) Added HandlerStackFactory of guzzle.
- [#620](https://github.com/hyperf-cloud/hyperf/pull/620) Add automatic restart mechanism for consumer of async queue.
- [#629](https://github.com/hyperf-cloud/hyperf/pull/629) Allows to modify the `clientIp`, `pullTimeout`, `intervalTimeout` of Apollo client via config file.
- [#648](https://github.com/hyperf-cloud/hyperf/pull/648) Added `nack` return type of AMQP consumer, the abstract consumer will execute `basic_nack` method when the message handler return a `Hyperf\Amqp\Result::NACK`.
- [#654](https://github.com/hyperf-cloud/hyperf/pull/654) Added all Swoole events and abstract hyperf events.

## Changed

- [#437](https://github.com/hyperf-cloud/hyperf/pull/437) Changed `Hyperf\Testing\Client` handle exception handlers instead of throw an exception directly.
- [#463](https://github.com/hyperf-cloud/hyperf/pull/463) Simplify `container.php` and improve annotation caching mechanism.

config/container.php

```php
<?php

use Hyperf\Di\Container;
use Hyperf\Di\Definition\DefinitionSourceFactory;
use Hyperf\Utils\ApplicationContext;

$container = new Container((new DefinitionSourceFactory(true))());

if (! $container instanceof \Psr\Container\ContainerInterface) {
    throw new RuntimeException('The dependency injection container is invalid.');
}
return ApplicationContext::setContainer($container);
```

- [#486](https://github.com/hyperf-cloud/hyperf/pull/486) Changed `getParsedBody` of Request is available to return JSON formatted data normally.
- [#523](https://github.com/hyperf-cloud/hyperf/pull/523) The command `db:model` will generate the singular class name of an plural table as default.
- [#614](https://github.com/hyperf-cloud/hyperf/pull/614) [#617](https://github.com/hyperf-cloud/hyperf/pull/617) Changed the structure of config provider, also moved `config/dependencies.php` to `config/autoload/dependencies.php`, also you could place `dependencies` into config/config.php.

Changed the structure of config provider:   
Before:
```php
'scan' => [
    'paths' => [
        __DIR__,
    ],
    'collectors' => [],
],
```
Now:
```php
'annotations' => [
    'scan' => [
        'paths' => [
            __DIR__,
        ],
        'collectors' => [],
    ],
],
```

- [#630](https://github.com/hyperf-cloud/hyperf/pull/630) Changed the way to instantiate `Hyperf\HttpServer\CoreMiddleware`, use `make()` instead of `new`.
- [#631](https://github.com/hyperf-cloud/hyperf/pull/631) Changed the way to instantiate AMQP Consumer, use `make()` instead of `new`.
- [#637](https://github.com/hyperf-cloud/hyperf/pull/637) Changed the argument 1 of `Hyperf\Contract\OnMessageInterface` and `Hyperf\Contract\OnOpenInterface`, use `Swoole\WebSocket\Server` instead of `Swoole\Server`.
- [#638](https://github.com/hyperf-cloud/hyperf/pull/638) Renamed command `db:model` to `gen:model` and added rewrite connection name visitor.

## Deleted

- [#401](https://github.com/hyperf-cloud/hyperf/pull/401) Deleted class `Hyperf\JsonRpc\HttpServerFactory`, `Hyperf\HttpServer\ServerFactory`, `Hyperf\GrpcServer\ServerFactory`.
- [#402](https://github.com/hyperf-cloud/hyperf/pull/402) Deleted deprecated method `AsyncQueue::delay`.
- [#563](https://github.com/hyperf-cloud/hyperf/pull/563) Deleted deprecated constants `Hyperf\Server\ServerInterface::SERVER_TCP`, use `Hyperf\Server\ServerInterface::SERVER_BASE` to instead of it.
- [#602](https://github.com/hyperf-cloud/hyperf/pull/602) Removed timeout property of `Hyperf\Utils\Coroutine\Concurrent`.
- [#612](https://github.com/hyperf-cloud/hyperf/pull/612) Deleted useless `$url` for RingPHP Handlers.
- [#616](https://github.com/hyperf-cloud/hyperf/pull/616) [#618](https://github.com/hyperf-cloud/hyperf/pull/618) Deleted useless code of guzzle.

## Optimized

- [#644](https://github.com/hyperf-cloud/hyperf/pull/644) Optimized annotation scan process, separate to two scan parts `app` and `vendor`, greatly decrease the elapsed time.
- [#653](https://github.com/hyperf-cloud/hyperf/pull/653) Optimized the detect logical of swoole shortname.

## Fixed

- [#448](https://github.com/hyperf-cloud/hyperf/pull/448) Fixed TCP Server does not works when HTTP Server or WebSocket Server exists.
- [#623](https://github.com/hyperf-cloud/hyperf/pull/623) Fixed the argument value will be replaced by default value when pass a `null` to the method of proxy class.
- [#647](https://github.com/hyperf-cloud/hyperf/pull/647) Append `eof` to TCP response, according to the server configuration.

## Fixed

- [#636](https://github.com/hyperf-cloud/hyperf/pull/636) Fixed http client with pool handler may be used by different coroutine at the same time.

# v1.0.17 - 2019-10-08

## Fixed

- [#636](https://github.com/hyperf-cloud/hyperf/pull/636) Fixed http client with pool handler may be used by different coroutine at the same time.

# v1.0.16 - 2019-09-20

## Added

- [#565](https://github.com/hyperf-cloud/hyperf/pull/565) Added options config for redis.
- [#580](https://github.com/hyperf-cloud/hyperf/pull/580) Added coroutine concurrency control features.

## Fixed

- [#564](https://github.com/hyperf-cloud/hyperf/pull/564) Fixed typehint error, when `Coroutine\Http2\Client->send` failed.
- [#567](https://github.com/hyperf-cloud/hyperf/pull/567) Fixed rpc-client `getReturnType` failed, when the name is not equal of service.
- [#571](https://github.com/hyperf-cloud/hyperf/pull/571) Fixed the next request will be effected after using stopPropagation.
- [#579](https://github.com/hyperf-cloud/hyperf/pull/579) Dynamic init snowflake meta data, fixed the problem that when using snowflake in command mode (e.g. `di:init-proxy`) will connect to redis server and wait timeout.

# Changed

- [#583](https://github.com/hyperf-cloud/hyperf/pull/583) Throw `GrpcClientException`, when `BaseClient::start` failed.
- [#585](https://github.com/hyperf-cloud/hyperf/pull/585) Throw exception when execute failed in task worker.

# v1.0.15 - 2019-09-11

## Fixed

- [#534](https://github.com/hyperf-cloud/hyperf/pull/534) Fixed Guzzle HTTP Client does not handle the response status is equal to `-3`;
- [#541](https://github.com/hyperf-cloud/hyperf/pull/541) Fixed bug grpc client cannot be set correctly.
- [#542](https://github.com/hyperf-cloud/hyperf/pull/542) Fixed `Hyperf\Grpc\Parser::parseResponse` returns a non-standard error code for grpc.
- [#551](https://github.com/hyperf-cloud/hyperf/pull/551) Fixed infinite loop in grpc client when the server closed the connection.
- [#558](https://github.com/hyperf-cloud/hyperf/pull/558) Fixed UDP Server does not works.

## Deleted

- [#545](https://github.com/hyperf-cloud/hyperf/pull/545) Deleted useless static methods `restoring` and `restored` of trait SoftDeletes. 

## Optimized

- [#549](https://github.com/hyperf-cloud/hyperf/pull/549) Optimized `read` and `write` of `Hyperf\Amqp\Connection\SwooleIO`.
- [#559](https://github.com/hyperf-cloud/hyperf/pull/559) Optimized `redirect ` of `Hyperf\HttpServer\Response`.
- [#560](https://github.com/hyperf-cloud/hyperf/pull/560) Optimized class `Hyperf\WebSocketServer\CoreMiddleware`.

## Deprecated

- [#558](https://github.com/hyperf-cloud/hyperf/pull/558) Marked `Hyperf\Server\ServerInterface::SERVER_TCP` as deprecated, will be removed in `v1.1`.

# v1.0.14 - 2019-09-05

## Added

- [#389](https://github.com/hyperf-cloud/hyperf/pull/389) [#419](https://github.com/hyperf-cloud/hyperf/pull/419) [#432](https://github.com/hyperf-cloud/hyperf/pull/432) [#524](https://github.com/hyperf-cloud/hyperf/pull/524) [#531](https://github.com/hyperf-cloud/hyperf/pull/531) Added snowflake component, snowflake is a distributed global unique ID generation algorithm put forward by Twitter, this component implemented this algorithm for easy to use.
- [#525](https://github.com/hyperf-cloud/hyperf/pull/525) Added `download()` method of `Hyperf\HttpServer\Contract\ResponseInterface`.

## Changed

- [#482](https://github.com/hyperf-cloud/hyperf/pull/482) Re-generate the `fillable` argument of Model when use `refresh-fillable` option, at the same time, the command will keep the `fillable` argument as default behaviours.
- [#501](https://github.com/hyperf-cloud/hyperf/pull/501) When the path argument of Mapping annotation is an empty string, then the path is equal to prefix of Controller annotation.
- [#513](https://github.com/hyperf-cloud/hyperf/pull/513) Rewrite process name with `app_name`.
- [#508](https://github.com/hyperf-cloud/hyperf/pull/508) [#526](https://github.com/hyperf-cloud/hyperf/pull/526) When execute `Hyperf\Utils\Coroutine::parentId()` static method in non-coroutine context will return null.

## Fixed

- [#479](https://github.com/hyperf-cloud/hyperf/pull/479) Fixed typehint error when host of Elasticsearch client does not reached.
- [#514](https://github.com/hyperf-cloud/hyperf/pull/514) Fixed redis auth failed when the password is an empty string.
- [#527](https://github.com/hyperf-cloud/hyperf/pull/527) Fixed translator cannot translate repeatedly.

# v1.0.13 - 2019-08-28

## Added

- [#428](https://github.com/hyperf-cloud/hyperf/pull/428) Added an independent component [hyperf/translation](https://github.com/hyperf-cloud/translation), forked by illuminate/translation.
- [#449](https://github.com/hyperf-cloud/hyperf/pull/449) Added standard error code for grpc-server.
- [#450](https://github.com/hyperf-cloud/hyperf/pull/450) Added comments of static methods for `Hyperf\Database\Schema\Schema`.

## Changed

- [#451](https://github.com/hyperf-cloud/hyperf/pull/451) Removed routes of magic methods from `AuthController`.
- [#468](https://github.com/hyperf-cloud/hyperf/pull/468) Default exception handlers catch all exceptions.

## Fixed 

- [#466](https://github.com/hyperf-cloud/hyperf/pull/466) Fixed error when the number of data is not enough to paginate.
- [#466](https://github.com/hyperf-cloud/hyperf/pull/470) Optimized `vendor:publish` command, if the destination folder exists, then will not repeatedly create the folder.

# v1.0.12 - 2019-08-21

## Added

- [#405](https://github.com/hyperf-cloud/hyperf/pull/405) Added Context::override() method.
- [#415](https://github.com/hyperf-cloud/hyperf/pull/415) Added handlers configuration for logger, now you could config multiple handlers to logger.

## Changed

- [#431](https://github.com/hyperf-cloud/hyperf/pull/431) The third parameter of Hyperf\GrpcClient\GrpcClient::openStream() have been removed.

## Fixed

- [#414](https://github.com/hyperf-cloud/hyperf/pull/414) Fixed WebSocketExceptionHandler typo
- [#424](https://github.com/hyperf-cloud/hyperf/pull/424) Fixed proxy configuration of `Hyperf\Guzzle\CoroutineHandler` does not support array parameter.
- [#430](https://github.com/hyperf-cloud/hyperf/pull/430) Fixed file() method of Request will threw an exception, when upload files with same name of form.
- [#431](https://github.com/hyperf-cloud/hyperf/pull/431) Fixed missing parameters of the grpc request.

## Deprecated

- [#425](https://github.com/hyperf-cloud/hyperf/pull/425) Marked `Hyperf\HttpServer\HttpServerFactory`, `Hyperf\JsonRpc\HttpServerFactory`, `Hyperf\JsonRpc\TcpServerFactory` as deprecated, will be removed in `v1.1`.

# v1.0.11 - 2019-08-15

## Added

- [#366](https://github.com/hyperf-cloud/hyperf/pull/366) Added `Hyperf\Server\Listener\InitProcessTitleListener` to init th process name, also added `Hyperf\Framework\Event\OnStart` and `Hyperf\Framework\Event\OnManagerStart` events.
- [#389](https://github.com/hyperf-cloud/hyperf/pull/389) Added Snowflake component.

## Fixed

- [#361](https://github.com/hyperf-cloud/hyperf/pull/361) Fixed command `db:model` does not works in `MySQL 8`.
- [#369](https://github.com/hyperf-cloud/hyperf/pull/369) Fixed the exception which implemented `\Serializable`, call `serialize()` and `unserialize()` functions failed.
- [#384](https://github.com/hyperf-cloud/hyperf/pull/384) Fixed the `ExceptionHandler` that user defined does not works, because the framework has handled the exception automatically.
- [#370](https://github.com/hyperf-cloud/hyperf/pull/370) Fixed set the error type client to `Hyperf\GrpcClient\BaseClient`, and added default content-type `application/grpc+proto` to the Request object, also allows the grpc client that user-defined to override the `buildRequest()` method to create a new Request object.

## Changed

- [#356](https://github.com/hyperf-cloud/hyperf/pull/356) [#390](https://github.com/hyperf-cloud/hyperf/pull/390) Optimized aysnc-queue when push a job that implemented `Hyperf\Contract\CompressInterface`, will compress the job to a small object automatically.
- [#358](https://github.com/hyperf-cloud/hyperf/pull/358) Only write the annotation cache file when `$enableCache` is `true`.
- [#359](https://github.com/hyperf-cloud/hyperf/pull/359) [#390](https://github.com/hyperf-cloud/hyperf/pull/390) Added compression ability for `Collection` and `Model`, if the object implemented `Hyperf\Contract\CompressInterface`, then the object could compress to a small one by call `compress` method.

# v1.0.10 - 2019-08-09

## Added

- [#321](https://github.com/hyperf-cloud/hyperf/pull/321) Adding custom object types of array support for the Controller/RequestHandler parameter of HTTP Server, especially for JSON RPC HTTP Server, now you can get support for auto-deserialization of objects by defining `@var Object[]` on the method.
- [#324](https://github.com/hyperf-cloud/hyperf/pull/324) Added NodeRequestIdGenerator, an implementation of `Hyperf\Contract\IdGeneratorInterface`
- [#336](https://github.com/hyperf-cloud/hyperf/pull/336) Added Dynamic Proxy RPC Client.
- [#346](https://github.com/hyperf-cloud/hyperf/pull/346) [#348](https://github.com/hyperf-cloud/hyperf/pull/348) Added filesystem driver for `hyperf/cache`.

## Changed

- [#330](https://github.com/hyperf-cloud/hyperf/pull/330) Hidden the scan message of DI when $paths is empty.
- [#328](https://github.com/hyperf-cloud/hyperf/pull/328) Added support for user defined project path according to the rules defined by composer.json's psr-4 autoload.
- [#329](https://github.com/hyperf-cloud/hyperf/pull/329) Optimized exception handler of rpc-server and json-rpc component. 
- [#340](https://github.com/hyperf-cloud/hyperf/pull/340) Added support for `make` function accept index-based array as parameters.
- [#349](https://github.com/hyperf-cloud/hyperf/pull/349) Renamed the class name below, fixed the typo.

|                     Before                      |                  After                     |
|:----------------------------------------------:|:-----------------------------------------------:|
| Hyperf\Database\Commands\Ast\ModelUpdateVistor | Hyperf\Database\Commands\Ast\ModelUpdateVisitor |
|       Hyperf\Di\Aop\ProxyClassNameVistor       |       Hyperf\Di\Aop\ProxyClassNameVisitor       |
|         Hyperf\Di\Aop\ProxyCallVistor          |         Hyperf\Di\Aop\ProxyCallVisitor          |

## Fixed

- [#325](https://github.com/hyperf-cloud/hyperf/pull/325) Fixed check the service registration status via consul services more than one times.
- [#332](https://github.com/hyperf-cloud/hyperf/pull/332) Fixed type error in `Hyperf\Tracer\Middleware\TraceMiddeware`, only appears in openzipkin/zipkin v1.3.3+.
- [#333](https://github.com/hyperf-cloud/hyperf/pull/333) Fixed Redis::delete() method has been removed in redis 5.0+.
- [#334](https://github.com/hyperf-cloud/hyperf/pull/334) Fixed the configuration fetch from aliyun acm is not work expected in some case.
- [#337](https://github.com/hyperf-cloud/hyperf/pull/337) Fixed the server will return 500 Response when the key of header is not a string.
- [#338](https://github.com/hyperf-cloud/hyperf/pull/338) Fixed the problem of `ProviderConfig::load` will convert a string to a array when the dependencies has the same key in deep merging.

# v1.0.9 - 2019-08-03

## Added

- [#317](https://github.com/hyperf-cloud/hyperf/pull/317) Added composer-json-fixer and Optimized composer.json. @[wenbinye](https://github.com/wenbinye)
- [#320](https://github.com/hyperf-cloud/hyperf/pull/320) DI added support for closure definition.

## Fixed

- [#300](https://github.com/hyperf-cloud/hyperf/pull/300) Let message queues run in sub-coroutines. Fixed async queue attempts twice to handle message, but only once actually.
- [#305](https://github.com/hyperf-cloud/hyperf/pull/305) Fixed `$key` of method `Arr::set` not support `int` and `null`.
- [#312](https://github.com/hyperf-cloud/hyperf/pull/312) Fixed amqp process collect listener will be handled later than the process boot listener.
- [#315](https://github.com/hyperf-cloud/hyperf/pull/315) Fixed config etcd center not work after worker restart or in user process.
- [#318](https://github.com/hyperf-cloud/hyperf/pull/318) Fixed service will register to service center ceaselessly.

## Changed

- [#323](https://github.com/hyperf-cloud/hyperf/pull/323) Force convert type of `$ttl` in annotation `Cacheable` and `CachePut` into int.

# v1.0.8 - 2019-07-31

## Added

- [#276](https://github.com/hyperf-cloud/hyperf/pull/276) Amqp consumer support multi routing_key.
- [#277](https://github.com/hyperf-cloud/hyperf/pull/277) Added etcd client and etcd config center.

## Changed

- [#297](https://github.com/hyperf-cloud/hyperf/pull/297) If register service failed, then sleep 10s and re-register, also hided the useless exception message when register service failed.
- [#298](https://github.com/hyperf-cloud/hyperf/pull/298) [#301](https://github.com/hyperf-cloud/hyperf/pull/301) Adapted openzipkin/zipkin v1.3.3+

## Fixed

- [#271](https://github.com/hyperf-cloud/hyperf/pull/271) Fixed aop only rewrite the first method in classes and method patten is not work.
- [#285](https://github.com/hyperf-cloud/hyperf/pull/285) Fixed anonymous class should not rewrite in proxy class.
- [#286](https://github.com/hyperf-cloud/hyperf/pull/286) Fixed not auto rollback when forgotten to commit or rollback in multi transactions.
- [#292](https://github.com/hyperf-cloud/hyperf/pull/292) Fixed `$default` is not work in method `Request::header`.
- [#293](https://github.com/hyperf-cloud/hyperf/pull/293) Fixed `$key` of method `Arr::get` not support `int` and `null`.

# v1.0.7 - 2019-07-26

## Fixed

- [#266](https://github.com/hyperf-cloud/hyperf/pull/266) Fixed timeout when produce a amqp message.
- [#273](https://github.com/hyperf-cloud/hyperf/pull/273) Fixed all services have been registered to Consul will be deleted by the last register action. 
- [#274](https://github.com/hyperf-cloud/hyperf/pull/274) Fixed the content type of view response.

# v1.0.6 - 2019-07-24

## Added

- [#203](https://github.com/hyperf-cloud/hyperf/pull/203) [#236](https://github.com/hyperf-cloud/hyperf/pull/236) [#247](https://github.com/hyperf-cloud/hyperf/pull/247) [#252](https://github.com/hyperf-cloud/hyperf/pull/252) Added View component, support for Blade engine and Smarty engine. 
- [#203](https://github.com/hyperf-cloud/hyperf/pull/203) Added support for Swoole Task mechanism.
- [#245](https://github.com/hyperf-cloud/hyperf/pull/245) Added TaskWorkerStrategy and WorkerStrategy crontab strategies.
- [#251](https://github.com/hyperf-cloud/hyperf/pull/251) Added coroutine memory driver for cache.
- [#254](https://github.com/hyperf-cloud/hyperf/pull/254) Added support for array value of `RequestMapping::$methods`, `@RequestMapping(methods={"GET"})` and `@RequestMapping(methods={RequestMapping::GET})` are available now.
- [#255](https://github.com/hyperf-cloud/hyperf/pull/255) Transfer `Hyperf\Utils\Contracts\Arrayable` result of Request to Response automatically, and added `text/plain` content-type header for string Response.
- [#256](https://github.com/hyperf-cloud/hyperf/pull/256) If `Hyperf\Contract\IdGeneratorInterface` exist, the `json-rpc` client will generate a Request ID via IdGenerator automatically, and stored in Request attibute. Also added support for service register and health checks of `jsonrpc` TCP protocol.

## Changed

- [#247](https://github.com/hyperf-cloud/hyperf/pull/247) Use `WorkerStrategy` as the default crontab strategy.
- [#256](https://github.com/hyperf-cloud/hyperf/pull/256) Optimized error handling of json-rpc, server will response a standard json-rpc error object when the rpc method does not exist.

## Fixed

- [#235](https://github.com/hyperf-cloud/hyperf/pull/235) Added default exception handler for `grpc-server` and optimized code.
- [#240](https://github.com/hyperf-cloud/hyperf/pull/240) Fixed OnPipeMessage event will be dispatch by another listener.
- [#257](https://github.com/hyperf-cloud/hyperf/pull/257) Fixed cannot get the Internal IP in some special environment.

# v1.0.5 - 2019-07-17

## Added

- [#185](https://github.com/hyperf-cloud/hyperf/pull/185) [#224](https://github.com/hyperf-cloud/hyperf/pull/224) Added support for xml format of response.
- [#202](https://github.com/hyperf-cloud/hyperf/pull/202) Added trace message when throw a uncaptured exception in function `go`.
- [#138](https://github.com/hyperf-cloud/hyperf/pull/138) [#197](https://github.com/hyperf-cloud/hyperf/pull/197) Added crontab component.

## Changed

- [#195](https://github.com/hyperf-cloud/hyperf/pull/195) Changed the behavior of parameter `$times` of `retry()` function, means the retry times of the callable function.
- [#198](https://github.com/hyperf-cloud/hyperf/pull/198) Optimized `has()` method of `Hyperf\Di\Container`, if pass a un-instantiable object (like an interface) to `$container->has($interface)`, the method result is `false` now.
- [#199](https://github.com/hyperf-cloud/hyperf/pull/199) Re-produce one times when the amqp message produce failure.
- [#200](https://github.com/hyperf-cloud/hyperf/pull/200) Make tests directory out of production package.

## Fixed

- [#176](https://github.com/hyperf-cloud/hyperf/pull/176) Fixed TypeError: Return value of LengthAwarePaginator::nextPageUrl() must be of the type string or null, none returned.
- [#188](https://github.com/hyperf-cloud/hyperf/pull/188) Fixed proxy of guzzle client does not work expected.
- [#211](https://github.com/hyperf-cloud/hyperf/pull/211) Fixed rpc client will be replaced by the latest one. 
- [#212](https://github.com/hyperf-cloud/hyperf/pull/212) Fixed config `ssl_key` and `cert` of guzzle client does not work expected.

# v1.0.4 - 2019-07-08

## Added

- [#140](https://github.com/hyperf-cloud/hyperf/pull/140) Support Swoole v4.4.0.
- [#163](https://github.com/hyperf-cloud/hyperf/pull/163) Added custom arguments support to AbstractConstants::__callStatic in `hyperf/constants`.

## Changed

- [#124](https://github.com/hyperf-cloud/hyperf/pull/124) Added `$delay` parameter for `DriverInterface::push`, and marked `DriverInterface::delay` method to deprecated. 
- [#125](https://github.com/hyperf-cloud/hyperf/pull/125) Changed the default value of parameter $default of config() function to null.

## Fixed

- [#110](https://github.com/hyperf-cloud/hyperf/pull/110) [#111](https://github.com/hyperf-cloud/hyperf/pull/111) Fixed Redis::select is not work expected.
- [#131](https://github.com/hyperf-cloud/hyperf/pull/131) Fixed property middlewares not work in `Router::addGroup`.
- [#132](https://github.com/hyperf-cloud/hyperf/pull/132) Fixed request->hasFile does not work expected.
- [#135](https://github.com/hyperf-cloud/hyperf/pull/135) Fixed response->redirect does not work expected.
- [#139](https://github.com/hyperf-cloud/hyperf/pull/139) Fixed the BaseUri of ConsulAgent will be replaced by default BaseUri.
- [#148](https://github.com/hyperf-cloud/hyperf/pull/148) Fixed cannot generate the migration when migrates directory does not exist.
- [#152](https://github.com/hyperf-cloud/hyperf/pull/152) Fixed db connection will not be closed when a low use frequency.
- [#169](https://github.com/hyperf-cloud/hyperf/pull/169) Fixed array parse failed when handle http request.
- [#170](https://github.com/hyperf-cloud/hyperf/pull/170) Fixed websocket server interrupt when request a not exist route.

## Removed

- [#131](https://github.com/hyperf-cloud/hyperf/pull/131) Removed `server` property from Router options.

# v1.0.3 - 2019-07-02

## Added

- [#48](https://github.com/hyperf-cloud/hyperf/pull/48) Added WebSocket Client.
- [#51](https://github.com/hyperf-cloud/hyperf/pull/51) Added property `enableCache` to `DefinitionSource` to enable annotation cache. 
- [#61](https://github.com/hyperf-cloud/hyperf/pull/61) Added property type of `Model` created by command `db:model`.
- [#65](https://github.com/hyperf-cloud/hyperf/pull/65) Added JSON support for model-cache.
- Added WebSocket Server.

## Changed

- [#46](https://github.com/hyperf-cloud/hyperf/pull/46) Removed hyperf/framework requirement of `hyperf/di`, `hyperf/command` and `hyperf/dispatcher`. 

## Fixed

- [#45](https://github.com/hyperf-cloud/hyperf/pull/55) Fixed http server start failed, when the skeleton included `hyperf/websocket-server`. 
- [#55](https://github.com/hyperf-cloud/hyperf/pull/55) Fixed the method level middleware annotation. 
- [#73](https://github.com/hyperf-cloud/hyperf/pull/73) Fixed short name is not work for `db:model`.
- [#88](https://github.com/hyperf-cloud/hyperf/pull/88) Fixed prefix is not right in deep directory.
- [#101](https://github.com/hyperf-cloud/hyperf/pull/101) Fixed constants resolution failed when no message annotation exists.

# v1.0.2 - 2019-06-25

## Added

- [#25](https://github.com/hyperf-cloud/hyperf/pull/25) Added Travis CI.
- [#29](https://github.com/hyperf-cloud/hyperf/pull/29) Added some paramater of `Redis::connect`.

## Fixed

- Fixed http server will be affected of websocket server.
- Fixed proxy class 
- Fixed database pool will be fulled in testing.
- Fixed co-phpunit work not expected.
- Fixed model event `creating`, `updating` ... not work expected.
- Fixed `flushContext` not work expected for testing.<|MERGE_RESOLUTION|>--- conflicted
+++ resolved
@@ -7,12 +7,9 @@
 ## Fixed
 
 - [#678](https://github.com/hyperf-cloud/hyperf/pull/678) Added ignore-tables for `gen:model`, and ignore `migrations` table.
-<<<<<<< HEAD
 - [#694](https://github.com/hyperf-cloud/hyperf/pull/694) Fixed bug that validationData don't contains uploaded files.
-=======
 - [#700](https://github.com/hyperf-cloud/hyperf/pull/700) Fixed the `download` method of `Hyperf\HttpServer\Contract\ResponseInterface` does not works as expected.
 - [#704](https://github.com/hyperf-cloud/hyperf/pull/704) Fixed bug that `Call to a member function getName() on null` in `Hyperf\Validation\Middleware\ValidationMiddleware` when the argument of action method does not define the argument type.
->>>>>>> 0eca1b33
 
 # v1.1.1 - 2019-10-08
 
