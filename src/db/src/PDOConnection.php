--- conflicted
+++ resolved
@@ -1,4 +1,5 @@
 <?php
+
 declare(strict_types=1);
 /**
  * This file is part of Hyperf.
@@ -18,7 +19,6 @@
 
 class PDOConnection extends AbstractConnection
 {
-
     /**
      * @var PDO
      */
@@ -77,7 +77,7 @@
             return $this;
         }
 
-        if (!$this->reconnect()) {
+        if (! $this->reconnect()) {
             throw new ConnectionException('Connection reconnect failed.');
         }
 
@@ -94,7 +94,7 @@
         $dbName = $this->config['database'];
         $username = $this->config['username'];
         $password = $this->config['password'];
-        $dsn = "$dbms:host=$host;dbname=$dbName";
+        $dsn = "{$dbms}:host={$host};dbname={$dbName}";
         try {
             $pdo = new \PDO($dsn, $username, $password, $this->config['options']);
         } catch (\Throwable $e) {
@@ -117,29 +117,17 @@
         return true;
     }
 
-<<<<<<< HEAD
     public function beginTransaction(): void
-=======
-    public function beginTransaction()
->>>>>>> 15a415c6
     {
         $this->connection->beginTransaction();
     }
 
-<<<<<<< HEAD
     public function commit(): void
-=======
-    public function commit()
->>>>>>> 15a415c6
     {
         $this->connection->commit();
     }
 
-<<<<<<< HEAD
     public function rollBack(): void
-=======
-    public function rollback()
->>>>>>> 15a415c6
     {
         $this->connection->rollBack();
     }
@@ -214,7 +202,6 @@
      */
     protected function bindValues(PDOStatement $statement, array $bindings): void
     {
-<<<<<<< HEAD
         foreach ($bindings as $key => $value) {
             $statement->bindValue(
                 is_string($key) ? $key : $key + 1,
@@ -222,8 +209,5 @@
                 is_int($value) ? PDO::PARAM_INT : PDO::PARAM_STR
             );
         }
-=======
-        return $this->connection->query($sql, PDO::FETCH_ASSOC)->fetchAll();
->>>>>>> 15a415c6
     }
 }