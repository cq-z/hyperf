--- conflicted
+++ resolved
@@ -14,11 +14,8 @@
 - [#596](https://github.com/hyperf-cloud/hyperf/pull/596) Added `required` parameter for `@Inject`, if you define `@Inject(required=false)` annotation to a property, therefore the DI container will not throw an `Hyperf\Di\Exception\NotFoundException` when the dependency of the property does not exists, the default value of `required` parameter is `true`. In constructor injection mode, you could define the default value of the parameter of the `__construct` to `null`, this means this parameter is nullable and will not throw the exception too.
 - [#597](https://github.com/hyperf-cloud/hyperf/pull/597) Added concurrent for async-queue.
 - [#599](https://github.com/hyperf-cloud/hyperf/pull/599) Allows set the retry seconds according to attempt times of async queue consumer.
-<<<<<<< HEAD
+- [#619](https://github.com/hyperf-cloud/hyperf/pull/619) Added HandlrStackFactory of guzzle.
 - [#620](https://github.com/hyperf-cloud/hyperf/pull/620) Add automatic restart mechanism for consumer of async queue.
-=======
-- [#619](https://github.com/hyperf-cloud/hyperf/pull/619) Added HandlrStackFactory of guzzle.
->>>>>>> 4f53d542
 
 ## Changed
 
