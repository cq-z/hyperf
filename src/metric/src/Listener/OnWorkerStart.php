--- conflicted
+++ resolved
@@ -155,14 +155,10 @@
         Coroutine::create(function () {
             try {
                 $this->factory->handle();
-<<<<<<< HEAD
-            } finally {
-                $this->spawnHandle();
-=======
+
             } catch (Throwable $t) {
                 $this->spawnHandle();
                 throw $t;
->>>>>>> aefdf8ba
             }
         });
     }
