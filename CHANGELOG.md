# v1.0.5 - TBD

## Added

- [#185](https://github.com/hyperf-cloud/hyperf/pull/185) Added support for xml format of response.

# Changed

- [#195](https://github.com/hyperf-cloud/hyperf/pull/195) Changed the behavior of parameter `$times` of `retry()` function, means the retry times of the callable function.
<<<<<<< HEAD
- [#198](https://github.com/hyperf-cloud/hyperf/pull/198) Optimized `has()` method of `Hyperf\Di\Container`, if pass a un-instantiable object (like an interface) to `$container->has($interface)`, the method result is `false` now.
=======
- [#199](https://github.com/hyperf-cloud/hyperf/pull/199) Re-produce one times when the amqp message produce failure.
- [#200](https://github.com/hyperf-cloud/hyperf/pull/200) Make tests directory out of production package.
>>>>>>> 67454997

## Fixed

- [#176](https://github.com/hyperf-cloud/hyperf/pull/176) Fixed TypeError: Return value of LengthAwarePaginator::nextPageUrl() must be of the type string or null, none returned.
- [#188](https://github.com/hyperf-cloud/hyperf/pull/188) Fixed proxy of guzzle client does not work expected.

# v1.0.4 - 2019-07-08

## Added

- [#140](https://github.com/hyperf-cloud/hyperf/pull/140) Support Swoole v4.4.0.
- [#163](https://github.com/hyperf-cloud/hyperf/pull/163) Added custom arguments support to AbstractConstants::__callStatic in `hyperf/constants`.

# Changed

- [#124](https://github.com/hyperf-cloud/hyperf/pull/124) Added `$delay` parameter for `DriverInterface::push`, and marked `DriverInterface::delay` method to deprecated. 
- [#125](https://github.com/hyperf-cloud/hyperf/pull/125) Changed the default value of parameter $default of config() function to null.

# Fixed

- [#110](https://github.com/hyperf-cloud/hyperf/pull/110) [#111](https://github.com/hyperf-cloud/hyperf/pull/111) Fixed Redis::select is not work expected.
- [#131](https://github.com/hyperf-cloud/hyperf/pull/131) Fixed property middlewares not work in `Router::addGroup`.
- [#132](https://github.com/hyperf-cloud/hyperf/pull/132) Fixed request->hasFile does not work expected.
- [#135](https://github.com/hyperf-cloud/hyperf/pull/135) Fixed response->redirect does not work expected.
- [#139](https://github.com/hyperf-cloud/hyperf/pull/139) Fixed the BaseUri of ConsulAgent will be replaced by default BaseUri.
- [#148](https://github.com/hyperf-cloud/hyperf/pull/148) Fixed cannot generate the migration when migrates directory does not exist.
- [#152](https://github.com/hyperf-cloud/hyperf/pull/152) Fixed db connection will not be closed when a low use frequency.
- [#169](https://github.com/hyperf-cloud/hyperf/pull/169) Fixed array parse failed when handle http request.
- [#170](https://github.com/hyperf-cloud/hyperf/pull/170) Fixed websocket server interrupt when request a not exist route.

# Removed

- [#131](https://github.com/hyperf-cloud/hyperf/pull/131) Removed `server` property from Router options.

# v1.0.3 - 2019-07-02

## Added

- [#48](https://github.com/hyperf-cloud/hyperf/pull/48) Added WebSocket Client.
- [#51](https://github.com/hyperf-cloud/hyperf/pull/51) Added property `enableCache` to `DefinitionSource` to enable annotation cache. 
- [#61](https://github.com/hyperf-cloud/hyperf/pull/61) Added property type of `Model` created by command `db:model`.
- [#65](https://github.com/hyperf-cloud/hyperf/pull/65) Added JSON support for model-cache.
- Added WebSocket Server.

## Changed

- [#46](https://github.com/hyperf-cloud/hyperf/pull/46) Removed hyperf/framework requirement of `hyperf/di`, `hyperf/command` and `hyperf/dispatcher`. 

## Fixed

- [#45](https://github.com/hyperf-cloud/hyperf/pull/55) Fixed http server start failed, when the skeleton included `hyperf/websocket-server`. 
- [#55](https://github.com/hyperf-cloud/hyperf/pull/55) Fixed the method level middleware annotation. 
- [#73](https://github.com/hyperf-cloud/hyperf/pull/73) Fixed short name is not work for `db:model`.
- [#88](https://github.com/hyperf-cloud/hyperf/pull/88) Fixed prefix is not right in deep directory.
- [#101](https://github.com/hyperf-cloud/hyperf/pull/101) Fixed constants resolution failed when no message annotation exists.

# v1.0.2 - 2019-06-25

## Added

- [#25](https://github.com/hyperf-cloud/hyperf/pull/25) Added Travis CI.
- [#29](https://github.com/hyperf-cloud/hyperf/pull/29) Added some paramater of `Redis::connect`.

## Fixed

- Fixed http server will be affected of websocket server.
- Fixed proxy class 
- Fixed database pool will be fulled in testing.
- Fixed co-phpunit work not expected.
- Fixed model event `creating`, `updating` ... not work expected.
- Fixed `flushContext` not work expected for testing.<|MERGE_RESOLUTION|>--- conflicted
+++ resolved
@@ -7,12 +7,9 @@
 # Changed
 
 - [#195](https://github.com/hyperf-cloud/hyperf/pull/195) Changed the behavior of parameter `$times` of `retry()` function, means the retry times of the callable function.
-<<<<<<< HEAD
 - [#198](https://github.com/hyperf-cloud/hyperf/pull/198) Optimized `has()` method of `Hyperf\Di\Container`, if pass a un-instantiable object (like an interface) to `$container->has($interface)`, the method result is `false` now.
-=======
 - [#199](https://github.com/hyperf-cloud/hyperf/pull/199) Re-produce one times when the amqp message produce failure.
 - [#200](https://github.com/hyperf-cloud/hyperf/pull/200) Make tests directory out of production package.
->>>>>>> 67454997
 
 ## Fixed
 
