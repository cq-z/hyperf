--- conflicted
+++ resolved
@@ -17,7 +17,6 @@
 class Response extends \Hyperf\HttpMessage\Base\Response
 {
     /**
-<<<<<<< HEAD
      * @var array list of HTTP status codes and the corresponding texts
      */
     public static $httpStatuses = [
@@ -91,13 +90,6 @@
     ];
 
     /**
-     * @var null|\Swoole\Http\Response
-     */
-    protected $swooleResponse;
-
-    /**
-=======
->>>>>>> a6073bf1
      * @var array
      */
     protected $cookies = [];
