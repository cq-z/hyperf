<?php

declare(strict_types=1);
/**
 * This file is part of Hyperf.
 *
 * @link     https://www.hyperf.io
 * @document https://doc.hyperf.io
 * @contact  group@hyperf.io
 * @license  https://github.com/hyperf/hyperf/blob/master/LICENSE
 */
namespace Hyperf\HttpServer;

use FastRoute\Dispatcher;
use Hyperf\Contract\ConfigInterface;
use Hyperf\Contract\MiddlewareInitializerInterface;
use Hyperf\Contract\OnRequestInterface;
use Hyperf\Dispatcher\HttpDispatcher;
use Hyperf\ExceptionHandler\ExceptionHandlerDispatcher;
use Hyperf\HttpMessage\Server\Request as Psr7Request;
use Hyperf\HttpMessage\Server\Response as Psr7Response;
use Hyperf\HttpServer\Contract\CoreMiddlewareInterface;
use Hyperf\HttpServer\Exception\Handler\HttpExceptionHandler;
use Hyperf\HttpServer\Router\Dispatched;
use Hyperf\HttpServer\Router\DispatcherFactory;
use Hyperf\Utils\Context;
use Hyperf\Utils\Coordinator\Constants;
use Hyperf\Utils\Coordinator\CoordinatorManager;
use Psr\Container\ContainerInterface;
use Psr\Http\Message\ResponseInterface;
use Psr\Http\Message\ServerRequestInterface;
use Swoole\Http\Request as SwooleRequest;
use Swoole\Http\Response as SwooleResponse;
use Throwable;

class Server implements OnRequestInterface, MiddlewareInitializerInterface
{
    /**
     * @var ContainerInterface
     */
    protected $container;

    /**
     * @var HttpDispatcher
     */
    protected $dispatcher;

    /**
     * @var ExceptionHandlerDispatcher
     */
    protected $exceptionHandlerDispatcher;

    /**
     * @var array
     */
    protected $middlewares;

    /**
     * @var CoreMiddlewareInterface
     */
    protected $coreMiddleware;

    /**
     * @var array
     */
    protected $exceptionHandlers;

    /**
     * @var Dispatcher
     */
    protected $routerDispatcher;

    /**
     * @var \Hyperf\HttpServer\ResponseEmitter
     */
    protected $responseEmitter;

    /**
     * @var string
     */
    protected $serverName;

    public function __construct(ContainerInterface $container, HttpDispatcher $dispatcher, ExceptionHandlerDispatcher $exceptionHandlerDispatcher, ResponseEmitter $responseEmitter)
    {
        $this->container = $container;
        $this->dispatcher = $dispatcher;
        $this->exceptionHandlerDispatcher = $exceptionHandlerDispatcher;
        $this->responseEmitter = $responseEmitter;
    }

    public function initCoreMiddleware(string $serverName): void
    {
        $this->serverName = $serverName;
        $this->coreMiddleware = $this->createCoreMiddleware();
        $this->routerDispatcher = $this->createDispatcher($serverName);

        $config = $this->container->get(ConfigInterface::class);
        $this->middlewares = $config->get('middlewares.' . $serverName, []);
        $this->exceptionHandlers = $config->get('exceptions.handler.' . $serverName, $this->getDefaultExceptionHandler());
    }

    public function onRequest(SwooleRequest $request, SwooleResponse $response): void
    {
        try {
            CoordinatorManager::until(Constants::WORKER_START)->yield();

            [$psr7Request, $psr7Response] = $this->initRequestAndResponse($request, $response);

            $psr7Request = $this->coreMiddleware->dispatch($psr7Request);
            /** @var Dispatched $dispatched */
            $dispatched = $psr7Request->getAttribute(Dispatched::class);
            $middlewares = $this->middlewares;
            if ($dispatched->isFound()) {
                $registedMiddlewares = MiddlewareManager::get($this->serverName, $dispatched->handler->route, $psr7Request->getMethod());
                $middlewares = array_merge($middlewares, $registedMiddlewares);
            }

            $psr7Response = $this->dispatcher->dispatch($psr7Request, $middlewares, $this->coreMiddleware);
        } catch (Throwable $throwable) {
            // Delegate the exception to exception handler.
            $psr7Response = $this->exceptionHandlerDispatcher->dispatch($throwable, $this->exceptionHandlers);
        } finally {
            // Send the Response to client.
            if (! isset($psr7Request) || ! isset($psr7Response)) {
                return;
            }
            if ($psr7Request->getMethod() === 'HEAD') {
                $this->responseEmitter->emit($psr7Response, $response, false);
            } else {
                $this->responseEmitter->emit($psr7Response, $response, true);
            }
        }
    }

    public function getServerName(): string
    {
        return $this->serverName;
    }

    /**
     * @return $this
     */
    public function setServerName(string $serverName)
    {
        $this->serverName = $serverName;
        return $this;
    }

    protected function createDispatcher(string $serverName): Dispatcher
    {
        $factory = $this->container->get(DispatcherFactory::class);
        return $factory->getDispatcher($serverName);
    }

    protected function getDefaultExceptionHandler(): array
    {
        return [
            HttpExceptionHandler::class,
        ];
    }

    protected function createCoreMiddleware(): CoreMiddlewareInterface
    {
        return make(CoreMiddleware::class, [$this->container, $this->serverName]);
    }

    protected function initRequestAndResponse(SwooleRequest $request, SwooleResponse $response): array
    {
        // Initialize PSR-7 Request and Response objects.
<<<<<<< HEAD
        Context::set(ResponseInterface::class, $psr7Response = new Psr7Response($response));
        Context::set(ServerRequestInterface::class, $psr7Request = Psr7Request::loadFromSwooleRequest($request));
=======
        Context::set(ServerRequestInterface::class, $psr7Request = Psr7Request::loadFromSwooleRequest($request));
        Context::set(ResponseInterface::class, $psr7Response = new Psr7Response());
>>>>>>> a6073bf1
        return [$psr7Request, $psr7Response];
    }
}<|MERGE_RESOLUTION|>--- conflicted
+++ resolved
@@ -167,13 +167,8 @@
     protected function initRequestAndResponse(SwooleRequest $request, SwooleResponse $response): array
     {
         // Initialize PSR-7 Request and Response objects.
-<<<<<<< HEAD
-        Context::set(ResponseInterface::class, $psr7Response = new Psr7Response($response));
+        Context::set(ResponseInterface::class, $psr7Response = new Psr7Response());
         Context::set(ServerRequestInterface::class, $psr7Request = Psr7Request::loadFromSwooleRequest($request));
-=======
-        Context::set(ServerRequestInterface::class, $psr7Request = Psr7Request::loadFromSwooleRequest($request));
-        Context::set(ResponseInterface::class, $psr7Response = new Psr7Response());
->>>>>>> a6073bf1
         return [$psr7Request, $psr7Response];
     }
 }