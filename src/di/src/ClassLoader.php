<?php

declare(strict_types=1);
/**
 * This file is part of Hyperf.
 *
 * @link     https://www.hyperf.io
 * @document https://doc.hyperf.io
 * @contact  group@hyperf.io
 * @license  https://github.com/hyperf/hyperf/blob/master/LICENSE
 */
namespace Hyperf\Di;

use Composer\Autoload\ClassLoader as ComposerClassLoader;
use Doctrine\Common\Annotations\AnnotationRegistry;
use Hyperf\Di\Annotation\ScanConfig;
use Hyperf\Di\Annotation\Scanner;
use Hyperf\Di\Aop\ProxyManager;
use Hyperf\Di\LazyLoader\LazyLoader;
use Hyperf\Utils\Composer;

class ClassLoader
{
    /**
     * @var \Composer\Autoload\ClassLoader
     */
    protected $composerClassLoader;

    /**
     * The container to collect all the classes that would be proxy.
     * [ OriginalClassName => ProxyFileAbsolutePath ].
     *
     * @var array
     */
    protected $proxies = [];

    public function __construct(ComposerClassLoader $classLoader, string $proxyFileDir, string $configDir)
    {
        $this->setComposerClassLoader($classLoader);
        $start = microtime(true);
        // Scan by ScanConfig to generate the reflection class map
        $scanner = new Scanner($this, $config = ScanConfig::instance());
        echo '[DEBUG] InitScanner: ' . round(microtime(true) - $start, 3) . 's' . PHP_EOL;
        $classLoader->addClassMap($config->getClassMap());
<<<<<<< HEAD
        timepoint();
        $reflectionClassMap = $scanner->scan();
        timepoint('Scan');
=======
        $start = microtime(true);
        $reflectionClassMap = $scanner->scan();
        echo '[DEBUG] Scan: ' . round(microtime(true) - $start, 3) . 's' . PHP_EOL;
>>>>>>> e7a234f5
        // Get the class map of Composer loader
        $composerLoaderClassMap = $this->getComposerClassLoader()->getClassMap();
        $start = microtime(true);
        $proxyManager = new ProxyManager($reflectionClassMap, $composerLoaderClassMap, $proxyFileDir, $configDir);
<<<<<<< HEAD
        timepoint('InitProxyManager');
=======
        echo '[DEBUG] InitProxyManager: ' . round(microtime(true) - $start, 3) . 's' . PHP_EOL;
>>>>>>> e7a234f5
        $this->proxies = $proxyManager->getProxies();
    }

    public function loadClass(string $class): void
    {
        $path = $this->locateFile($class);

        if ($path) {
            include $path;
        }
    }

    public static function init(?string $proxyFileDirPath = null, ?string $configDir = null): void
    {
        if (! $proxyFileDirPath) {
            // This dir is the default proxy file dir path of Hyperf
            $proxyFileDirPath = BASE_PATH . '/runtime/container/proxy/';
        }

        if (! $configDir) {
            // This dir is the default proxy file dir path of Hyperf
            $configDir = BASE_PATH . '/config/';
        }

        $loaders = spl_autoload_functions();

        // Proxy the composer class loader
        foreach ($loaders as &$loader) {
            $unregisterLoader = $loader;
            if (is_array($loader) && $loader[0] instanceof ComposerClassLoader) {
                /** @var ComposerClassLoader $composerClassLoader */
                $composerClassLoader = $loader[0];
                AnnotationRegistry::registerLoader(function ($class) use ($composerClassLoader) {
                    return (bool) $composerClassLoader->findFile($class);
                });
                $loader[0] = new static($composerClassLoader, $proxyFileDirPath, $configDir);
            }
            spl_autoload_unregister($unregisterLoader);
        }

        unset($loader);

        // Re-register the loaders
        foreach ($loaders as $loader) {
            spl_autoload_register($loader);
        }

        // Initialize Lazy Loader. This will prepend LazyLoader to the top of autoload queue.
        LazyLoader::bootstrap($configDir);
    }

    public function setComposerClassLoader(ComposerClassLoader $classLoader): self
    {
        $this->composerClassLoader = $classLoader;
        // Set the ClassLoader to Hyperf\Utils\Composer to avoid unnecessary find process.
        Composer::setLoader($classLoader);
        return $this;
    }

    public function getComposerClassLoader(): ComposerClassLoader
    {
        return $this->composerClassLoader;
    }

    protected function locateFile(string $className): ?string
    {
        if (isset($this->proxies[$className]) && file_exists($this->proxies[$className])) {
            $file = $this->proxies[$className];
        } else {
            $file = $this->getComposerClassLoader()->findFile($className);
        }

        return is_string($file) ? $file : null;
    }
}<|MERGE_RESOLUTION|>--- conflicted
+++ resolved
@@ -40,26 +40,14 @@
         $start = microtime(true);
         // Scan by ScanConfig to generate the reflection class map
         $scanner = new Scanner($this, $config = ScanConfig::instance());
-        echo '[DEBUG] InitScanner: ' . round(microtime(true) - $start, 3) . 's' . PHP_EOL;
         $classLoader->addClassMap($config->getClassMap());
-<<<<<<< HEAD
         timepoint();
         $reflectionClassMap = $scanner->scan();
         timepoint('Scan');
-=======
-        $start = microtime(true);
-        $reflectionClassMap = $scanner->scan();
-        echo '[DEBUG] Scan: ' . round(microtime(true) - $start, 3) . 's' . PHP_EOL;
->>>>>>> e7a234f5
         // Get the class map of Composer loader
         $composerLoaderClassMap = $this->getComposerClassLoader()->getClassMap();
-        $start = microtime(true);
         $proxyManager = new ProxyManager($reflectionClassMap, $composerLoaderClassMap, $proxyFileDir, $configDir);
-<<<<<<< HEAD
         timepoint('InitProxyManager');
-=======
-        echo '[DEBUG] InitProxyManager: ' . round(microtime(true) - $start, 3) . 's' . PHP_EOL;
->>>>>>> e7a234f5
         $this->proxies = $proxyManager->getProxies();
     }
 
