# v1.1.8 - TBD

## Fixed

- [#1013](https://github.com/hyperf/hyperf/pull/1013) Fixed config of JsonRpcPoolTransporter merge failed.

## Changed

- [#1021](https://github.com/hyperf/hyperf/pull/1021) Added default port to WebSocket client.

## Optimized

<<<<<<< HEAD
- [#1022](https://github.com/hyperf/hyperf/pull/1022) Provided cleaner connection pool error message without implementation details.
=======
- [#1014](https://github.com/hyperf/hyperf/pull/1014) Optimized `Command:: execute` return value does not support null.
>>>>>>> b07171ca

# v1.1.7 - 2019-11-21

## Added

- [#860](https://github.com/hyperf/hyperf/pull/860) Added retry component.
- [#952](https://github.com/hyperf/hyperf/pull/952) Added think template engine for view. 
- [#973](https://github.com/hyperf/hyperf/pull/973) Added `Hyperf\JsonRpc\JsonRpcPoolTransporter`.
- [#976](https://github.com/hyperf/hyperf/pull/976) Added params `close_on_destruct` for `hyperf/amqp`.

## Fixed

- [#955](https://github.com/hyperf/hyperf/pull/955) Fixed bug that port and charset do not work for `hyperf/db`.
- [#956](https://github.com/hyperf/hyperf/pull/956) Fixed bug that `RedisHandler::incr` fails in cluster mode for model cache.
- [#966](https://github.com/hyperf/hyperf/pull/966) Fixed type error, when use paginator in non-worker process.
- [#968](https://github.com/hyperf/hyperf/pull/968) Fixed aspect does not works when class and annotation exist at the same time.
- [#980](https://github.com/hyperf/hyperf/pull/980) Fixed `migrate`, `save` and `has` methods of Session do not work as expected. 
- [#982](https://github.com/hyperf/hyperf/pull/982) Fixed `Hyperf\GrpcClient\GrpcClient::yield` does not get the correct channel pool.
- [#987](https://github.com/hyperf/hyperf/pull/987) Fixed missing method call `parent::configure()` of `command.stub`.

# Optimized

- [#991](https://github.com/hyperf/hyperf/pull/991) Optimized `Hyperf\DbConnection\ConnectionResolver::connection`. 

# Changed

- [#944](https://github.com/hyperf/hyperf/pull/944) Replaced annotation `@Listener` and `@Process` into config which `listeners` and `processes` in `ConfigProvider`.
- [#977](https://github.com/hyperf/hyperf/pull/977) Changed `init-proxy.sh` command to only delete the `runtime/container` directory.

# v1.1.6 - 2019-11-14

## Added

- [#827](https://github.com/hyperf/hyperf/pull/827) Added a simple db component.
- [#905](https://github.com/hyperf/hyperf/pull/905) Added twig template engine for view.
- [#911](https://github.com/hyperf/hyperf/pull/911) Added support for crontab task run on one server.
- [#913](https://github.com/hyperf/hyperf/pull/913) Added `Hyperf\ExceptionHandler\Listener\ErrorExceptionHandler`.
- [#931](https://github.com/hyperf/hyperf/pull/931) Added `strict_mode` for config-apollo.
- [#933](https://github.com/hyperf/hyperf/pull/933) Added plates template engine for view.
- [#937](https://github.com/hyperf/hyperf/pull/937) Added consume events for nats.
- [#941](https://github.com/hyperf/hyperf/pull/941) Added an zookeeper adapter for Hyperf config component.

## Fixed

- [#897](https://github.com/hyperf/hyperf/pull/897) Fixed connection pool of `Hyperf\Nats\Annotation\Consumer` does not works as expected.
- [#901](https://github.com/hyperf/hyperf/pull/901) Fixed Annotation `Factory` does not works for GraphQL.
- [#903](https://github.com/hyperf/hyperf/pull/903) Fixed execute `init-proxy` command can not stop when `hyperf/rpc-client` component exists.
- [#904](https://github.com/hyperf/hyperf/pull/904) Fixed the hooked I/O request does not works in the listener that listening `Hyperf\Framework\Event\BeforeMainServerStart` event.
- [#906](https://github.com/hyperf/hyperf/pull/906) Fixed `port` property of URI of `Hyperf\HttpMessage\Server\Request`.
- [#907](https://github.com/hyperf/hyperf/pull/907) Fixed the expire time is double of the config for `requestSync` in nats.
- [#909](https://github.com/hyperf/hyperf/pull/909) Fixed a issue that causes staled parallel execution.
- [#925](https://github.com/hyperf/hyperf/pull/925) Fixed the dead cycle caused by socket closed.
- [#932](https://github.com/hyperf/hyperf/pull/932) Fixed `Translator::setLocale` does not works in coroutine evnironment.
- [#940](https://github.com/hyperf/hyperf/pull/940) Fixed WebSocketClient::push TypeError, expects integer, but boolean given.

## Optimized

- [#907](https://github.com/hyperf/hyperf/pull/907) Optimized nats consumer process restart frequently.
- [#928](https://github.com/hyperf/hyperf/pull/928) Optimized `Hyperf\ModelCache\Cacheable::query` to delete the model cache when batch update
- [#936](https://github.com/hyperf/hyperf/pull/936) Optimized `increment` to atomic operation for model-cache.

## Changed

- [#934](https://github.com/hyperf/hyperf/pull/934) WaitGroup inherit \Swoole\Coroutine\WaitGroup.

# v1.1.5 - 2019-11-07

## Added

- [#812](https://github.com/hyperf/hyperf/pull/812) Added singleton crontab task support.
- [#820](https://github.com/hyperf/hyperf/pull/820) Added nats component.
- [#832](https://github.com/hyperf/hyperf/pull/832) Added `Hyperf\Utils\Codec\Json`.
- [#833](https://github.com/hyperf/hyperf/pull/833) Added `Hyperf\Utils\Backoff`.
- [#852](https://github.com/hyperf/hyperf/pull/852) Added a `clear()` method for `Hyperf\Utils\Parallel` to clear added callbacks.
- [#854](https://github.com/hyperf/hyperf/pull/854) Added `GraphQLMiddleware`.
- [#859](https://github.com/hyperf/hyperf/pull/859) Added Consul cluster mode support, now available to fetch the service information from Consul cluster.
- [#873](https://github.com/hyperf/hyperf/pull/873) Added redis cluster.

## Fixed

- [#831](https://github.com/hyperf/hyperf/pull/831) Fixed Redis client can not reconnect the server after the Redis server restarted.
- [#835](https://github.com/hyperf/hyperf/pull/835) Fixed `Request::inputs` default value does not works.
- [#841](https://github.com/hyperf/hyperf/pull/841) Fixed migration does not take effect under multiple data sources.
- [#844](https://github.com/hyperf/hyperf/pull/844) Fixed the reader of `composer.json` does not support the root namespace.
- [#846](https://github.com/hyperf/hyperf/pull/846) Fixed `scan` `hScan` `zScan` and `sScan` don't works for Redis.
- [#850](https://github.com/hyperf/hyperf/pull/850) Fixed logger group does not works when the name is same.

## Optimized

- [#832](https://github.com/hyperf/hyperf/pull/832) Optimized that response will throw a exception when json format failed.
- [#840](https://github.com/hyperf/hyperf/pull/840) Use `\Swoole\Timer::*` to instead of `swoole_timer_*` functions.
- [#859](https://github.com/hyperf/hyperf/pull/859) Optimized the logical of fetch health nodes infomation from consul.

# v1.1.4 - 2019-10-31

## Added

- [#778](https://github.com/hyperf/hyperf/pull/778) Added `PUT` and `DELETE` for `Hyperf\Testing\Client`.
- [#784](https://github.com/hyperf/hyperf/pull/784) Add Metric Component
- [#795](https://github.com/hyperf/hyperf/pull/795) Added `restartInterval` for `AbstractProcess`. 
- [#804](https://github.com/hyperf/hyperf/pull/804) Added `BeforeHandle` `AfterHandle` and `FailToHandle` for command.

## Fixed

- [#779](https://github.com/hyperf/hyperf/pull/779) Fixed bug that JPG file cannot be verified.
- [#787](https://github.com/hyperf/hyperf/pull/787) Fixed bug that "--class" option does not exist.
- [#795](https://github.com/hyperf/hyperf/pull/795) Fixed process not restart when throw an exception. 
- [#796](https://github.com/hyperf/hyperf/pull/796) Fixed `config_etcd.enable` does not works. 

## Optimized

- [#781](https://github.com/hyperf/hyperf/pull/781) Publish validation language package according to translation setting.
- [#796](https://github.com/hyperf/hyperf/pull/796) Don't remake HandlerStack for etcd. 
- [#797](https://github.com/hyperf/hyperf/pull/797) Use channel to communicate, instead of sharing mem

## Changed

- [#793](https://github.com/hyperf/hyperf/pull/793) Changed `protected` to `public` for `Pool::getConnectionsInChannel`.
- [#811](https://github.com/hyperf/hyperf/pull/811) Command `di:init-proxy` does not clear the runtime cache, If you want to delete them, use `vendor/bin/init-proxy.sh` instead.

# v1.1.3 - 2019-10-24

## Added

- [#745](https://github.com/hyperf/hyperf/pull/745) Added option `with-comments` for command `gen:model`.
- [#747](https://github.com/hyperf/hyperf/pull/747) Added `AfterConsume`,`BeforeConsume`,`FailToConsume` events for AMQP consumer. 
- [#762](https://github.com/hyperf/hyperf/pull/762) Add concurrent for parallel.

## Fixed

- [#741](https://github.com/hyperf/hyperf/pull/741) Fixed `db:seed` without filename.
- [#748](https://github.com/hyperf/hyperf/pull/748) Fixed bug that `SymfonyNormalizer` not denormalize result of type `array`.
- [#769](https://github.com/hyperf/hyperf/pull/769) Fixed invalid response exception throwed when result/error of jsonrpc response is null.

# Changed

- [#767](https://github.com/hyperf/hyperf/pull/767) Renamed property `running` to `listening` for `AbstractProcess`.

# v1.1.2 - 2019-10-17

## Added

- [#722](https://github.com/hyperf/hyperf/pull/722) Added config `concurrent.limit` for AMQP consumer.

## Changed

- [#678](https://github.com/hyperf/hyperf/pull/678) Added ignore-tables for `gen:model`, and ignore `migrations` table, and `migrations` table will not generate when execute the `gen:model` command.
- [#729](https://github.com/hyperf/hyperf/pull/729) Renamed config `db:model` to `gen:model`.

## Fixed

- [#678](https://github.com/hyperf/hyperf/pull/678) Added ignore-tables for `gen:model`, and ignore `migrations` table.
- [#694](https://github.com/hyperf/hyperf/pull/694) Fixed `validationData` method of `Hyperf\Validation\Request\FormRequest` does not contains the uploaded files.
- [#700](https://github.com/hyperf/hyperf/pull/700) Fixed the `download` method of `Hyperf\HttpServer\Contract\ResponseInterface` does not works as expected.
- [#701](https://github.com/hyperf/hyperf/pull/701) Fixed the custom process will not restart automatically when throw an uncaptured exception.
- [#704](https://github.com/hyperf/hyperf/pull/704) Fixed bug that `Call to a member function getName() on null` in `Hyperf\Validation\Middleware\ValidationMiddleware` when the argument of action method does not define the argument type.
- [#713](https://github.com/hyperf/hyperf/pull/713) Fixed `ignoreAnnotations` does not works when cache is used.
- [#717](https://github.com/hyperf/hyperf/pull/717) Fixed the validator will be created repeatedly in `getValidatorInstance`.
- [#724](https://github.com/hyperf/hyperf/pull/724) Fixed `db:seed` command without database selected. 
- [#737](https://github.com/hyperf/hyperf/pull/737) Fixed custom process does not enable for tracer.

# v1.1.1 - 2019-10-08

## Fixed

- [#664](https://github.com/hyperf/hyperf/pull/664) Changed the default return value of FormRequest::authorize which generate via `gen:request` command.
- [#665](https://github.com/hyperf/hyperf/pull/665) Fixed framework will generate proxy class of all classes that in app directory every time.
- [#667](https://github.com/hyperf/hyperf/pull/667) Fixed trying to get property 'callback' of non-object in `Hyperf\Validation\Middleware\ValidationMiddleware`.
- [#672](https://github.com/hyperf/hyperf/pull/672) Fixed  `Hyperf\Validation\Middleware\ValidationMiddleware` will throw an unexpected exception when the action method has defined a non-object parameter.
- [#674](https://github.com/hyperf/hyperf/pull/674) Fixed the table of Model is not correct when using `gen:model`.

# v1.1.0 - 2019-10-08

## Added

- [#401](https://github.com/hyperf/hyperf/pull/401) Optimized server and fixed middleware that user defined does not works.
- [#402](https://github.com/hyperf/hyperf/pull/402) Added Annotation `@AsyncQueueMessage`.
- [#418](https://github.com/hyperf/hyperf/pull/418) Allows send WebSocket message to any `fd` in current server, even the worker process does not hold the `fd`
- [#420](https://github.com/hyperf/hyperf/pull/420) Added listener for model.
- [#429](https://github.com/hyperf/hyperf/pull/429) [#643](https://github.com/hyperf/hyperf/pull/643) Added validation component, a component similar to [illuminate/validation](https://github.com/illuminate/validation).
- [#441](https://github.com/hyperf/hyperf/pull/441) Automatically close the spare redis client when it is used in low frequency.
- [#478](https://github.com/hyperf/hyperf/pull/441) Adopt opentracing interfaces and support [Jaeger](https://www.jaegertracing.io/).
- [#500](https://github.com/hyperf/hyperf/pull/499) Added fluent method calls of `Hyperf\HttpServer\Contract\ResponseInterface`.
- [#523](https://github.com/hyperf/hyperf/pull/523) Added option `table-mapping` for command `db:model`.
- [#555](https://github.com/hyperf/hyperf/pull/555) Added global function `swoole_hook_flags` to get the hook flags by constant `SWOOLE_HOOK_FLAGS`, and you could define in `bin/hyperf.php` via `! defined('SWOOLE_HOOK_FLAGS') && define('SWOOLE_HOOK_FLAGS', SWOOLE_HOOK_ALL);` to define the constant.
- [#596](https://github.com/hyperf/hyperf/pull/596) [#658](https://github.com/hyperf/hyperf/pull/658) Added `required` parameter for `@Inject`, if you define `@Inject(required=false)` annotation to a property, therefore the DI container will not throw an `Hyperf\Di\Exception\NotFoundException` when the dependency of the property does not exists, the default value of `required` parameter is `true`. In constructor injection mode, you could define the default value of the parameter of the `__construct` to `null` or define the parameter as a `nullable` parameter , this means this parameter is nullable and will not throw the exception too.
- [#597](https://github.com/hyperf/hyperf/pull/597) Added concurrent for async-queue.
- [#599](https://github.com/hyperf/hyperf/pull/599) Allows set the retry seconds according to attempt times of async queue consumer.
- [#619](https://github.com/hyperf/hyperf/pull/619) Added HandlerStackFactory of guzzle.
- [#620](https://github.com/hyperf/hyperf/pull/620) Add automatic restart mechanism for consumer of async queue.
- [#629](https://github.com/hyperf/hyperf/pull/629) Allows to modify the `clientIp`, `pullTimeout`, `intervalTimeout` of Apollo client via config file.
- [#648](https://github.com/hyperf/hyperf/pull/648) Added `nack` return type of AMQP consumer, the abstract consumer will execute `basic_nack` method when the message handler return a `Hyperf\Amqp\Result::NACK`.
- [#654](https://github.com/hyperf/hyperf/pull/654) Added all Swoole events and abstract hyperf events.

## Changed

- [#437](https://github.com/hyperf/hyperf/pull/437) Changed `Hyperf\Testing\Client` handle exception handlers instead of throw an exception directly.
- [#463](https://github.com/hyperf/hyperf/pull/463) Simplify `container.php` and improve annotation caching mechanism.

config/container.php

```php
<?php

use Hyperf\Di\Container;
use Hyperf\Di\Definition\DefinitionSourceFactory;
use Hyperf\Utils\ApplicationContext;

$container = new Container((new DefinitionSourceFactory(true))());

if (! $container instanceof \Psr\Container\ContainerInterface) {
    throw new RuntimeException('The dependency injection container is invalid.');
}
return ApplicationContext::setContainer($container);
```

- [#486](https://github.com/hyperf/hyperf/pull/486) Changed `getParsedBody` of Request is available to return JSON formatted data normally.
- [#523](https://github.com/hyperf/hyperf/pull/523) The command `db:model` will generate the singular class name of an plural table as default.
- [#614](https://github.com/hyperf/hyperf/pull/614) [#617](https://github.com/hyperf/hyperf/pull/617) Changed the structure of config provider, also moved `config/dependencies.php` to `config/autoload/dependencies.php`, also you could place `dependencies` into config/config.php.

Changed the structure of config provider:   
Before:
```php
'scan' => [
    'paths' => [
        __DIR__,
    ],
    'collectors' => [],
],
```
Now:
```php
'annotations' => [
    'scan' => [
        'paths' => [
            __DIR__,
        ],
        'collectors' => [],
    ],
],
```

- [#630](https://github.com/hyperf/hyperf/pull/630) Changed the way to instantiate `Hyperf\HttpServer\CoreMiddleware`, use `make()` instead of `new`.
- [#631](https://github.com/hyperf/hyperf/pull/631) Changed the way to instantiate AMQP Consumer, use `make()` instead of `new`.
- [#637](https://github.com/hyperf/hyperf/pull/637) Changed the argument 1 of `Hyperf\Contract\OnMessageInterface` and `Hyperf\Contract\OnOpenInterface`, use `Swoole\WebSocket\Server` instead of `Swoole\Server`.
- [#638](https://github.com/hyperf/hyperf/pull/638) Renamed command `db:model` to `gen:model` and added rewrite connection name visitor.

## Deleted

- [#401](https://github.com/hyperf/hyperf/pull/401) Deleted class `Hyperf\JsonRpc\HttpServerFactory`, `Hyperf\HttpServer\ServerFactory`, `Hyperf\GrpcServer\ServerFactory`.
- [#402](https://github.com/hyperf/hyperf/pull/402) Deleted deprecated method `AsyncQueue::delay`.
- [#563](https://github.com/hyperf/hyperf/pull/563) Deleted deprecated constants `Hyperf\Server\ServerInterface::SERVER_TCP`, use `Hyperf\Server\ServerInterface::SERVER_BASE` to instead of it.
- [#602](https://github.com/hyperf/hyperf/pull/602) Removed timeout property of `Hyperf\Utils\Coroutine\Concurrent`.
- [#612](https://github.com/hyperf/hyperf/pull/612) Deleted useless `$url` for RingPHP Handlers.
- [#616](https://github.com/hyperf/hyperf/pull/616) [#618](https://github.com/hyperf/hyperf/pull/618) Deleted useless code of guzzle.

## Optimized

- [#644](https://github.com/hyperf/hyperf/pull/644) Optimized annotation scan process, separate to two scan parts `app` and `vendor`, greatly decrease the elapsed time.
- [#653](https://github.com/hyperf/hyperf/pull/653) Optimized the detect logical of swoole shortname.

## Fixed

- [#448](https://github.com/hyperf/hyperf/pull/448) Fixed TCP Server does not works when HTTP Server or WebSocket Server exists.
- [#623](https://github.com/hyperf/hyperf/pull/623) Fixed the argument value will be replaced by default value when pass a `null` to the method of proxy class.
- [#647](https://github.com/hyperf/hyperf/pull/647) Append `eof` to TCP response, according to the server configuration.

## Fixed

- [#636](https://github.com/hyperf/hyperf/pull/636) Fixed http client with pool handler may be used by different coroutine at the same time.

# v1.0.17 - 2019-10-08

## Fixed

- [#636](https://github.com/hyperf/hyperf/pull/636) Fixed http client with pool handler may be used by different coroutine at the same time.

# v1.0.16 - 2019-09-20

## Added

- [#565](https://github.com/hyperf/hyperf/pull/565) Added options config for redis.
- [#580](https://github.com/hyperf/hyperf/pull/580) Added coroutine concurrency control features.

## Fixed

- [#564](https://github.com/hyperf/hyperf/pull/564) Fixed typehint error, when `Coroutine\Http2\Client->send` failed.
- [#567](https://github.com/hyperf/hyperf/pull/567) Fixed rpc-client `getReturnType` failed, when the name is not equal of service.
- [#571](https://github.com/hyperf/hyperf/pull/571) Fixed the next request will be effected after using stopPropagation.
- [#579](https://github.com/hyperf/hyperf/pull/579) Dynamic init snowflake meta data, fixed the problem that when using snowflake in command mode (e.g. `di:init-proxy`) will connect to redis server and wait timeout.

# Changed

- [#583](https://github.com/hyperf/hyperf/pull/583) Throw `GrpcClientException`, when `BaseClient::start` failed.
- [#585](https://github.com/hyperf/hyperf/pull/585) Throw exception when execute failed in task worker.

# v1.0.15 - 2019-09-11

## Fixed

- [#534](https://github.com/hyperf/hyperf/pull/534) Fixed Guzzle HTTP Client does not handle the response status is equal to `-3`;
- [#541](https://github.com/hyperf/hyperf/pull/541) Fixed bug grpc client cannot be set correctly.
- [#542](https://github.com/hyperf/hyperf/pull/542) Fixed `Hyperf\Grpc\Parser::parseResponse` returns a non-standard error code for grpc.
- [#551](https://github.com/hyperf/hyperf/pull/551) Fixed infinite loop in grpc client when the server closed the connection.
- [#558](https://github.com/hyperf/hyperf/pull/558) Fixed UDP Server does not works.

## Deleted

- [#545](https://github.com/hyperf/hyperf/pull/545) Deleted useless static methods `restoring` and `restored` of trait SoftDeletes. 

## Optimized

- [#549](https://github.com/hyperf/hyperf/pull/549) Optimized `read` and `write` of `Hyperf\Amqp\Connection\SwooleIO`.
- [#559](https://github.com/hyperf/hyperf/pull/559) Optimized `redirect ` of `Hyperf\HttpServer\Response`.
- [#560](https://github.com/hyperf/hyperf/pull/560) Optimized class `Hyperf\WebSocketServer\CoreMiddleware`.

## Deprecated

- [#558](https://github.com/hyperf/hyperf/pull/558) Marked `Hyperf\Server\ServerInterface::SERVER_TCP` as deprecated, will be removed in `v1.1`.

# v1.0.14 - 2019-09-05

## Added

- [#389](https://github.com/hyperf/hyperf/pull/389) [#419](https://github.com/hyperf/hyperf/pull/419) [#432](https://github.com/hyperf/hyperf/pull/432) [#524](https://github.com/hyperf/hyperf/pull/524) [#531](https://github.com/hyperf/hyperf/pull/531) Added snowflake component, snowflake is a distributed global unique ID generation algorithm put forward by Twitter, this component implemented this algorithm for easy to use.
- [#525](https://github.com/hyperf/hyperf/pull/525) Added `download()` method of `Hyperf\HttpServer\Contract\ResponseInterface`.

## Changed

- [#482](https://github.com/hyperf/hyperf/pull/482) Re-generate the `fillable` argument of Model when use `refresh-fillable` option, at the same time, the command will keep the `fillable` argument as default behaviours.
- [#501](https://github.com/hyperf/hyperf/pull/501) When the path argument of Mapping annotation is an empty string, then the path is equal to prefix of Controller annotation.
- [#513](https://github.com/hyperf/hyperf/pull/513) Rewrite process name with `app_name`.
- [#508](https://github.com/hyperf/hyperf/pull/508) [#526](https://github.com/hyperf/hyperf/pull/526) When execute `Hyperf\Utils\Coroutine::parentId()` static method in non-coroutine context will return null.

## Fixed

- [#479](https://github.com/hyperf/hyperf/pull/479) Fixed typehint error when host of Elasticsearch client does not reached.
- [#514](https://github.com/hyperf/hyperf/pull/514) Fixed redis auth failed when the password is an empty string.
- [#527](https://github.com/hyperf/hyperf/pull/527) Fixed translator cannot translate repeatedly.

# v1.0.13 - 2019-08-28

## Added

- [#428](https://github.com/hyperf/hyperf/pull/428) Added an independent component [hyperf/translation](https://github.com/hyperf/translation), forked by illuminate/translation.
- [#449](https://github.com/hyperf/hyperf/pull/449) Added standard error code for grpc-server.
- [#450](https://github.com/hyperf/hyperf/pull/450) Added comments of static methods for `Hyperf\Database\Schema\Schema`.

## Changed

- [#451](https://github.com/hyperf/hyperf/pull/451) Removed routes of magic methods from `AuthController`.
- [#468](https://github.com/hyperf/hyperf/pull/468) Default exception handlers catch all exceptions.

## Fixed 

- [#466](https://github.com/hyperf/hyperf/pull/466) Fixed error when the number of data is not enough to paginate.
- [#466](https://github.com/hyperf/hyperf/pull/470) Optimized `vendor:publish` command, if the destination folder exists, then will not repeatedly create the folder.

# v1.0.12 - 2019-08-21

## Added

- [#405](https://github.com/hyperf/hyperf/pull/405) Added Context::override() method.
- [#415](https://github.com/hyperf/hyperf/pull/415) Added handlers configuration for logger, now you could config multiple handlers to logger.

## Changed

- [#431](https://github.com/hyperf/hyperf/pull/431) The third parameter of Hyperf\GrpcClient\GrpcClient::openStream() have been removed.

## Fixed

- [#414](https://github.com/hyperf/hyperf/pull/414) Fixed WebSocketExceptionHandler typo
- [#424](https://github.com/hyperf/hyperf/pull/424) Fixed proxy configuration of `Hyperf\Guzzle\CoroutineHandler` does not support array parameter.
- [#430](https://github.com/hyperf/hyperf/pull/430) Fixed file() method of Request will threw an exception, when upload files with same name of form.
- [#431](https://github.com/hyperf/hyperf/pull/431) Fixed missing parameters of the grpc request.

## Deprecated

- [#425](https://github.com/hyperf/hyperf/pull/425) Marked `Hyperf\HttpServer\HttpServerFactory`, `Hyperf\JsonRpc\HttpServerFactory`, `Hyperf\JsonRpc\TcpServerFactory` as deprecated, will be removed in `v1.1`.

# v1.0.11 - 2019-08-15

## Added

- [#366](https://github.com/hyperf/hyperf/pull/366) Added `Hyperf\Server\Listener\InitProcessTitleListener` to init th process name, also added `Hyperf\Framework\Event\OnStart` and `Hyperf\Framework\Event\OnManagerStart` events.
- [#389](https://github.com/hyperf/hyperf/pull/389) Added Snowflake component.

## Fixed

- [#361](https://github.com/hyperf/hyperf/pull/361) Fixed command `db:model` does not works in `MySQL 8`.
- [#369](https://github.com/hyperf/hyperf/pull/369) Fixed the exception which implemented `\Serializable`, call `serialize()` and `unserialize()` functions failed.
- [#384](https://github.com/hyperf/hyperf/pull/384) Fixed the `ExceptionHandler` that user defined does not works, because the framework has handled the exception automatically.
- [#370](https://github.com/hyperf/hyperf/pull/370) Fixed set the error type client to `Hyperf\GrpcClient\BaseClient`, and added default content-type `application/grpc+proto` to the Request object, also allows the grpc client that user-defined to override the `buildRequest()` method to create a new Request object.

## Changed

- [#356](https://github.com/hyperf/hyperf/pull/356) [#390](https://github.com/hyperf/hyperf/pull/390) Optimized aysnc-queue when push a job that implemented `Hyperf\Contract\CompressInterface`, will compress the job to a small object automatically.
- [#358](https://github.com/hyperf/hyperf/pull/358) Only write the annotation cache file when `$enableCache` is `true`.
- [#359](https://github.com/hyperf/hyperf/pull/359) [#390](https://github.com/hyperf/hyperf/pull/390) Added compression ability for `Collection` and `Model`, if the object implemented `Hyperf\Contract\CompressInterface`, then the object could compress to a small one by call `compress` method.

# v1.0.10 - 2019-08-09

## Added

- [#321](https://github.com/hyperf/hyperf/pull/321) Adding custom object types of array support for the Controller/RequestHandler parameter of HTTP Server, especially for JSON RPC HTTP Server, now you can get support for auto-deserialization of objects by defining `@var Object[]` on the method.
- [#324](https://github.com/hyperf/hyperf/pull/324) Added NodeRequestIdGenerator, an implementation of `Hyperf\Contract\IdGeneratorInterface`
- [#336](https://github.com/hyperf/hyperf/pull/336) Added Dynamic Proxy RPC Client.
- [#346](https://github.com/hyperf/hyperf/pull/346) [#348](https://github.com/hyperf/hyperf/pull/348) Added filesystem driver for `hyperf/cache`.

## Changed

- [#330](https://github.com/hyperf/hyperf/pull/330) Hidden the scan message of DI when $paths is empty.
- [#328](https://github.com/hyperf/hyperf/pull/328) Added support for user defined project path according to the rules defined by composer.json's psr-4 autoload.
- [#329](https://github.com/hyperf/hyperf/pull/329) Optimized exception handler of rpc-server and json-rpc component. 
- [#340](https://github.com/hyperf/hyperf/pull/340) Added support for `make` function accept index-based array as parameters.
- [#349](https://github.com/hyperf/hyperf/pull/349) Renamed the class name below, fixed the typo.

|                     Before                      |                  After                     |
|:----------------------------------------------:|:-----------------------------------------------:|
| Hyperf\Database\Commands\Ast\ModelUpdateVistor | Hyperf\Database\Commands\Ast\ModelUpdateVisitor |
|       Hyperf\Di\Aop\ProxyClassNameVistor       |       Hyperf\Di\Aop\ProxyClassNameVisitor       |
|         Hyperf\Di\Aop\ProxyCallVistor          |         Hyperf\Di\Aop\ProxyCallVisitor          |

## Fixed

- [#325](https://github.com/hyperf/hyperf/pull/325) Fixed check the service registration status via consul services more than one times.
- [#332](https://github.com/hyperf/hyperf/pull/332) Fixed type error in `Hyperf\Tracer\Middleware\TraceMiddeware`, only appears in openzipkin/zipkin v1.3.3+.
- [#333](https://github.com/hyperf/hyperf/pull/333) Fixed Redis::delete() method has been removed in redis 5.0+.
- [#334](https://github.com/hyperf/hyperf/pull/334) Fixed the configuration fetch from aliyun acm is not work expected in some case.
- [#337](https://github.com/hyperf/hyperf/pull/337) Fixed the server will return 500 Response when the key of header is not a string.
- [#338](https://github.com/hyperf/hyperf/pull/338) Fixed the problem of `ProviderConfig::load` will convert a string to a array when the dependencies has the same key in deep merging.

# v1.0.9 - 2019-08-03

## Added

- [#317](https://github.com/hyperf/hyperf/pull/317) Added composer-json-fixer and Optimized composer.json. @[wenbinye](https://github.com/wenbinye)
- [#320](https://github.com/hyperf/hyperf/pull/320) DI added support for closure definition.

## Fixed

- [#300](https://github.com/hyperf/hyperf/pull/300) Let message queues run in sub-coroutines. Fixed async queue attempts twice to handle message, but only once actually.
- [#305](https://github.com/hyperf/hyperf/pull/305) Fixed `$key` of method `Arr::set` not support `int` and `null`.
- [#312](https://github.com/hyperf/hyperf/pull/312) Fixed amqp process collect listener will be handled later than the process boot listener.
- [#315](https://github.com/hyperf/hyperf/pull/315) Fixed config etcd center not work after worker restart or in user process.
- [#318](https://github.com/hyperf/hyperf/pull/318) Fixed service will register to service center ceaselessly.

## Changed

- [#323](https://github.com/hyperf/hyperf/pull/323) Force convert type of `$ttl` in annotation `Cacheable` and `CachePut` into int.

# v1.0.8 - 2019-07-31

## Added

- [#276](https://github.com/hyperf/hyperf/pull/276) Amqp consumer support multi routing_key.
- [#277](https://github.com/hyperf/hyperf/pull/277) Added etcd client and etcd config center.

## Changed

- [#297](https://github.com/hyperf/hyperf/pull/297) If register service failed, then sleep 10s and re-register, also hided the useless exception message when register service failed.
- [#298](https://github.com/hyperf/hyperf/pull/298) [#301](https://github.com/hyperf/hyperf/pull/301) Adapted openzipkin/zipkin v1.3.3+

## Fixed

- [#271](https://github.com/hyperf/hyperf/pull/271) Fixed aop only rewrite the first method in classes and method patten is not work.
- [#285](https://github.com/hyperf/hyperf/pull/285) Fixed anonymous class should not rewrite in proxy class.
- [#286](https://github.com/hyperf/hyperf/pull/286) Fixed not auto rollback when forgotten to commit or rollback in multi transactions.
- [#292](https://github.com/hyperf/hyperf/pull/292) Fixed `$default` is not work in method `Request::header`.
- [#293](https://github.com/hyperf/hyperf/pull/293) Fixed `$key` of method `Arr::get` not support `int` and `null`.

# v1.0.7 - 2019-07-26

## Fixed

- [#266](https://github.com/hyperf/hyperf/pull/266) Fixed timeout when produce a amqp message.
- [#273](https://github.com/hyperf/hyperf/pull/273) Fixed all services have been registered to Consul will be deleted by the last register action. 
- [#274](https://github.com/hyperf/hyperf/pull/274) Fixed the content type of view response.

# v1.0.6 - 2019-07-24

## Added

- [#203](https://github.com/hyperf/hyperf/pull/203) [#236](https://github.com/hyperf/hyperf/pull/236) [#247](https://github.com/hyperf/hyperf/pull/247) [#252](https://github.com/hyperf/hyperf/pull/252) Added View component, support for Blade engine and Smarty engine. 
- [#203](https://github.com/hyperf/hyperf/pull/203) Added support for Swoole Task mechanism.
- [#245](https://github.com/hyperf/hyperf/pull/245) Added TaskWorkerStrategy and WorkerStrategy crontab strategies.
- [#251](https://github.com/hyperf/hyperf/pull/251) Added coroutine memory driver for cache.
- [#254](https://github.com/hyperf/hyperf/pull/254) Added support for array value of `RequestMapping::$methods`, `@RequestMapping(methods={"GET"})` and `@RequestMapping(methods={RequestMapping::GET})` are available now.
- [#255](https://github.com/hyperf/hyperf/pull/255) Transfer `Hyperf\Utils\Contracts\Arrayable` result of Request to Response automatically, and added `text/plain` content-type header for string Response.
- [#256](https://github.com/hyperf/hyperf/pull/256) If `Hyperf\Contract\IdGeneratorInterface` exist, the `json-rpc` client will generate a Request ID via IdGenerator automatically, and stored in Request attibute. Also added support for service register and health checks of `jsonrpc` TCP protocol.

## Changed

- [#247](https://github.com/hyperf/hyperf/pull/247) Use `WorkerStrategy` as the default crontab strategy.
- [#256](https://github.com/hyperf/hyperf/pull/256) Optimized error handling of json-rpc, server will response a standard json-rpc error object when the rpc method does not exist.

## Fixed

- [#235](https://github.com/hyperf/hyperf/pull/235) Added default exception handler for `grpc-server` and optimized code.
- [#240](https://github.com/hyperf/hyperf/pull/240) Fixed OnPipeMessage event will be dispatch by another listener.
- [#257](https://github.com/hyperf/hyperf/pull/257) Fixed cannot get the Internal IP in some special environment.

# v1.0.5 - 2019-07-17

## Added

- [#185](https://github.com/hyperf/hyperf/pull/185) [#224](https://github.com/hyperf/hyperf/pull/224) Added support for xml format of response.
- [#202](https://github.com/hyperf/hyperf/pull/202) Added trace message when throw a uncaptured exception in function `go`.
- [#138](https://github.com/hyperf/hyperf/pull/138) [#197](https://github.com/hyperf/hyperf/pull/197) Added crontab component.

## Changed

- [#195](https://github.com/hyperf/hyperf/pull/195) Changed the behavior of parameter `$times` of `retry()` function, means the retry times of the callable function.
- [#198](https://github.com/hyperf/hyperf/pull/198) Optimized `has()` method of `Hyperf\Di\Container`, if pass a un-instantiable object (like an interface) to `$container->has($interface)`, the method result is `false` now.
- [#199](https://github.com/hyperf/hyperf/pull/199) Re-produce one times when the amqp message produce failure.
- [#200](https://github.com/hyperf/hyperf/pull/200) Make tests directory out of production package.

## Fixed

- [#176](https://github.com/hyperf/hyperf/pull/176) Fixed TypeError: Return value of LengthAwarePaginator::nextPageUrl() must be of the type string or null, none returned.
- [#188](https://github.com/hyperf/hyperf/pull/188) Fixed proxy of guzzle client does not work expected.
- [#211](https://github.com/hyperf/hyperf/pull/211) Fixed rpc client will be replaced by the latest one. 
- [#212](https://github.com/hyperf/hyperf/pull/212) Fixed config `ssl_key` and `cert` of guzzle client does not work expected.

# v1.0.4 - 2019-07-08

## Added

- [#140](https://github.com/hyperf/hyperf/pull/140) Support Swoole v4.4.0.
- [#163](https://github.com/hyperf/hyperf/pull/163) Added custom arguments support to AbstractConstants::__callStatic in `hyperf/constants`.

## Changed

- [#124](https://github.com/hyperf/hyperf/pull/124) Added `$delay` parameter for `DriverInterface::push`, and marked `DriverInterface::delay` method to deprecated. 
- [#125](https://github.com/hyperf/hyperf/pull/125) Changed the default value of parameter $default of config() function to null.

## Fixed

- [#110](https://github.com/hyperf/hyperf/pull/110) [#111](https://github.com/hyperf/hyperf/pull/111) Fixed Redis::select is not work expected.
- [#131](https://github.com/hyperf/hyperf/pull/131) Fixed property middlewares not work in `Router::addGroup`.
- [#132](https://github.com/hyperf/hyperf/pull/132) Fixed request->hasFile does not work expected.
- [#135](https://github.com/hyperf/hyperf/pull/135) Fixed response->redirect does not work expected.
- [#139](https://github.com/hyperf/hyperf/pull/139) Fixed the BaseUri of ConsulAgent will be replaced by default BaseUri.
- [#148](https://github.com/hyperf/hyperf/pull/148) Fixed cannot generate the migration when migrates directory does not exist.
- [#152](https://github.com/hyperf/hyperf/pull/152) Fixed db connection will not be closed when a low use frequency.
- [#169](https://github.com/hyperf/hyperf/pull/169) Fixed array parse failed when handle http request.
- [#170](https://github.com/hyperf/hyperf/pull/170) Fixed websocket server interrupt when request a not exist route.

## Removed

- [#131](https://github.com/hyperf/hyperf/pull/131) Removed `server` property from Router options.

# v1.0.3 - 2019-07-02

## Added

- [#48](https://github.com/hyperf/hyperf/pull/48) Added WebSocket Client.
- [#51](https://github.com/hyperf/hyperf/pull/51) Added property `enableCache` to `DefinitionSource` to enable annotation cache. 
- [#61](https://github.com/hyperf/hyperf/pull/61) Added property type of `Model` created by command `db:model`.
- [#65](https://github.com/hyperf/hyperf/pull/65) Added JSON support for model-cache.
- Added WebSocket Server.

## Changed

- [#46](https://github.com/hyperf/hyperf/pull/46) Removed hyperf/framework requirement of `hyperf/di`, `hyperf/command` and `hyperf/dispatcher`. 

## Fixed

- [#45](https://github.com/hyperf/hyperf/pull/55) Fixed http server start failed, when the skeleton included `hyperf/websocket-server`. 
- [#55](https://github.com/hyperf/hyperf/pull/55) Fixed the method level middleware annotation. 
- [#73](https://github.com/hyperf/hyperf/pull/73) Fixed short name is not work for `db:model`.
- [#88](https://github.com/hyperf/hyperf/pull/88) Fixed prefix is not right in deep directory.
- [#101](https://github.com/hyperf/hyperf/pull/101) Fixed constants resolution failed when no message annotation exists.

# v1.0.2 - 2019-06-25

## Added

- [#25](https://github.com/hyperf/hyperf/pull/25) Added Travis CI.
- [#29](https://github.com/hyperf/hyperf/pull/29) Added some paramater of `Redis::connect`.

## Fixed

- Fixed http server will be affected of websocket server.
- Fixed proxy class 
- Fixed database pool will be fulled in testing.
- Fixed co-phpunit work not expected.
- Fixed model event `creating`, `updating` ... not work expected.
- Fixed `flushContext` not work expected for testing.<|MERGE_RESOLUTION|>--- conflicted
+++ resolved
@@ -10,11 +10,8 @@
 
 ## Optimized
 
-<<<<<<< HEAD
+- [#1014](https://github.com/hyperf/hyperf/pull/1014) Optimized `Command:: execute` return value does not support null.
 - [#1022](https://github.com/hyperf/hyperf/pull/1022) Provided cleaner connection pool error message without implementation details.
-=======
-- [#1014](https://github.com/hyperf/hyperf/pull/1014) Optimized `Command:: execute` return value does not support null.
->>>>>>> b07171ca
 
 # v1.1.7 - 2019-11-21
 
