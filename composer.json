{
    "name": "hyperf/hyperf",
    "description": "A coroutine framework that focuses on hyperspeed and flexibility. Building microservice or middleware with ease.",
    "license": "MIT",
    "keywords": [
        "php",
        "swoole",
        "hyperf",
        "microservice",
        "coroutine"
    ],
    "homepage": "https://hyperf.io",
    "support": {
        "docs": "https://hyperf.wiki",
        "issues": "https://github.com/hyperf/hyperf/issues",
        "source": "https://github.com/hyperf/hyperf"
    },
    "require": {
        "php": ">=7.3",
        "ext-bcmath": "*",
        "ext-json": "*",
        "ext-redis": "*",
        "ext-swoole": ">=4.5",
        "psr/container": "^1.0",
        "psr/event-dispatcher": "^1.0",
        "psr/http-message": "^1.0",
        "psr/http-server-middleware": "^1.0",
        "psr/log": "^1.0",
        "psr/simple-cache": "^1.0"
    },
    "require-dev": {
        "bandwidth-throttle/token-bucket": "^2.0",
        "doctrine/annotations": "^1.6",
        "doctrine/inflector": "^2.0",
        "doctrine/instantiator": "^1.0",
        "domnikl/statsd": "^3.0.1",
        "egulias/email-validator": "^2.1",
        "elasticsearch/elasticsearch": "^7.0",
        "fig/http-message-util": "^1.1.2",
        "filp/whoops": "^2.7",
        "friendsofphp/php-cs-fixer": "^2.14",
        "google/protobuf": "^3.6.1",
        "grpc/grpc": "^1.15",
        "guzzlehttp/guzzle": "^6.3|^7.0",
        "hyperf/engine": "dev-master",
        "influxdb/influxdb-php": "^1.15.0",
        "ircmaxell/random-lib": "^1.2",
        "jcchavezs/zipkin-opentracing": "^1.0",
        "jean85/pretty-package-versions": "^1.2",
        "jonahgeorge/jaeger-client-php": "^1.0",
        "laminas/laminas-mime": "^2.7",
        "league/flysystem": "^1.0",
        "league/flysystem-aws-s3-v3": "^1.0|^2.0",
        "league/flysystem-memory": "^1.0|^2.0",
        "league/plates": "^3.3",
        "longlang/phpkafka": "^1.1",
        "malukenho/docheader": "^0.1.6",
        "markrogoyski/math-php": "^1.2.0",
        "mix/redis-subscribe": "^2.1",
        "mockery/mockery": "^1.0",
        "monolog/monolog": "^2.0",
        "nesbot/carbon": "^2.0",
        "nikic/fast-route": "^1.3",
        "nikic/php-parser": "^4.1",
        "opentracing/opentracing": "^1.0",
        "overtrue/flysystem-cos": "^2.0|^3.0",
        "overtrue/flysystem-qiniu": "^1.0",
        "php-amqplib/php-amqplib": "^2.9.2",
        "php-di/php-di": "^6.0",
<<<<<<< HEAD
        "phpstan/phpstan": "0.12.67",
        "phpunit/phpunit": "^7.0.0",
=======
        "phpspec/prophecy-phpunit": "^2.0",
        "phpstan/phpstan": "^0.12",
        "phpunit/phpunit": "^9.4",
>>>>>>> 429d3176
        "predis/predis": "^1.1",
        "promphp/prometheus_client_php": "^2.2",
        "reactivex/rxphp": "^2.0",
        "roave/better-reflection": "^4.0",
        "smarty/smarty": "^3.1",
        "squizlabs/php_codesniffer": "^3.4",
        "swoole/ide-helper": "dev-master",
        "swow/swow": "dev-develop",
        "sy-records/think-template": "^2.0",
        "symfony/console": "^5.0",
        "symfony/event-dispatcher": "^5.0",
        "symfony/finder": "^5.0",
        "symfony/property-access": "^5.0",
        "symfony/serializer": "^5.0",
        "twig/twig": "^3.0",
        "vlucas/phpdotenv": "^5.0",
        "xxtime/flysystem-aliyun-oss": "^1.5"
    },
    "replace": {
        "hyperf/amqp": "self.version",
        "hyperf/async-queue": "self.version",
        "hyperf/circuit-breaker": "self.version",
        "hyperf/cache": "self.version",
        "hyperf/command": "self.version",
        "hyperf/config": "self.version",
        "hyperf/config-apollo": "self.version",
        "hyperf/config-etcd": "self.version",
        "hyperf/constants": "self.version",
        "hyperf/consul": "self.version",
        "hyperf/contract": "self.version",
        "hyperf/database": "self.version",
        "hyperf/db-connection": "self.version",
        "hyperf/devtool": "self.version",
        "hyperf/di": "self.version",
        "hyperf/dispatcher": "self.version",
        "hyperf/elasticsearch": "self.version",
        "hyperf/etcd": "self.version",
        "hyperf/event": "self.version",
        "hyperf/exception-handler": "self.version",
        "hyperf/filesystem": "self.version",
        "hyperf/framework": "self.version",
        "hyperf/graphql": "self.version",
        "hyperf/grpc": "self.version",
        "hyperf/grpc-client": "self.version",
        "hyperf/grpc-server": "self.version",
        "hyperf/guzzle": "self.version",
        "hyperf/http-message": "self.version",
        "hyperf/http-server": "self.version",
        "hyperf/logger": "self.version",
        "hyperf/memory": "self.version",
        "hyperf/metric": "self.version",
        "hyperf/model-cache": "self.version",
        "hyperf/paginator": "self.version",
        "hyperf/pool": "self.version",
        "hyperf/process": "self.version",
        "hyperf/rate-limit": "self.version",
        "hyperf/reactive-x": "self.version",
        "hyperf/redis": "self.version",
        "hyperf/retry": "self.version",
        "hyperf/resource": "self.version",
        "hyperf/resource-grpc": "self.version",
        "hyperf/server": "self.version",
        "hyperf/service-governance": "self.version",
        "hyperf/session": "self.version",
        "hyperf/socketio-server": "self.version",
        "hyperf/swagger": "self.version",
        "hyperf/task": "self.version",
        "hyperf/tracer": "self.version",
        "hyperf/translation": "self.version",
        "hyperf/utils": "self.version",
        "hyperf/validation": "self.version",
        "hyperf/view": "self.version",
        "hyperf/view-engine": "self.version",
        "hyperf/websocket-client": "self.version",
        "hyperf/websocket-server": "self.version"
    },
    "suggest": {},
    "autoload": {
        "files": [
            "src/config/src/Functions.php",
            "src/filesystem/src/Adapter/AliyunOssHook.php",
            "src/nats/src/Functions.php",
            "src/translation/src/Functions.php",
            "src/utils/src/Functions.php",
            "src/view-engine/src/Functions.php"
        ],
        "psr-4": {
            "Hyperf\\Amqp\\": "src/amqp/src/",
            "Hyperf\\AsyncQueue\\": "src/async-queue/src/",
            "Hyperf\\Cache\\": "src/cache/src/",
            "Hyperf\\CircuitBreaker\\": "src/circuit-breaker/src/",
            "Hyperf\\Command\\": "src/command/src/",
            "Hyperf\\ConfigAliyunAcm\\": "src/config-aliyun-acm/src/",
            "Hyperf\\ConfigApollo\\": "src/config-apollo/src/",
            "Hyperf\\ConfigEtcd\\": "src/config-etcd/src/",
            "Hyperf\\ConfigZookeeper\\": "src/config-zookeeper/src/",
            "Hyperf\\Config\\": "src/config/src/",
            "Hyperf\\Constants\\": "src/constants/src/",
            "Hyperf\\Consul\\": "src/consul/src/",
            "Hyperf\\Contract\\": "src/contract/src/",
            "Hyperf\\Crontab\\": "src/crontab/src/",
            "Hyperf\\DB\\": "src/db/src/",
            "Hyperf\\Database\\": "src/database/src/",
            "Hyperf\\DbConnection\\": "src/db-connection/src/",
            "Hyperf\\Devtool\\": "src/devtool/src/",
            "Hyperf\\Di\\": "src/di/src/",
            "Hyperf\\Dispatcher\\": "src/dispatcher/src/",
            "Hyperf\\Elasticsearch\\": "src/elasticsearch/src/",
            "Hyperf\\Etcd\\": "src/etcd/src/",
            "Hyperf\\Event\\": "src/event/src/",
            "Hyperf\\ExceptionHandler\\": "src/exception-handler/src/",
            "Hyperf\\Filesystem\\": "src/filesystem/src/",
            "Hyperf\\Framework\\": "src/framework/src/",
            "Hyperf\\GraphQL\\": "src/graphql/src/",
            "Hyperf\\GrpcClient\\": "src/grpc-client/src/",
            "Hyperf\\GrpcServer\\": "src/grpc-server/src/",
            "Hyperf\\Grpc\\": "src/grpc/src/",
            "Hyperf\\Guzzle\\": "src/guzzle/src/",
            "Hyperf\\HttpMessage\\": "src/http-message/src/",
            "Hyperf\\HttpServer\\": "src/http-server/src/",
            "Hyperf\\JsonRpc\\": "src/json-rpc/src/",
            "Hyperf\\Kafka\\": "src/kafka/src/",
            "Hyperf\\LoadBalancer\\": "src/load-balancer/src/",
            "Hyperf\\Logger\\": "src/logger/src/",
            "Hyperf\\Memory\\": "src/memory/src/",
            "Hyperf\\Metric\\": "src/metric/src/",
            "Hyperf\\ModelCache\\": "src/model-cache/src/",
            "Hyperf\\ModelListener\\": "src/model-listener/src/",
            "Hyperf\\Nacos\\": "src/nacos/src/",
            "Hyperf\\Nats\\": "src/nats/src/",
            "Hyperf\\Nsq\\": "src/nsq/src/",
            "Hyperf\\Paginator\\": "src/paginator/src/",
            "Hyperf\\Phar\\": "src/phar/src/",
            "Hyperf\\Pool\\": "src/pool/src/",
            "Hyperf\\Process\\": "src/process/src/",
            "Hyperf\\Protocol\\": "src/protocol/src/",
            "Hyperf\\RateLimit\\": "src/rate-limit/src/",
            "Hyperf\\ReactiveX\\": "src/reactive-x/src/",
            "Hyperf\\Redis\\": "src/redis/src/",
            "Hyperf\\ResourceGrpc\\": "src/resource-grpc/src/",
            "Hyperf\\Resource\\": "src/resource/src/",
            "Hyperf\\Retry\\": "src/retry/src/",
            "Hyperf\\RpcClient\\": "src/rpc-client/src/",
            "Hyperf\\RpcServer\\": "src/rpc-server/src/",
            "Hyperf\\Rpc\\": "src/rpc/src/",
            "Hyperf\\Scout\\": "src/scout/src/",
            "Hyperf\\Server\\": "src/server/src/",
            "Hyperf\\ServiceGovernance\\": "src/service-governance/src/",
            "Hyperf\\Session\\": "src/session/src/",
            "Hyperf\\Signal\\": "src/signal/src/",
            "Hyperf\\Snowflake\\": "src/snowflake/src/",
            "Hyperf\\SocketIOServer\\": "src/socketio-server/src/",
            "Hyperf\\Socket\\": "src/socket/src/",
            "Hyperf\\SuperGlobals\\": "src/super-globals/src/",
            "Hyperf\\Swagger\\": "src/swagger/src/",
            "Hyperf\\SwooleTracker\\": "src/swoole-tracker/src/",
            "Hyperf\\Task\\": "src/task/src/",
            "Hyperf\\Testing\\": "src/testing/src/",
            "Hyperf\\Tracer\\": "src/tracer/src/",
            "Hyperf\\Translation\\": "src/translation/src/",
            "Hyperf\\Utils\\": "src/utils/src/",
            "Hyperf\\Validation\\": "src/validation/src/",
            "Hyperf\\ViewEngine\\": "src/view-engine/src/",
            "Hyperf\\View\\": "src/view/src/",
            "Hyperf\\Watcher\\": "src/watcher/src/",
            "Hyperf\\WebSocketClient\\": "src/websocket-client/src/",
            "Hyperf\\WebSocketServer\\": "src/websocket-server/src/"
        }
    },
    "autoload-dev": {
        "psr-4": {
            "GPBMetadata\\": "src/grpc-client/tests/GPBMetadata/",
            "Grpc\\": "src/grpc-client/tests/Grpc/",
            "HyperfTest\\Amqp\\": "src/amqp/tests/",
            "HyperfTest\\AsyncQueue\\": "src/async-queue/tests/",
            "HyperfTest\\Cache\\": "src/cache/tests/",
            "HyperfTest\\Command\\": "src/command/tests/",
            "HyperfTest\\ConfigAliyunAcm\\": "src/config-aliyun-acm/tests/",
            "HyperfTest\\ConfigApollo\\": "src/config-apollo/tests/",
            "HyperfTest\\ConfigEtcd\\": "src/config-etcd/tests/",
            "HyperfTest\\ConfigZookeeper\\": "src/config-zookeeper/tests/",
            "HyperfTest\\Config\\": "src/config/tests/",
            "HyperfTest\\Constants\\": "src/constants/tests/",
            "HyperfTest\\Consul\\": "src/consul/tests/",
            "HyperfTest\\Crontab\\": "src/crontab/tests/",
            "HyperfTest\\DB\\": "src/db/tests/",
            "HyperfTest\\Database\\": "src/database/tests/",
            "HyperfTest\\DbConnection\\": "src/db-connection/tests/",
            "HyperfTest\\Devtool\\": "src/devtool/tests/",
            "HyperfTest\\Di\\": "src/di/tests/",
            "HyperfTest\\Dispatcher\\": "src/dispatcher/tests/",
            "HyperfTest\\Elasticsearch\\": "src/elasticsearch/tests/",
            "HyperfTest\\Etcd\\": "src/etcd/tests/",
            "HyperfTest\\Event\\": "src/event/tests/",
            "HyperfTest\\ExceptionHandler\\": "src/exception-handler/tests/",
            "HyperfTest\\Filesystem\\": "src/filesystem/tests/",
            "HyperfTest\\Framework\\": "src/framework/tests/",
            "HyperfTest\\GrpcClient\\": "src/grpc-client/tests/",
            "HyperfTest\\GrpcServer\\": "src/grpc-server/tests/",
            "HyperfTest\\Guzzle\\": "src/guzzle/tests/",
            "HyperfTest\\HttpMessage\\": "src/http-message/tests/",
            "HyperfTest\\HttpServer\\": "src/http-server/tests/",
            "HyperfTest\\JsonRpc\\": "src/json-rpc/tests/",
            "HyperfTest\\Kafka\\": "src/kafka/tests/",
            "HyperfTest\\LoadBalancer\\": "src/load-balancer/tests/",
            "HyperfTest\\Logger\\": "src/logger/tests/",
            "HyperfTest\\Metric\\": "src/metric/tests/",
            "HyperfTest\\ModelCache\\": "src/model-cache/tests/",
            "HyperfTest\\ModelListener\\": "src/model-listener/tests/",
            "HyperfTest\\Nats\\": "src/nats/tests/",
            "HyperfTest\\Nsq\\": "src/nsq/tests/",
            "HyperfTest\\Paginator\\": "src/paginator/tests/",
            "HyperfTest\\Phar\\": "src/phar/tests/",
            "HyperfTest\\Pool\\": "src/pool/tests/",
            "HyperfTest\\Process\\": "src/process/tests/",
            "HyperfTest\\Protocol\\": "src/protocol/tests/",
            "HyperfTest\\RateLimit\\": "src/rate-limit/tests/",
            "HyperfTest\\ReactiveX\\": "src/reactive-x/tests/",
            "HyperfTest\\Redis\\": "src/redis/tests/",
            "HyperfTest\\ResourceGrpc\\": "src/resource-grpc/tests/",
            "HyperfTest\\Resource\\": "src/resource/tests/",
            "HyperfTest\\Retry\\": "src/retry/tests/",
            "HyperfTest\\RpcServer\\": "src/rpc-server/tests/",
            "HyperfTest\\Rpc\\": "src/rpc/tests/",
            "HyperfTest\\Scout\\": "src/scout/tests/",
            "HyperfTest\\Server\\": "src/server/tests/",
            "HyperfTest\\ServiceGovernance\\": "src/service-governance/tests/",
            "HyperfTest\\Session\\": "src/session/tests/",
            "HyperfTest\\Signal\\": "src/signal/tests/",
            "HyperfTest\\Snowflake\\": "src/snowflake/tests/",
            "HyperfTest\\SocketIOServer\\": "src/socketio-server/tests/",
            "HyperfTest\\Socket\\": "src/socket/tests/",
            "HyperfTest\\SuperGlobals\\": "src/super-globals/tests/",
            "HyperfTest\\Task\\": "src/task/tests/",
            "HyperfTest\\Testing\\": "src/testing/tests/",
            "HyperfTest\\Translation\\": "src/translation/tests/",
            "HyperfTest\\Utils\\": "src/utils/tests/",
            "HyperfTest\\Validation\\": "src/validation/tests/",
            "HyperfTest\\ViewEngine\\": "src/view-engine/tests/",
            "HyperfTest\\View\\": "src/view/tests/",
            "HyperfTest\\Watcher\\": "src/watcher/tests/",
            "HyperfTest\\WebSocketClient\\": "src/websocket-client/tests/",
            "HyperfTest\\WebSocketServer\\": "src/websocket-server/tests/",
            "Routeguide\\": "src/grpc-client/tests/Routeguide/"
        }
    },
    "minimum-stability": "dev",
    "prefer-stable": true,
    "config": {
        "optimize-autoloader": true,
        "sort-packages": true
    },
    "extra": {
        "branch-alias": {},
        "hyperf": {
            "config": [
                "Hyperf\\Amqp\\ConfigProvider",
                "Hyperf\\AsyncQueue\\ConfigProvider",
                "Hyperf\\Cache\\ConfigProvider",
                "Hyperf\\CircuitBreaker\\ConfigProvider",
                "Hyperf\\ConfigAliyunAcm\\ConfigProvider",
                "Hyperf\\ConfigApollo\\ConfigProvider",
                "Hyperf\\ConfigEtcd\\ConfigProvider",
                "Hyperf\\ConfigZookeeper\\ConfigProvider",
                "Hyperf\\Config\\ConfigProvider",
                "Hyperf\\Constants\\ConfigProvider",
                "Hyperf\\Consul\\ConfigProvider",
                "Hyperf\\Crontab\\ConfigProvider",
                "Hyperf\\DB\\ConfigProvider",
                "Hyperf\\DbConnection\\ConfigProvider",
                "Hyperf\\Devtool\\ConfigProvider",
                "Hyperf\\Di\\ConfigProvider",
                "Hyperf\\Dispatcher\\ConfigProvider",
                "Hyperf\\Etcd\\ConfigProvider",
                "Hyperf\\Event\\ConfigProvider",
                "Hyperf\\ExceptionHandler\\ConfigProvider",
                "Hyperf\\Filesystem\\ConfigProvider",
                "Hyperf\\Framework\\ConfigProvider",
                "Hyperf\\GraphQL\\ConfigProvider",
                "Hyperf\\GrpcClient\\ConfigProvider",
                "Hyperf\\GrpcServer\\ConfigProvider",
                "Hyperf\\Guzzle\\ConfigProvider",
                "Hyperf\\HttpMessage\\ConfigProvider",
                "Hyperf\\HttpServer\\ConfigProvider",
                "Hyperf\\JsonRpc\\ConfigProvider",
                "Hyperf\\Kafka\\ConfigProvider",
                "Hyperf\\LoadBalancer\\ConfigProvider",
                "Hyperf\\Logger\\ConfigProvider",
                "Hyperf\\Memory\\ConfigProvider",
                "Hyperf\\Metric\\ConfigProvider",
                "Hyperf\\ModelCache\\ConfigProvider",
                "Hyperf\\ModelListener\\ConfigProvider",
                "Hyperf\\Nacos\\ConfigProvider",
                "Hyperf\\Nats\\ConfigProvider",
                "Hyperf\\Nsq\\ConfigProvider",
                "Hyperf\\Paginator\\ConfigProvider",
                "Hyperf\\Phar\\ConfigProvider",
                "Hyperf\\Pool\\ConfigProvider",
                "Hyperf\\Process\\ConfigProvider",
                "Hyperf\\Protocol\\ConfigProvider",
                "Hyperf\\RateLimit\\ConfigProvider",
                "Hyperf\\ReactiveX\\ConfigProvider",
                "Hyperf\\Redis\\ConfigProvider",
                "Hyperf\\ResourceGrpc\\ConfigProvider",
                "Hyperf\\Resource\\ConfigProvider",
                "Hyperf\\Retry\\ConfigProvider",
                "Hyperf\\RpcClient\\ConfigProvider",
                "Hyperf\\RpcServer\\ConfigProvider",
                "Hyperf\\Scout\\ConfigProvider",
                "Hyperf\\Server\\ConfigProvider",
                "Hyperf\\ServiceGovernance\\ConfigProvider",
                "Hyperf\\Session\\ConfigProvider",
                "Hyperf\\Signal\\ConfigProvider",
                "Hyperf\\Snowflake\\ConfigProvider",
                "Hyperf\\SocketIOServer\\ConfigProvider",
                "Hyperf\\Socket\\ConfigProvider",
                "Hyperf\\SuperGlobals\\ConfigProvider",
                "Hyperf\\Swagger\\ConfigProvider",
                "Hyperf\\SwooleTracker\\ConfigProvider",
                "Hyperf\\Task\\ConfigProvider",
                "Hyperf\\Tracer\\ConfigProvider",
                "Hyperf\\Translation\\ConfigProvider",
                "Hyperf\\Utils\\ConfigProvider",
                "Hyperf\\Validation\\ConfigProvider",
                "Hyperf\\ViewEngine\\ConfigProvider",
                "Hyperf\\View\\ConfigProvider",
                "Hyperf\\Watcher\\ConfigProvider",
                "Hyperf\\WebSocketClient\\ConfigProvider",
                "Hyperf\\WebSocketServer\\ConfigProvider"
            ]
        }
    },
    "bin": [],
    "scripts": {
        "test": "./bin/co-phpunit --colors=always",
        "test-coverage": "phpunit --colors=always --coverage-clover clover.xml",
        "license-check": "docheader check src/ test/",
        "cs-fix": "php-cs-fixer fix $1",
        "json-fix": "./bin/composer-json-fixer",
        "analyse": "phpstan analyse --memory-limit 4096M -l 5 -c phpstan.neon"
    }
}<|MERGE_RESOLUTION|>--- conflicted
+++ resolved
@@ -67,14 +67,9 @@
         "overtrue/flysystem-qiniu": "^1.0",
         "php-amqplib/php-amqplib": "^2.9.2",
         "php-di/php-di": "^6.0",
-<<<<<<< HEAD
-        "phpstan/phpstan": "0.12.67",
-        "phpunit/phpunit": "^7.0.0",
-=======
         "phpspec/prophecy-phpunit": "^2.0",
         "phpstan/phpstan": "^0.12",
         "phpunit/phpunit": "^9.4",
->>>>>>> 429d3176
         "predis/predis": "^1.1",
         "promphp/prometheus_client_php": "^2.2",
         "reactivex/rxphp": "^2.0",
