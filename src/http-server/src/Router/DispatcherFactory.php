<?php

declare(strict_types=1);
/**
 * This file is part of Hyperf.
 *
 * @link     https://www.hyperf.io
 * @document https://doc.hyperf.io
 * @contact  group@hyperf.io
 * @license  https://github.com/hyperf-cloud/hyperf/blob/master/LICENSE
 */

namespace Hyperf\HttpServer\Router;

use FastRoute\DataGenerator\GroupCountBased as DataGenerator;
use FastRoute\Dispatcher;
use FastRoute\Dispatcher\GroupCountBased;
use FastRoute\RouteParser\Std;
use Hyperf\Di\Annotation\AnnotationCollector;
use Hyperf\Di\Exception\ConflictAnnotationException;
use Hyperf\Di\ReflectionManager;
use Hyperf\HttpServer\Annotation\AutoController;
use Hyperf\HttpServer\Annotation\Controller;
use Hyperf\HttpServer\Annotation\DeleteMapping;
use Hyperf\HttpServer\Annotation\GetMapping;
use Hyperf\HttpServer\Annotation\Mapping;
use Hyperf\HttpServer\Annotation\Middleware;
use Hyperf\HttpServer\Annotation\Middlewares;
use Hyperf\HttpServer\Annotation\PatchMapping;
use Hyperf\HttpServer\Annotation\PostMapping;
use Hyperf\HttpServer\Annotation\PutMapping;
use Hyperf\HttpServer\Annotation\RequestMapping;
use Hyperf\Utils\Str;
use ReflectionMethod;

class DispatcherFactory
{
    protected $routes = [BASE_PATH . '/config/routes.php'];

    /**
     * @var \FastRoute\RouteCollector[]
     */
    protected $routers = [];

    /**
     * @var Dispatcher[]
     */
    protected $dispatchers = [];

    public function __construct()
    {
        $this->initAnnotationRoute(AnnotationCollector::list());
        $this->initConfigRoute();
    }

    public function getDispatcher(string $serverName): Dispatcher
    {
        if (isset($this->dispatchers[$serverName])) {
            return $this->dispatchers[$serverName];
        }

        $router = $this->getRouter($serverName);
        return $this->dispatchers[$serverName] = new GroupCountBased($router->getData());
    }

    public function initConfigRoute()
    {
        Router::init($this);
        foreach ($this->routes as $route) {
            if (file_exists($route)) {
                require_once $route;
            }
        }
    }

    public function getRouter(string $serverName): RouteCollector
    {
        if (isset($this->routers[$serverName])) {
            return $this->routers[$serverName];
        }

        $parser = new Std();
        $generator = new DataGenerator();
        return $this->routers[$serverName] = new RouteCollector($parser, $generator, $serverName);
    }

    protected function initAnnotationRoute(array $collector): void
    {
        foreach ($collector as $className => $metadata) {
            if (isset($metadata['_c'][AutoController::class])) {
                if ($this->hasControllerAnnotation($metadata['_c'])) {
                    $message = sprintf('AutoController annotation can\'t use with Controller annotation at the same time in %s.', $className);
                    throw new ConflictAnnotationException($message);
                }
                $middlewares = $this->handleMiddleware($metadata['_c']);
                $this->handleAutoController($className, $metadata['_c'][AutoController::class], $middlewares, $metadata['_m'] ?? []);
            }
            if (isset($metadata['_c'][Controller::class])) {
                $middlewares = $this->handleMiddleware($metadata['_c']);
                $this->handleController($className, $metadata['_c'][Controller::class], $metadata['_m'] ?? [], $middlewares);
            }
        }
    }

    /**
     * Register route according to AutoController annotation.
     */
    protected function handleAutoController(string $className, AutoController $annotation, array $middlewares = [], array $methodMetadata = []): void
    {
        $class = ReflectionManager::reflectClass($className);
        $methods = $class->getMethods(ReflectionMethod::IS_PUBLIC);
        $prefix = $this->getPrefix($className, $annotation->prefix);
        $router = $this->getRouter($annotation->server);

        $autoMethods = ['GET', 'POST', 'HEAD'];
        $defaultAction = '/index';
        foreach ($methods as $method) {
            $path = $this->parsePath($prefix, $method);
            $methodName = $method->getName();
<<<<<<< HEAD
            if (substr($methodName, 0, 2) === '__') {
                continue;
            }
            $router->addRoute($autoMethods, $path, [$className, $methodName, $annotation->server]);
=======
>>>>>>> 47e53de9

            $methodMiddlewares = $middlewares;
            // Handle method level middlewares.
            if (isset($methodMetadata[$methodName])) {
                $methodMiddlewares = array_merge($methodMiddlewares, $this->handleMiddleware($methodMetadata[$methodName]));
                $methodMiddlewares = array_unique($methodMiddlewares);
            }

            $router->addRoute($autoMethods, $path, [$className, $methodName], [
                'middleware' => $methodMiddlewares,
            ]);

            if (Str::endsWith($path, $defaultAction)) {
                $path = Str::replaceLast($defaultAction, '', $path);
                $router->addRoute($autoMethods, $path, [$className, $methodName], [
                    'middleware' => $methodMiddlewares,
                ]);
            }
        }
    }

    /**
     * Register route according to Controller and XxxMapping annotations.
     * Including RequestMapping, GetMapping, PostMapping, PutMapping, PatchMapping, DeleteMapping.
     */
    protected function handleController(string $className, Controller $annotation, array $methodMetadata, array $middlewares = []): void
    {
        if (! $methodMetadata) {
            return;
        }
        $prefix = $this->getPrefix($className, $annotation->prefix);
        $router = $this->getRouter($annotation->server);
        $mappingAnnotations = [
            RequestMapping::class,
            GetMapping::class,
            PostMapping::class,
            PutMapping::class,
            PatchMapping::class,
            DeleteMapping::class,
        ];

        foreach ($methodMetadata as $methodName => $values) {
            $methodMiddlewares = $middlewares;
            // Handle method level middlewares.
            if (isset($values)) {
                $methodMiddlewares = array_merge($methodMiddlewares, $this->handleMiddleware($values));
                $methodMiddlewares = array_unique($methodMiddlewares);
            }

            foreach ($mappingAnnotations as $mappingAnnotation) {
                /** @var Mapping $mapping */
                if ($mapping = $values[$mappingAnnotation] ?? null) {
                    if (! isset($mapping->path) || ! isset($mapping->methods)) {
                        continue;
                    }
                    $path = $mapping->path;

                    if ($path[0] !== '/') {
                        $path = $prefix . '/' . $path;
                    }
                    $router->addRoute($mapping->methods, $path, [$className, $methodName], [
                        'middleware' => $methodMiddlewares,
                    ]);
                }
            }
        }
    }

    protected function getPrefix(string $className, string $prefix): string
    {
        if (! $prefix) {
            $handledNamespace = Str::replaceFirst('Controller', '', Str::after($className, '\\Controller\\'));
            $handledNamespace = str_replace('\\', '/', $handledNamespace);
            $prefix = Str::snake($handledNamespace);
            $prefix = str_replace('/_', '/', $prefix);
        }
        if ($prefix[0] !== '/') {
            $prefix = '/' . $prefix;
        }
        return $prefix;
    }

    protected function parsePath(string $prefix, ReflectionMethod $method): string
    {
        return $prefix . '/' . $method->getName();
    }

    protected function hasControllerAnnotation(array $item): bool
    {
        return isset($item[Controller::class]);
    }

    protected function handleMiddleware(array $metadata): array
    {
        $hasMiddlewares = isset($metadata[Middlewares::class]);
        $hasMiddleware = isset($metadata[Middleware::class]);
        if (! $hasMiddlewares && ! $hasMiddleware) {
            return [];
        }
        if ($hasMiddlewares && $hasMiddleware) {
            throw new ConflictAnnotationException('Could not use @Middlewares and @Middleware annotation at the same times at same level.');
        }
        if ($hasMiddlewares) {
            // @Middlewares
            /** @var Middlewares $middlewares */
            $middlewares = $metadata[Middlewares::class];
            $result = [];
            foreach ($middlewares->middlewares as $middleware) {
                $result[] = $middleware->middleware;
            }
            return $result;
        }
        // @Middleware
        /** @var Middleware $middleware */
        $middleware = $metadata[Middleware::class];
        return [$middleware->middleware];
    }
}<|MERGE_RESOLUTION|>--- conflicted
+++ resolved
@@ -117,13 +117,11 @@
         foreach ($methods as $method) {
             $path = $this->parsePath($prefix, $method);
             $methodName = $method->getName();
-<<<<<<< HEAD
             if (substr($methodName, 0, 2) === '__') {
                 continue;
             }
+            
             $router->addRoute($autoMethods, $path, [$className, $methodName, $annotation->server]);
-=======
->>>>>>> 47e53de9
 
             $methodMiddlewares = $middlewares;
             // Handle method level middlewares.
