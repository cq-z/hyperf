# Magic behaviour with __get, __set, __call and __callStatic is not exactly static analyser-friendly :)
# Fortunately, You can ignore it by the following config.
#

parameters:
  bootstrapFiles:
    - "bootstrap.php"
  inferPrivatePropertyTypeFromConstructor: true
  treatPhpDocTypesAsCertain: true
  reportUnmatchedIgnoredErrors: false
  excludes_analyse:
    - %currentWorkingDirectory%/src/*/tests/*
    - %currentWorkingDirectory%/src/*/publish/*
    - %currentWorkingDirectory%/src/di/src/Resolver/FactoryResolver.php
    - %currentWorkingDirectory%/src/circuit-breaker/*
    - %currentWorkingDirectory%/src/config-zookeeper/*
    - %currentWorkingDirectory%/src/contract/*
    - %currentWorkingDirectory%/src/crontab/*
    - %currentWorkingDirectory%/src/database/*
    - %currentWorkingDirectory%/src/graphql/*
    - %currentWorkingDirectory%/src/grpc/*
    - %currentWorkingDirectory%/src/grpc-server/*
    - %currentWorkingDirectory%/src/swagger/*
    - %currentWorkingDirectory%/src/validation/*
    - %currentWorkingDirectory%/src/view/*
  ignoreErrors:
    - '#side of && is always#'
    - '#method Redis::zRevRangeByScore\(\) expects int, string given#'
    - '#Argument of an invalid type Hyperf\\AsyncQueue\\Job supplied for foreach, only iterables are supported#'
    - '#Variable .* in isset\(\) always exists and is not nullable#'
    - '#Static call to instance method Hyperf\\DbConnection\\Db.*#'
    - '#Static call to instance method SplPriorityQueue\:\:insert\(\)#'
    - '#Call to an undefined method ReflectionType::getName#'
    - '#Call to an undefined method Traversable<mixed, mixed>\:\:getArrayCopy#'
    - '#Unsafe usage of new static#'
    - '#Method Hyperf\\Contract\\Sendable::send#'
    - '#Variable .* in PHPDoc tag @var does not exist#'
    - '#Call to an undefined method Hyperf\\Database\\Model\\Model::hydrate#'
    - '#PHPDoc tag @param has invalid value#'
    - '#Static call to instance method Hyperf\\RpcServer\\Router\\Router::#'
    - '#Method Hyperf\\Utils\\Serializer\\ScalarNormalizer::denormalize\(\) should return array\|object but returns#'
    - '#Function get_debug_type invoked with 1 parameter, 0 required#'
    - '#gc_status not found#'
<<<<<<< HEAD
    - '#Call to an undefined method Hyperf\\Utils\\HigherOrderCollectionProxy::.*#'
=======
    - '#Used function getSwooleTracker.* not found#'
    - '#Function getSwooleTracker.* not found#'
>>>>>>> 096a82df
<|MERGE_RESOLUTION|>--- conflicted
+++ resolved
@@ -41,9 +41,6 @@
     - '#Method Hyperf\\Utils\\Serializer\\ScalarNormalizer::denormalize\(\) should return array\|object but returns#'
     - '#Function get_debug_type invoked with 1 parameter, 0 required#'
     - '#gc_status not found#'
-<<<<<<< HEAD
     - '#Call to an undefined method Hyperf\\Utils\\HigherOrderCollectionProxy::.*#'
-=======
     - '#Used function getSwooleTracker.* not found#'
-    - '#Function getSwooleTracker.* not found#'
->>>>>>> 096a82df
+    - '#Function getSwooleTracker.* not found#'