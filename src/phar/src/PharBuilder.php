<?php

declare(strict_types=1);
/**
 * This file is part of Hyperf.
 *
 * @link     https://www.hyperf.io
 * @document https://hyperf.wiki
 * @contact  group@hyperf.io
 * @license  https://github.com/hyperf/hyperf/blob/master/LICENSE
 */
namespace Hyperf\Phar;

use FilesystemIterator;
use GlobIterator;
use Hyperf\Phar\Ast\Ast;
use Hyperf\Phar\Ast\Visitor\RewriteConfigFactoryVisitor;
use Hyperf\Phar\Ast\Visitor\RewriteConfigVisitor;
use InvalidArgumentException;
use Phar;
use Psr\Log\LoggerInterface;
use RuntimeException;
use Symfony\Component\Finder\Finder;
use UnexpectedValueException;
use Swoole\Coroutine\System;

class PharBuilder
{
    /**
     * @var LoggerInterface
     */
    protected $logger;

    /**
     * @var Package
     */
    private $package;

    /**
     * @var null|string|TargetPhar
     */
    private $target;

    /**
     * @var array
     */
    private $mount = [];

    /**
     * @var string
     */
    private $version;

    /**
     * @var string
     */
    private $main;

    /**
     * @var null|bool
     */
    private $noDev;

    /**
     * @var array
     */
    private $composer = [];

    /**
     * @var null|array
     */
    private $exclude;

    public function __construct(string $path, LoggerInterface $logger, string $exclude = "")
    {
        $this->logger = $logger;
        $this->exclude = explode(',', $exclude) ?? [];
        $this->package = new Package($this->loadJson($path), dirname(realpath($path)), $this->exclude);
    }

    /**
     * Gets the Phar package name.
     */
    public function getTarget(): string
    {
        if ($this->target === null) {
            $target = $this->package->getShortName();
            if ($this->version !== null) {
                $target .= ':' . $this->version;
            }
            $this->target = $target . '.phar';
        }
        return (string) $this->target;
    }

    /**
     * Set the Phar package name.
     * @param string|TargetPhar $target
     * @return $this
     */
    public function setTarget($target)
    {
        if (is_dir($target)) {
            $this->target = null;
            $target = rtrim($target, '/') . '/' . $this->getTarget();
        }
        $this->target = $target;
        return $this;
    }

    /**
     * @return $this
     */
    public function setVersion(string $version)
    {
        $this->version = $version;
        return $this;
    }

    /**
     * Set the Phar package is dev.
     * @param bool $noDev
     * @return $this
     */
    public function setNoDev(bool $noDev)
    {
        $this->noDev = $noDev;
        return $this;
    }

    /**
     * Set the composer cmd.
     * @param string $composer
     * @return $this
     */
    public function setComposer(string $composer)
    {
        $this->composer = explode(',', $composer) ?? [];
        return $this;
    }
    /**
     * Gets the default run script path.
     */
    public function getMain(): string
    {
        if ($this->main === null) {
            foreach ($this->package->getBins() as $path) {
                if (! file_exists($this->package->getDirectory() . $path)) {
                    throw new UnexpectedValueException('Bin file "' . $path . '" does not exist');
                }
                $this->main = $path;
                break;
            }
            // Use the default hyperf bootstrap file as default.
            if ($this->main == null) {
                return 'bin/hyperf.php';
            }
        }
        return $this->main;
    }

    /**
     * Set the default startup file.
     * @return $this
     */
    public function setMain(string $main)
    {
        $this->main = $main;
        return $this;
    }

    /**
     * Get package object.
     */
    public function getPackage(): Package
    {
        return $this->package;
    }

    /**
     * @return $this
     */
    public function setMount(array $mount = [])
    {
        foreach ($mount as $item) {
            $items = explode(':', $item);
            $this->mount[$items[0]] = $items[1] ?? $items[0];
        }

        return $this;
    }

    public function getMount(): array
    {
        return $this->mount;
    }

    /**
     * Gets a list of all dependent packages.
     * @return Package[]
     */
    public function getPackagesDependencies(): array
    {
        $packages = [];

        $vendorPath = $this->package->getVendorAbsolutePath();

        // Gets all installed dependency packages
        if (is_file($vendorPath . 'composer/installed.json')) {
            $installed = $this->loadJson($vendorPath . 'composer/installed.json');
            $installedPackages = $installed;
            // Adapte Composer 2.0
            if (isset($installed['packages'])) {
                $installedPackages = $installed['packages'];
            }
            // Package all of these dependent components into the packages
            foreach ($installedPackages as $package) {
                $dir = $package['name'] . '/';
                if (isset($package['target-dir'])) {
                    $dir .= trim($package['target-dir'], '/') . '/';
                }

                $dir = $vendorPath . $dir;
                $packages[] = new Package($package, $this->canonicalize($dir), $this->exclude);
            }
        }
        return $packages;
    }

    /**
     * Gets the relative path relative to the resource bundle.
     */
    public function getPathLocalToBase(string $path): ?string
    {
        $root = $this->package->getDirectory();
        if (strpos($path, $root) !== 0) {
            throw new UnexpectedValueException('Path "' . $path . '" is not within base project path "' . $root . '"');
        }
        return substr($path, strlen($root)) ?? null;
    }

    /**
     * Gets the canonicalize path .
     */
    function canonicalize($address)
    {
        $address = explode('/', $address);
        $keys = array_keys($address, '..');

        foreach ($keys as $keypos => $key) {
            array_splice($address, $key - ($keypos * 2 + 1), 2);
        }

        $address = implode('/', $address);
        $address = str_replace('./', '', $address);

        return $address;
    }

    /**
     * exec composr cmd.
     */
    public function execComposr(string $cmd): bool
    {
        foreach ($this->composer as $composer) {
            $return = System::exec("{$composer} $cmd");
            if (($return['code'] ?? -1) === 0) {
                return true;
            }
        }
        throw new UnexpectedValueException('composer is not install ,try "' . implode(',', $this->composer) . '"');
    }

    /**
     * Compile the code into the Phar file.
     */
    public function getMountLinkCode(): string
    {
        $mountString = '';
        foreach ($this->getMount() as $link => $inside) {
            $mountString .= "'{$link}' => '{$inside}',";
        }

        return <<<EOD
<?php
\$mount = [{$mountString}];
\$path = dirname(realpath(\$argv[0]));
array_walk(\$mount, function (\$item, \$link) use (\$path) {
    \$file = \$link;
    if(ltrim(\$link, '/') == \$link){
        \$file = \$path . '/' . \$item;   
    }
    if(!file_exists(\$file)){
        if(rtrim(\$item, '/')!=\$item){
            @mkdir(\$file, 0777, true);
        }else{
            file_exists(dirname(\$file)) || @mkdir(dirname(\$file), 0777, true);
            file_put_contents(\$file,"");
        }
    }
    Phar::mount(\$item,\$file);
});
EOD;
    }

    /**
     * Compile the code into the Phar file.
     */
    public function build()
    {
        $this->logger->info('Creating phar <info>' . $this->getTarget() . '</info>');
        $time = microtime(true);

        $vendorPath = $this->package->getVendorAbsolutePath();
        if (! is_dir($vendorPath)) {
            throw new RuntimeException(sprintf('Directory %s not properly installed, did you run "composer install" ?', $vendorPath));
        }

        // Get file path which could be written for phar.
        $target = $this->getTarget();
        do {
            $tmp = $target . '.' . mt_rand() . '.phar';
        } while (file_exists($tmp));

        $main = $this->getMain();
        $tmpPharDir = '/tmp/' . $tmp . '/';

        $targetPhar = new TargetPhar(new Phar($tmp), $this);
        $this->logger->info('Adding main package "' . $this->package->getName() . '"');
        $finder = Finder::create()
            ->files()
            ->ignoreVCS(true)
            ->exclude(rtrim($this->package->getVendorPath(), '/'))
            ->exclude('runtime') // Ignore runtime dir
            ->notPath('/^composer\.phar/')
            ->exclude($main)
<<<<<<< HEAD
            ->exclude($this->exclude)
            ->exclude('composer.lock')
            ->notPath($target) //Ignore the phar package that exists in the project itself
            ->in($this->package->getDirectory());
=======
            ->notPath($target); // Ignore the phar package that exists in the project itself

        foreach ($this->getMount() as $inside) {
            $finder = $finder->exclude($inside);
        }

        $finder = $finder->in($this->package->getDirectory());

>>>>>>> b3416884
        $targetPhar->addBundle($this->package->bundle($finder));

        // Force to turn on ScanCacheable.
        $this->enableScanCacheable($targetPhar);

        // Load the Runtime folder separately
        if (is_dir($this->package->getDirectory() . 'runtime')) {
            $this->logger->info('Adding runtime container files');
            $finder = Finder::create()
                ->files()
                ->in($this->package->getDirectory() . 'runtime/container');
            $targetPhar->addBundle($this->package->bundle($finder));
        }

        // Add .env file.
        if (! in_array('.env', $this->getMount()) && is_file($this->package->getDirectory() . '.env')) {
            $this->logger->info('Adding .env file');
            $targetPhar->addFile($this->package->getDirectory() . '.env');
        }

        $this->logger->info('Adding composer base files');
        // Add composer autoload file.
        $targetPhar->addFile($vendorPath . 'autoload.php');

        // Read composer.lock
        if (is_readable(BASE_PATH . '/composer.lock')) {
            $lockPath = BASE_PATH . '/composer.lock';
        } else {
            throw new \RuntimeException('composer.lock not found.');
        }
        $lock = json_decode(file_get_contents($lockPath), true);
        //Setting no dev
        $packagesList = [];
        if ($this->noDev) {
            $this->logger->info('Setting composer no-dev');
            foreach ($lock['packages'] ?? [] as $package) {
                $packagesList[$package['name'] ?? ''] = true;
            }

            //delete dev packages
            $lock['packages-dev'] = [];

            //delete dev autoload
            $bashVendorPath = $this->getPathLocalToBase($vendorPath);

            mkdir($tmpPharDir . $bashVendorPath, 0777, true);
            copy('composer.json', $tmpPharDir . '/composer.json');
            copy('composer.lock', $tmpPharDir . '/composer.lock');
            mkdir($tmpPharDir . $bashVendorPath . '/composer', 0777, true);
            $installedFiel = '/composer/installed.json';
            copy($vendorPath . $installedFiel, $tmpPharDir . $bashVendorPath . $installedFiel);

            // Add no dev composer autoload files.
            foreach (new GlobIterator($vendorPath . '*', FilesystemIterator::KEY_AS_FILENAME) as $cFile) {
                if ($cFile->isDir() && $cFile->getFilename() != 'composer') {
                    symlink($cFile->getPathname(), $tmpPharDir . $bashVendorPath . $cFile->getFilename());
                }
            }
            $this->execComposr("dumpautoload --no-dev -o -d $tmpPharDir");

            $this->logger->info('Adding no dev composer base files');
            // Add no dev composer autoload file.

            $targetPhar->addFile($tmpPharDir . $bashVendorPath . 'autoload.php', $bashVendorPath . 'autoload.php');

            // Add no dev composer autoload files.
            foreach (new GlobIterator($tmpPharDir . $bashVendorPath . 'composer/*.*', FilesystemIterator::KEY_AS_FILENAME) as $cFile) {
                $targetPhar->addFile($cFile->getPathname(), $bashVendorPath . 'composer/' . $cFile->getFilename());
            }
        }
        // Add composer.lock
        $targetPhar->addFromString('composer.lock', json_encode($lock, JSON_UNESCAPED_UNICODE | JSON_PRETTY_PRINT | JSON_UNESCAPED_SLASHES));

        // Add composer autoload files.
        $targetPhar->buildFromIterator(new GlobIterator($vendorPath . 'composer/*.*', FilesystemIterator::KEY_AS_FILENAME));

        // Add composer depenedencies.
        foreach ($this->getPackagesDependencies() as $package) {
            // Not add dev package .
            if ($this->noDev && empty($packagesList[$package->getName()])) {
                continue;
            }
            $this->logger->info('Adding dependency "' . $package->getName() . '" from "' . $this->getPathLocalToBase($package->getDirectory()) . '"');
            $targetPhar->addBundle($package->bundle());
        }
        // Replace ConfigFactory ReadPaths method.
        $this->logger->info('Replace method "readPaths" in file "vendor/hyperf/config/src/ConfigFactory.php" and change "getRealPath" to "getPathname".');
        $this->replaceConfigFactoryReadPaths($targetPhar, $vendorPath);

        $this->logger->info('Adding main file "' . $main . '"');
        $stubContents = file_get_contents($main);
        $targetPhar->addFromString($main, strtr($stubContents, ['<?php' => $this->getMountLinkCode()]));

        $this->logger->info('Setting stub');
        // Add the default stub.
        $targetPhar->setStub($targetPhar->createDefaultStub($main));
        $this->logger->info('Setting default stub <info>' . $main . '</info>.');

        $targetPhar->stopBuffering();

        if (file_exists($target)) {
            $this->logger->info('Overwriting existing file <info>' . $target . '</info> (' . $this->getSize($target) . ')');
        }

        if (rename($tmp, $target) === false) {
            throw new UnexpectedValueException(sprintf('Unable to rename temporary phar archive to %s', $target));
        }

        $time = max(microtime(true) - $time, 0);

        $this->logger->info('');
        $this->logger->info('    <info>OK</info> - Creating <info>' . $this->getTarget() . '</info> (' . $this->getSize($this->getTarget()) . ') completed after ' . round($time, 1) . 's');
    }

    /**
     * Find the scan_cacheable configuration and force it to open.
     */
    protected function enableScanCacheable(TargetPhar $targetPhar)
    {
        $configPath = 'config/config.php';
        $absPath = $this->package->getDirectory() . $configPath;
        if (! file_exists($absPath)) {
            return;
        }
        $code = file_get_contents($absPath);
        $code = (new Ast())->parse($code, [new RewriteConfigVisitor()]);
        $targetPhar->addFromString($configPath, $code);
    }

    /**
     * Replace the method in the Config component to get the true path to the configuration file.
     */
    protected function replaceConfigFactoryReadPaths(TargetPhar $targetPhar, string $vendorPath)
    {
        $configPath = 'hyperf/config/src/ConfigFactory.php';
        $absPath = $vendorPath . $configPath;
        if (! file_exists($absPath)) {
            return;
        }
        $code = file_get_contents($absPath);
        $code = (new Ast())->parse($code, [new RewriteConfigFactoryVisitor()]);
        $targetPhar->addFromString('vendor/' . $configPath, $code);
    }

    /**
     * Load the configuration.
     */
    private function loadJson(string $path): array
    {
        $result = json_decode(file_get_contents($path), true);
        if ($result === null) {
            throw new InvalidArgumentException(sprintf('Unable to parse given path %s', $path), json_last_error());
        }
        return $result;
    }

    /**
     * Get file size.
     *
     * @param PharBuilder|string $path
     */
    private function getSize($path): string
    {
        return round(filesize((string) $path) / 1024, 1) . ' KiB';
    }
}<|MERGE_RESOLUTION|>--- conflicted
+++ resolved
@@ -334,13 +334,9 @@
             ->exclude('runtime') // Ignore runtime dir
             ->notPath('/^composer\.phar/')
             ->exclude($main)
-<<<<<<< HEAD
             ->exclude($this->exclude)
             ->exclude('composer.lock')
-            ->notPath($target) //Ignore the phar package that exists in the project itself
-            ->in($this->package->getDirectory());
-=======
-            ->notPath($target); // Ignore the phar package that exists in the project itself
+            ->notPath($target); //Ignore the phar package that exists in the project itself
 
         foreach ($this->getMount() as $inside) {
             $finder = $finder->exclude($inside);
@@ -348,7 +344,6 @@
 
         $finder = $finder->in($this->package->getDirectory());
 
->>>>>>> b3416884
         $targetPhar->addBundle($this->package->bundle($finder));
 
         // Force to turn on ScanCacheable.
