# v1.1.11 - TBD

<<<<<<< HEAD
##Added
- [#849](https://github.com/hyperf/hyperf/pull/849) Added `tracer` add span tag config
=======
## Fixed

- [#1142](https://github.com/hyperf/hyperf/pull/1142) Fixed bug that Register::resolveConnection will return null.
- [#1145](https://github.com/hyperf/hyperf/pull/1145) Fixed error return value for method `CoroutineMemoryDriver::delKey`.
- [#1153](https://github.com/hyperf/hyperf/pull/1153) Fixed validation rule `alpha_num` not works.
>>>>>>> 875c1ee8

# v1.1.10 - 2019-12-12

## Fixed

- [#1104](https://github.com/hyperf/hyperf/pull/1104) Fixed guzzle will be retried when the response has the correct status code 2xx.
- [#1105](https://github.com/hyperf/hyperf/pull/1105) Fixed Retry Component not restoring pipeline stack before retry attempts.
- [#1106](https://github.com/hyperf/hyperf/pull/1106) Fixed bug that sticky mode will affect the next request.
- [#1119](https://github.com/hyperf/hyperf/pull/1119) Fixed JSONRPC on TCP Server cannot response the expected error response when cannot unpack the data.
- [#1124](https://github.com/hyperf/hyperf/pull/1124) Fixed Session middleware does not store the current url correctly when the path of url end with a slash.

## Changed

- [#1108](https://github.com/hyperf/hyperf/pull/1108) Renamed `Hyperf\Tracer\Middleware\TraceMiddeware` to `Hyperf\Tracer\Middleware\TraceMiddleware`.
- [#1108](https://github.com/hyperf/hyperf/pull/1111) Upgrade the access level of methods and properties of `Hyperf\ServiceGovernance\Listener\ServiceRegisterListener` , for better override it.

# v1.1.9 - 2019-12-05

## Added

- [#948](https://github.com/hyperf/hyperf/pull/948) Added Lazy loader to DI.
- [#1044](https://github.com/hyperf/hyperf/pull/1044) Added `basic_qos` for amqp consumer.
- [#1056](https://github.com/hyperf/hyperf/pull/1056) [#1081](https://github.com/hyperf/hyperf/pull/1081) Added `define()` and `set()` to Container. Added `Hyperf\Contract\ContainerInterface`.
- [#1059](https://github.com/hyperf/hyperf/pull/1059) Added constructor for `job.stub`.
- [#1084](https://github.com/hyperf/hyperf/pull/1084) Added php 7.4 support.

## Fixed

- [#1049](https://github.com/hyperf/hyperf/pull/1049) Fixed `Hyperf\Cache\Driver\RedisDriver::clear` sometimes fails to delete all caches.
- [#1055](https://github.com/hyperf/hyperf/pull/1055) Fixed image extension validation failed.
- [#1085](https://github.com/hyperf/hyperf/pull/1085) [#1091](https://github.com/hyperf/hyperf/pull/1091) Fixed broken retry annotation.

## Optimized

- [#1007](https://github.com/hyperf/hyperf/pull/1007)  Optimized `vendor:: publish` return value does not support null.

# v1.1.8 - 2019-11-28

## Added

- [#965](https://github.com/hyperf/hyperf/pull/965) Added Redis Lua Module.
- [#1023](https://github.com/hyperf/hyperf/pull/1023) Added CUSTOM_MODE to hyperf/metric prometheus driver.

## Fixed

- [#1013](https://github.com/hyperf/hyperf/pull/1013) Fixed config of JsonRpcPoolTransporter merge failed.
- [#1006](https://github.com/hyperf/hyperf/pull/1006) Fixed the order of properties of Model.

## Changed

- [#1021](https://github.com/hyperf/hyperf/pull/1021) Added default port to WebSocket client.

## Optimized

- [#1014](https://github.com/hyperf/hyperf/pull/1014) Optimized `Command:: execute` return value does not support null.
- [#1022](https://github.com/hyperf/hyperf/pull/1022) Provided cleaner connection pool error message without implementation details.
- [#1039](https://github.com/hyperf/hyperf/pull/1039) Updated the ServerRequest object to context in CoreMiddleware automatically.
- [#1034](https://github.com/hyperf/hyperf/pull/1034) The property `arguments` of `Hyperf\Amqp\Builder\Builder` not only support array.

# v1.1.7 - 2019-11-21

## Added

- [#860](https://github.com/hyperf/hyperf/pull/860) Added retry component.
- [#952](https://github.com/hyperf/hyperf/pull/952) Added think template engine for view. 
- [#973](https://github.com/hyperf/hyperf/pull/973) Added `Hyperf\JsonRpc\JsonRpcPoolTransporter`.
- [#976](https://github.com/hyperf/hyperf/pull/976) Added params `close_on_destruct` for `hyperf/amqp`.

## Fixed

- [#955](https://github.com/hyperf/hyperf/pull/955) Fixed bug that port and charset do not work for `hyperf/db`.
- [#956](https://github.com/hyperf/hyperf/pull/956) Fixed bug that `RedisHandler::incr` fails in cluster mode for model cache.
- [#966](https://github.com/hyperf/hyperf/pull/966) Fixed type error, when use paginator in non-worker process.
- [#968](https://github.com/hyperf/hyperf/pull/968) Fixed aspect does not works when class and annotation exist at the same time.
- [#980](https://github.com/hyperf/hyperf/pull/980) Fixed `migrate`, `save` and `has` methods of Session do not work as expected. 
- [#982](https://github.com/hyperf/hyperf/pull/982) Fixed `Hyperf\GrpcClient\GrpcClient::yield` does not get the correct channel pool.
- [#987](https://github.com/hyperf/hyperf/pull/987) Fixed missing method call `parent::configure()` of `command.stub`.

## Optimized

- [#991](https://github.com/hyperf/hyperf/pull/991) Optimized `Hyperf\DbConnection\ConnectionResolver::connection`. 

## Changed

- [#944](https://github.com/hyperf/hyperf/pull/944) Replaced annotation `@Listener` and `@Process` into config which `listeners` and `processes` in `ConfigProvider`.
- [#977](https://github.com/hyperf/hyperf/pull/977) Changed `init-proxy.sh` command to only delete the `runtime/container` directory.

# v1.1.6 - 2019-11-14

## Added

- [#827](https://github.com/hyperf/hyperf/pull/827) Added a simple db component.
- [#905](https://github.com/hyperf/hyperf/pull/905) Added twig template engine for view.
- [#911](https://github.com/hyperf/hyperf/pull/911) Added support for crontab task run on one server.
- [#913](https://github.com/hyperf/hyperf/pull/913) Added `Hyperf\ExceptionHandler\Listener\ErrorExceptionHandler`.
- [#931](https://github.com/hyperf/hyperf/pull/931) Added `strict_mode` for config-apollo.
- [#933](https://github.com/hyperf/hyperf/pull/933) Added plates template engine for view.
- [#937](https://github.com/hyperf/hyperf/pull/937) Added consume events for nats.
- [#941](https://github.com/hyperf/hyperf/pull/941) Added an zookeeper adapter for Hyperf config component.

## Fixed

- [#897](https://github.com/hyperf/hyperf/pull/897) Fixed connection pool of `Hyperf\Nats\Annotation\Consumer` does not works as expected.
- [#901](https://github.com/hyperf/hyperf/pull/901) Fixed Annotation `Factory` does not works for GraphQL.
- [#903](https://github.com/hyperf/hyperf/pull/903) Fixed execute `init-proxy` command can not stop when `hyperf/rpc-client` component exists.
- [#904](https://github.com/hyperf/hyperf/pull/904) Fixed the hooked I/O request does not works in the listener that listening `Hyperf\Framework\Event\BeforeMainServerStart` event.
- [#906](https://github.com/hyperf/hyperf/pull/906) Fixed `port` property of URI of `Hyperf\HttpMessage\Server\Request`.
- [#907](https://github.com/hyperf/hyperf/pull/907) Fixed the expire time is double of the config for `requestSync` in nats.
- [#909](https://github.com/hyperf/hyperf/pull/909) Fixed a issue that causes staled parallel execution.
- [#925](https://github.com/hyperf/hyperf/pull/925) Fixed the dead cycle caused by socket closed.
- [#932](https://github.com/hyperf/hyperf/pull/932) Fixed `Translator::setLocale` does not works in coroutine evnironment.
- [#940](https://github.com/hyperf/hyperf/pull/940) Fixed WebSocketClient::push TypeError, expects integer, but boolean given.

## Optimized

- [#907](https://github.com/hyperf/hyperf/pull/907) Optimized nats consumer process restart frequently.
- [#928](https://github.com/hyperf/hyperf/pull/928) Optimized `Hyperf\ModelCache\Cacheable::query` to delete the model cache when batch update
- [#936](https://github.com/hyperf/hyperf/pull/936) Optimized `increment` to atomic operation for model-cache.

## Changed

- [#934](https://github.com/hyperf/hyperf/pull/934) WaitGroup inherit \Swoole\Coroutine\WaitGroup.

# v1.1.5 - 2019-11-07

## Added

- [#812](https://github.com/hyperf/hyperf/pull/812) Added singleton crontab task support.
- [#820](https://github.com/hyperf/hyperf/pull/820) Added nats component.
- [#832](https://github.com/hyperf/hyperf/pull/832) Added `Hyperf\Utils\Codec\Json`.
- [#833](https://github.com/hyperf/hyperf/pull/833) Added `Hyperf\Utils\Backoff`.
- [#852](https://github.com/hyperf/hyperf/pull/852) Added a `clear()` method for `Hyperf\Utils\Parallel` to clear added callbacks.
- [#854](https://github.com/hyperf/hyperf/pull/854) Added `GraphQLMiddleware`.
- [#859](https://github.com/hyperf/hyperf/pull/859) Added Consul cluster mode support, now available to fetch the service information from Consul cluster.
- [#873](https://github.com/hyperf/hyperf/pull/873) Added redis cluster.

## Fixed

- [#831](https://github.com/hyperf/hyperf/pull/831) Fixed Redis client can not reconnect the server after the Redis server restarted.
- [#835](https://github.com/hyperf/hyperf/pull/835) Fixed `Request::inputs` default value does not works.
- [#841](https://github.com/hyperf/hyperf/pull/841) Fixed migration does not take effect under multiple data sources.
- [#844](https://github.com/hyperf/hyperf/pull/844) Fixed the reader of `composer.json` does not support the root namespace.
- [#846](https://github.com/hyperf/hyperf/pull/846) Fixed `scan` `hScan` `zScan` and `sScan` don't works for Redis.
- [#850](https://github.com/hyperf/hyperf/pull/850) Fixed logger group does not works when the name is same.

## Optimized

- [#832](https://github.com/hyperf/hyperf/pull/832) Optimized that response will throw a exception when json format failed.
- [#840](https://github.com/hyperf/hyperf/pull/840) Use `\Swoole\Timer::*` to instead of `swoole_timer_*` functions.
- [#859](https://github.com/hyperf/hyperf/pull/859) Optimized the logical of fetch health nodes infomation from consul.

# v1.1.4 - 2019-10-31

## Added

- [#778](https://github.com/hyperf/hyperf/pull/778) Added `PUT` and `DELETE` for `Hyperf\Testing\Client`.
- [#784](https://github.com/hyperf/hyperf/pull/784) Add Metric Component
- [#795](https://github.com/hyperf/hyperf/pull/795) Added `restartInterval` for `AbstractProcess`. 
- [#804](https://github.com/hyperf/hyperf/pull/804) Added `BeforeHandle` `AfterHandle` and `FailToHandle` for command.

## Fixed

- [#779](https://github.com/hyperf/hyperf/pull/779) Fixed bug that JPG file cannot be verified.
- [#787](https://github.com/hyperf/hyperf/pull/787) Fixed bug that "--class" option does not exist.
- [#795](https://github.com/hyperf/hyperf/pull/795) Fixed process not restart when throw an exception. 
- [#796](https://github.com/hyperf/hyperf/pull/796) Fixed `config_etcd.enable` does not works. 

## Optimized

- [#781](https://github.com/hyperf/hyperf/pull/781) Publish validation language package according to translation setting.
- [#796](https://github.com/hyperf/hyperf/pull/796) Don't remake HandlerStack for etcd. 
- [#797](https://github.com/hyperf/hyperf/pull/797) Use channel to communicate, instead of sharing mem

## Changed

- [#793](https://github.com/hyperf/hyperf/pull/793) Changed `protected` to `public` for `Pool::getConnectionsInChannel`.
- [#811](https://github.com/hyperf/hyperf/pull/811) Command `di:init-proxy` does not clear the runtime cache, If you want to delete them, use `vendor/bin/init-proxy.sh` instead.

# v1.1.3 - 2019-10-24

## Added

- [#745](https://github.com/hyperf/hyperf/pull/745) Added option `with-comments` for command `gen:model`.
- [#747](https://github.com/hyperf/hyperf/pull/747) Added `AfterConsume`,`BeforeConsume`,`FailToConsume` events for AMQP consumer. 
- [#762](https://github.com/hyperf/hyperf/pull/762) Add concurrent for parallel.

## Fixed

- [#741](https://github.com/hyperf/hyperf/pull/741) Fixed `db:seed` without filename.
- [#748](https://github.com/hyperf/hyperf/pull/748) Fixed bug that `SymfonyNormalizer` not denormalize result of type `array`.
- [#769](https://github.com/hyperf/hyperf/pull/769) Fixed invalid response exception throwed when result/error of jsonrpc response is null.

# Changed

- [#767](https://github.com/hyperf/hyperf/pull/767) Renamed property `running` to `listening` for `AbstractProcess`.

# v1.1.2 - 2019-10-17

## Added

- [#722](https://github.com/hyperf/hyperf/pull/722) Added config `concurrent.limit` for AMQP consumer.

## Changed

- [#678](https://github.com/hyperf/hyperf/pull/678) Added ignore-tables for `gen:model`, and ignore `migrations` table, and `migrations` table will not generate when execute the `gen:model` command.
- [#729](https://github.com/hyperf/hyperf/pull/729) Renamed config `db:model` to `gen:model`.

## Fixed

- [#678](https://github.com/hyperf/hyperf/pull/678) Added ignore-tables for `gen:model`, and ignore `migrations` table.
- [#694](https://github.com/hyperf/hyperf/pull/694) Fixed `validationData` method of `Hyperf\Validation\Request\FormRequest` does not contains the uploaded files.
- [#700](https://github.com/hyperf/hyperf/pull/700) Fixed the `download` method of `Hyperf\HttpServer\Contract\ResponseInterface` does not works as expected.
- [#701](https://github.com/hyperf/hyperf/pull/701) Fixed the custom process will not restart automatically when throw an uncaptured exception.
- [#704](https://github.com/hyperf/hyperf/pull/704) Fixed bug that `Call to a member function getName() on null` in `Hyperf\Validation\Middleware\ValidationMiddleware` when the argument of action method does not define the argument type.
- [#713](https://github.com/hyperf/hyperf/pull/713) Fixed `ignoreAnnotations` does not works when cache is used.
- [#717](https://github.com/hyperf/hyperf/pull/717) Fixed the validator will be created repeatedly in `getValidatorInstance`.
- [#724](https://github.com/hyperf/hyperf/pull/724) Fixed `db:seed` command without database selected. 
- [#737](https://github.com/hyperf/hyperf/pull/737) Fixed custom process does not enable for tracer.

# v1.1.1 - 2019-10-08

## Fixed

- [#664](https://github.com/hyperf/hyperf/pull/664) Changed the default return value of FormRequest::authorize which generate via `gen:request` command.
- [#665](https://github.com/hyperf/hyperf/pull/665) Fixed framework will generate proxy class of all classes that in app directory every time.
- [#667](https://github.com/hyperf/hyperf/pull/667) Fixed trying to get property 'callback' of non-object in `Hyperf\Validation\Middleware\ValidationMiddleware`.
- [#672](https://github.com/hyperf/hyperf/pull/672) Fixed  `Hyperf\Validation\Middleware\ValidationMiddleware` will throw an unexpected exception when the action method has defined a non-object parameter.
- [#674](https://github.com/hyperf/hyperf/pull/674) Fixed the table of Model is not correct when using `gen:model`.

# v1.1.0 - 2019-10-08

## Added

- [#401](https://github.com/hyperf/hyperf/pull/401) Optimized server and fixed middleware that user defined does not works.
- [#402](https://github.com/hyperf/hyperf/pull/402) Added Annotation `@AsyncQueueMessage`.
- [#418](https://github.com/hyperf/hyperf/pull/418) Allows send WebSocket message to any `fd` in current server, even the worker process does not hold the `fd`
- [#420](https://github.com/hyperf/hyperf/pull/420) Added listener for model.
- [#429](https://github.com/hyperf/hyperf/pull/429) [#643](https://github.com/hyperf/hyperf/pull/643) Added validation component, a component similar to [illuminate/validation](https://github.com/illuminate/validation).
- [#441](https://github.com/hyperf/hyperf/pull/441) Automatically close the spare redis client when it is used in low frequency.
- [#478](https://github.com/hyperf/hyperf/pull/441) Adopt opentracing interfaces and support [Jaeger](https://www.jaegertracing.io/).
- [#500](https://github.com/hyperf/hyperf/pull/499) Added fluent method calls of `Hyperf\HttpServer\Contract\ResponseInterface`.
- [#523](https://github.com/hyperf/hyperf/pull/523) Added option `table-mapping` for command `db:model`.
- [#555](https://github.com/hyperf/hyperf/pull/555) Added global function `swoole_hook_flags` to get the hook flags by constant `SWOOLE_HOOK_FLAGS`, and you could define in `bin/hyperf.php` via `! defined('SWOOLE_HOOK_FLAGS') && define('SWOOLE_HOOK_FLAGS', SWOOLE_HOOK_ALL);` to define the constant.
- [#596](https://github.com/hyperf/hyperf/pull/596) [#658](https://github.com/hyperf/hyperf/pull/658) Added `required` parameter for `@Inject`, if you define `@Inject(required=false)` annotation to a property, therefore the DI container will not throw an `Hyperf\Di\Exception\NotFoundException` when the dependency of the property does not exists, the default value of `required` parameter is `true`. In constructor injection mode, you could define the default value of the parameter of the `__construct` to `null` or define the parameter as a `nullable` parameter , this means this parameter is nullable and will not throw the exception too.
- [#597](https://github.com/hyperf/hyperf/pull/597) Added concurrent for async-queue.
- [#599](https://github.com/hyperf/hyperf/pull/599) Allows set the retry seconds according to attempt times of async queue consumer.
- [#619](https://github.com/hyperf/hyperf/pull/619) Added HandlerStackFactory of guzzle.
- [#620](https://github.com/hyperf/hyperf/pull/620) Add automatic restart mechanism for consumer of async queue.
- [#629](https://github.com/hyperf/hyperf/pull/629) Allows to modify the `clientIp`, `pullTimeout`, `intervalTimeout` of Apollo client via config file.
- [#648](https://github.com/hyperf/hyperf/pull/648) Added `nack` return type of AMQP consumer, the abstract consumer will execute `basic_nack` method when the message handler return a `Hyperf\Amqp\Result::NACK`.
- [#654](https://github.com/hyperf/hyperf/pull/654) Added all Swoole events and abstract hyperf events.

## Changed

- [#437](https://github.com/hyperf/hyperf/pull/437) Changed `Hyperf\Testing\Client` handle exception handlers instead of throw an exception directly.
- [#463](https://github.com/hyperf/hyperf/pull/463) Simplify `container.php` and improve annotation caching mechanism.

config/container.php

```php
<?php

use Hyperf\Di\Container;
use Hyperf\Di\Definition\DefinitionSourceFactory;
use Hyperf\Utils\ApplicationContext;

$container = new Container((new DefinitionSourceFactory(true))());

if (! $container instanceof \Psr\Container\ContainerInterface) {
    throw new RuntimeException('The dependency injection container is invalid.');
}
return ApplicationContext::setContainer($container);
```

- [#486](https://github.com/hyperf/hyperf/pull/486) Changed `getParsedBody` of Request is available to return JSON formatted data normally.
- [#523](https://github.com/hyperf/hyperf/pull/523) The command `db:model` will generate the singular class name of an plural table as default.
- [#614](https://github.com/hyperf/hyperf/pull/614) [#617](https://github.com/hyperf/hyperf/pull/617) Changed the structure of config provider, also moved `config/dependencies.php` to `config/autoload/dependencies.php`, also you could place `dependencies` into config/config.php.

Changed the structure of config provider:   
Before:
```php
'scan' => [
    'paths' => [
        __DIR__,
    ],
    'collectors' => [],
],
```
Now:
```php
'annotations' => [
    'scan' => [
        'paths' => [
            __DIR__,
        ],
        'collectors' => [],
    ],
],
```

- [#630](https://github.com/hyperf/hyperf/pull/630) Changed the way to instantiate `Hyperf\HttpServer\CoreMiddleware`, use `make()` instead of `new`.
- [#631](https://github.com/hyperf/hyperf/pull/631) Changed the way to instantiate AMQP Consumer, use `make()` instead of `new`.
- [#637](https://github.com/hyperf/hyperf/pull/637) Changed the argument 1 of `Hyperf\Contract\OnMessageInterface` and `Hyperf\Contract\OnOpenInterface`, use `Swoole\WebSocket\Server` instead of `Swoole\Server`.
- [#638](https://github.com/hyperf/hyperf/pull/638) Renamed command `db:model` to `gen:model` and added rewrite connection name visitor.

## Deleted

- [#401](https://github.com/hyperf/hyperf/pull/401) Deleted class `Hyperf\JsonRpc\HttpServerFactory`, `Hyperf\HttpServer\ServerFactory`, `Hyperf\GrpcServer\ServerFactory`.
- [#402](https://github.com/hyperf/hyperf/pull/402) Deleted deprecated method `AsyncQueue::delay`.
- [#563](https://github.com/hyperf/hyperf/pull/563) Deleted deprecated constants `Hyperf\Server\ServerInterface::SERVER_TCP`, use `Hyperf\Server\ServerInterface::SERVER_BASE` to instead of it.
- [#602](https://github.com/hyperf/hyperf/pull/602) Removed timeout property of `Hyperf\Utils\Coroutine\Concurrent`.
- [#612](https://github.com/hyperf/hyperf/pull/612) Deleted useless `$url` for RingPHP Handlers.
- [#616](https://github.com/hyperf/hyperf/pull/616) [#618](https://github.com/hyperf/hyperf/pull/618) Deleted useless code of guzzle.

## Optimized

- [#644](https://github.com/hyperf/hyperf/pull/644) Optimized annotation scan process, separate to two scan parts `app` and `vendor`, greatly decrease the elapsed time.
- [#653](https://github.com/hyperf/hyperf/pull/653) Optimized the detect logical of swoole shortname.

## Fixed

- [#448](https://github.com/hyperf/hyperf/pull/448) Fixed TCP Server does not works when HTTP Server or WebSocket Server exists.
- [#623](https://github.com/hyperf/hyperf/pull/623) Fixed the argument value will be replaced by default value when pass a `null` to the method of proxy class.
- [#647](https://github.com/hyperf/hyperf/pull/647) Append `eof` to TCP response, according to the server configuration.

## Fixed

- [#636](https://github.com/hyperf/hyperf/pull/636) Fixed http client with pool handler may be used by different coroutine at the same time.

# v1.0.17 - 2019-10-08

## Fixed

- [#636](https://github.com/hyperf/hyperf/pull/636) Fixed http client with pool handler may be used by different coroutine at the same time.

# v1.0.16 - 2019-09-20

## Added

- [#565](https://github.com/hyperf/hyperf/pull/565) Added options config for redis.
- [#580](https://github.com/hyperf/hyperf/pull/580) Added coroutine concurrency control features.

## Fixed

- [#564](https://github.com/hyperf/hyperf/pull/564) Fixed typehint error, when `Coroutine\Http2\Client->send` failed.
- [#567](https://github.com/hyperf/hyperf/pull/567) Fixed rpc-client `getReturnType` failed, when the name is not equal of service.
- [#571](https://github.com/hyperf/hyperf/pull/571) Fixed the next request will be effected after using stopPropagation.
- [#579](https://github.com/hyperf/hyperf/pull/579) Dynamic init snowflake meta data, fixed the problem that when using snowflake in command mode (e.g. `di:init-proxy`) will connect to redis server and wait timeout.

# Changed

- [#583](https://github.com/hyperf/hyperf/pull/583) Throw `GrpcClientException`, when `BaseClient::start` failed.
- [#585](https://github.com/hyperf/hyperf/pull/585) Throw exception when execute failed in task worker.

# v1.0.15 - 2019-09-11

## Fixed

- [#534](https://github.com/hyperf/hyperf/pull/534) Fixed Guzzle HTTP Client does not handle the response status is equal to `-3`;
- [#541](https://github.com/hyperf/hyperf/pull/541) Fixed bug grpc client cannot be set correctly.
- [#542](https://github.com/hyperf/hyperf/pull/542) Fixed `Hyperf\Grpc\Parser::parseResponse` returns a non-standard error code for grpc.
- [#551](https://github.com/hyperf/hyperf/pull/551) Fixed infinite loop in grpc client when the server closed the connection.
- [#558](https://github.com/hyperf/hyperf/pull/558) Fixed UDP Server does not works.

## Deleted

- [#545](https://github.com/hyperf/hyperf/pull/545) Deleted useless static methods `restoring` and `restored` of trait SoftDeletes. 

## Optimized

- [#549](https://github.com/hyperf/hyperf/pull/549) Optimized `read` and `write` of `Hyperf\Amqp\Connection\SwooleIO`.
- [#559](https://github.com/hyperf/hyperf/pull/559) Optimized `redirect ` of `Hyperf\HttpServer\Response`.
- [#560](https://github.com/hyperf/hyperf/pull/560) Optimized class `Hyperf\WebSocketServer\CoreMiddleware`.

## Deprecated

- [#558](https://github.com/hyperf/hyperf/pull/558) Marked `Hyperf\Server\ServerInterface::SERVER_TCP` as deprecated, will be removed in `v1.1`.

# v1.0.14 - 2019-09-05

## Added

- [#389](https://github.com/hyperf/hyperf/pull/389) [#419](https://github.com/hyperf/hyperf/pull/419) [#432](https://github.com/hyperf/hyperf/pull/432) [#524](https://github.com/hyperf/hyperf/pull/524) [#531](https://github.com/hyperf/hyperf/pull/531) Added snowflake component, snowflake is a distributed global unique ID generation algorithm put forward by Twitter, this component implemented this algorithm for easy to use.
- [#525](https://github.com/hyperf/hyperf/pull/525) Added `download()` method of `Hyperf\HttpServer\Contract\ResponseInterface`.

## Changed

- [#482](https://github.com/hyperf/hyperf/pull/482) Re-generate the `fillable` argument of Model when use `refresh-fillable` option, at the same time, the command will keep the `fillable` argument as default behaviours.
- [#501](https://github.com/hyperf/hyperf/pull/501) When the path argument of Mapping annotation is an empty string, then the path is equal to prefix of Controller annotation.
- [#513](https://github.com/hyperf/hyperf/pull/513) Rewrite process name with `app_name`.
- [#508](https://github.com/hyperf/hyperf/pull/508) [#526](https://github.com/hyperf/hyperf/pull/526) When execute `Hyperf\Utils\Coroutine::parentId()` static method in non-coroutine context will return null.

## Fixed

- [#479](https://github.com/hyperf/hyperf/pull/479) Fixed typehint error when host of Elasticsearch client does not reached.
- [#514](https://github.com/hyperf/hyperf/pull/514) Fixed redis auth failed when the password is an empty string.
- [#527](https://github.com/hyperf/hyperf/pull/527) Fixed translator cannot translate repeatedly.

# v1.0.13 - 2019-08-28

## Added

- [#428](https://github.com/hyperf/hyperf/pull/428) Added an independent component [hyperf/translation](https://github.com/hyperf/translation), forked by illuminate/translation.
- [#449](https://github.com/hyperf/hyperf/pull/449) Added standard error code for grpc-server.
- [#450](https://github.com/hyperf/hyperf/pull/450) Added comments of static methods for `Hyperf\Database\Schema\Schema`.

## Changed

- [#451](https://github.com/hyperf/hyperf/pull/451) Removed routes of magic methods from `AuthController`.
- [#468](https://github.com/hyperf/hyperf/pull/468) Default exception handlers catch all exceptions.

## Fixed 

- [#466](https://github.com/hyperf/hyperf/pull/466) Fixed error when the number of data is not enough to paginate.
- [#466](https://github.com/hyperf/hyperf/pull/470) Optimized `vendor:publish` command, if the destination folder exists, then will not repeatedly create the folder.

# v1.0.12 - 2019-08-21

## Added

- [#405](https://github.com/hyperf/hyperf/pull/405) Added Context::override() method.
- [#415](https://github.com/hyperf/hyperf/pull/415) Added handlers configuration for logger, now you could config multiple handlers to logger.

## Changed

- [#431](https://github.com/hyperf/hyperf/pull/431) The third parameter of Hyperf\GrpcClient\GrpcClient::openStream() have been removed.

## Fixed

- [#414](https://github.com/hyperf/hyperf/pull/414) Fixed WebSocketExceptionHandler typo
- [#424](https://github.com/hyperf/hyperf/pull/424) Fixed proxy configuration of `Hyperf\Guzzle\CoroutineHandler` does not support array parameter.
- [#430](https://github.com/hyperf/hyperf/pull/430) Fixed file() method of Request will threw an exception, when upload files with same name of form.
- [#431](https://github.com/hyperf/hyperf/pull/431) Fixed missing parameters of the grpc request.

## Deprecated

- [#425](https://github.com/hyperf/hyperf/pull/425) Marked `Hyperf\HttpServer\HttpServerFactory`, `Hyperf\JsonRpc\HttpServerFactory`, `Hyperf\JsonRpc\TcpServerFactory` as deprecated, will be removed in `v1.1`.

# v1.0.11 - 2019-08-15

## Added

- [#366](https://github.com/hyperf/hyperf/pull/366) Added `Hyperf\Server\Listener\InitProcessTitleListener` to init th process name, also added `Hyperf\Framework\Event\OnStart` and `Hyperf\Framework\Event\OnManagerStart` events.
- [#389](https://github.com/hyperf/hyperf/pull/389) Added Snowflake component.

## Fixed

- [#361](https://github.com/hyperf/hyperf/pull/361) Fixed command `db:model` does not works in `MySQL 8`.
- [#369](https://github.com/hyperf/hyperf/pull/369) Fixed the exception which implemented `\Serializable`, call `serialize()` and `unserialize()` functions failed.
- [#384](https://github.com/hyperf/hyperf/pull/384) Fixed the `ExceptionHandler` that user defined does not works, because the framework has handled the exception automatically.
- [#370](https://github.com/hyperf/hyperf/pull/370) Fixed set the error type client to `Hyperf\GrpcClient\BaseClient`, and added default content-type `application/grpc+proto` to the Request object, also allows the grpc client that user-defined to override the `buildRequest()` method to create a new Request object.

## Changed

- [#356](https://github.com/hyperf/hyperf/pull/356) [#390](https://github.com/hyperf/hyperf/pull/390) Optimized aysnc-queue when push a job that implemented `Hyperf\Contract\CompressInterface`, will compress the job to a small object automatically.
- [#358](https://github.com/hyperf/hyperf/pull/358) Only write the annotation cache file when `$enableCache` is `true`.
- [#359](https://github.com/hyperf/hyperf/pull/359) [#390](https://github.com/hyperf/hyperf/pull/390) Added compression ability for `Collection` and `Model`, if the object implemented `Hyperf\Contract\CompressInterface`, then the object could compress to a small one by call `compress` method.

# v1.0.10 - 2019-08-09

## Added

- [#321](https://github.com/hyperf/hyperf/pull/321) Adding custom object types of array support for the Controller/RequestHandler parameter of HTTP Server, especially for JSON RPC HTTP Server, now you can get support for auto-deserialization of objects by defining `@var Object[]` on the method.
- [#324](https://github.com/hyperf/hyperf/pull/324) Added NodeRequestIdGenerator, an implementation of `Hyperf\Contract\IdGeneratorInterface`
- [#336](https://github.com/hyperf/hyperf/pull/336) Added Dynamic Proxy RPC Client.
- [#346](https://github.com/hyperf/hyperf/pull/346) [#348](https://github.com/hyperf/hyperf/pull/348) Added filesystem driver for `hyperf/cache`.

## Changed

- [#330](https://github.com/hyperf/hyperf/pull/330) Hidden the scan message of DI when $paths is empty.
- [#328](https://github.com/hyperf/hyperf/pull/328) Added support for user defined project path according to the rules defined by composer.json's psr-4 autoload.
- [#329](https://github.com/hyperf/hyperf/pull/329) Optimized exception handler of rpc-server and json-rpc component. 
- [#340](https://github.com/hyperf/hyperf/pull/340) Added support for `make` function accept index-based array as parameters.
- [#349](https://github.com/hyperf/hyperf/pull/349) Renamed the class name below, fixed the typo.

|                     Before                      |                  After                     |
|:----------------------------------------------:|:-----------------------------------------------:|
| Hyperf\Database\Commands\Ast\ModelUpdateVistor | Hyperf\Database\Commands\Ast\ModelUpdateVisitor |
|       Hyperf\Di\Aop\ProxyClassNameVistor       |       Hyperf\Di\Aop\ProxyClassNameVisitor       |
|         Hyperf\Di\Aop\ProxyCallVistor          |         Hyperf\Di\Aop\ProxyCallVisitor          |

## Fixed

- [#325](https://github.com/hyperf/hyperf/pull/325) Fixed check the service registration status via consul services more than one times.
- [#332](https://github.com/hyperf/hyperf/pull/332) Fixed type error in `Hyperf\Tracer\Middleware\TraceMiddeware`, only appears in openzipkin/zipkin v1.3.3+.
- [#333](https://github.com/hyperf/hyperf/pull/333) Fixed Redis::delete() method has been removed in redis 5.0+.
- [#334](https://github.com/hyperf/hyperf/pull/334) Fixed the configuration fetch from aliyun acm is not work expected in some case.
- [#337](https://github.com/hyperf/hyperf/pull/337) Fixed the server will return 500 Response when the key of header is not a string.
- [#338](https://github.com/hyperf/hyperf/pull/338) Fixed the problem of `ProviderConfig::load` will convert a string to a array when the dependencies has the same key in deep merging.

# v1.0.9 - 2019-08-03

## Added

- [#317](https://github.com/hyperf/hyperf/pull/317) Added composer-json-fixer and Optimized composer.json. @[wenbinye](https://github.com/wenbinye)
- [#320](https://github.com/hyperf/hyperf/pull/320) DI added support for closure definition.

## Fixed

- [#300](https://github.com/hyperf/hyperf/pull/300) Let message queues run in sub-coroutines. Fixed async queue attempts twice to handle message, but only once actually.
- [#305](https://github.com/hyperf/hyperf/pull/305) Fixed `$key` of method `Arr::set` not support `int` and `null`.
- [#312](https://github.com/hyperf/hyperf/pull/312) Fixed amqp process collect listener will be handled later than the process boot listener.
- [#315](https://github.com/hyperf/hyperf/pull/315) Fixed config etcd center not work after worker restart or in user process.
- [#318](https://github.com/hyperf/hyperf/pull/318) Fixed service will register to service center ceaselessly.

## Changed

- [#323](https://github.com/hyperf/hyperf/pull/323) Force convert type of `$ttl` in annotation `Cacheable` and `CachePut` into int.

# v1.0.8 - 2019-07-31

## Added

- [#276](https://github.com/hyperf/hyperf/pull/276) Amqp consumer support multi routing_key.
- [#277](https://github.com/hyperf/hyperf/pull/277) Added etcd client and etcd config center.

## Changed

- [#297](https://github.com/hyperf/hyperf/pull/297) If register service failed, then sleep 10s and re-register, also hided the useless exception message when register service failed.
- [#298](https://github.com/hyperf/hyperf/pull/298) [#301](https://github.com/hyperf/hyperf/pull/301) Adapted openzipkin/zipkin v1.3.3+

## Fixed

- [#271](https://github.com/hyperf/hyperf/pull/271) Fixed aop only rewrite the first method in classes and method patten is not work.
- [#285](https://github.com/hyperf/hyperf/pull/285) Fixed anonymous class should not rewrite in proxy class.
- [#286](https://github.com/hyperf/hyperf/pull/286) Fixed not auto rollback when forgotten to commit or rollback in multi transactions.
- [#292](https://github.com/hyperf/hyperf/pull/292) Fixed `$default` is not work in method `Request::header`.
- [#293](https://github.com/hyperf/hyperf/pull/293) Fixed `$key` of method `Arr::get` not support `int` and `null`.

# v1.0.7 - 2019-07-26

## Fixed

- [#266](https://github.com/hyperf/hyperf/pull/266) Fixed timeout when produce a amqp message.
- [#273](https://github.com/hyperf/hyperf/pull/273) Fixed all services have been registered to Consul will be deleted by the last register action. 
- [#274](https://github.com/hyperf/hyperf/pull/274) Fixed the content type of view response.

# v1.0.6 - 2019-07-24

## Added

- [#203](https://github.com/hyperf/hyperf/pull/203) [#236](https://github.com/hyperf/hyperf/pull/236) [#247](https://github.com/hyperf/hyperf/pull/247) [#252](https://github.com/hyperf/hyperf/pull/252) Added View component, support for Blade engine and Smarty engine. 
- [#203](https://github.com/hyperf/hyperf/pull/203) Added support for Swoole Task mechanism.
- [#245](https://github.com/hyperf/hyperf/pull/245) Added TaskWorkerStrategy and WorkerStrategy crontab strategies.
- [#251](https://github.com/hyperf/hyperf/pull/251) Added coroutine memory driver for cache.
- [#254](https://github.com/hyperf/hyperf/pull/254) Added support for array value of `RequestMapping::$methods`, `@RequestMapping(methods={"GET"})` and `@RequestMapping(methods={RequestMapping::GET})` are available now.
- [#255](https://github.com/hyperf/hyperf/pull/255) Transfer `Hyperf\Utils\Contracts\Arrayable` result of Request to Response automatically, and added `text/plain` content-type header for string Response.
- [#256](https://github.com/hyperf/hyperf/pull/256) If `Hyperf\Contract\IdGeneratorInterface` exist, the `json-rpc` client will generate a Request ID via IdGenerator automatically, and stored in Request attibute. Also added support for service register and health checks of `jsonrpc` TCP protocol.

## Changed

- [#247](https://github.com/hyperf/hyperf/pull/247) Use `WorkerStrategy` as the default crontab strategy.
- [#256](https://github.com/hyperf/hyperf/pull/256) Optimized error handling of json-rpc, server will response a standard json-rpc error object when the rpc method does not exist.

## Fixed

- [#235](https://github.com/hyperf/hyperf/pull/235) Added default exception handler for `grpc-server` and optimized code.
- [#240](https://github.com/hyperf/hyperf/pull/240) Fixed OnPipeMessage event will be dispatch by another listener.
- [#257](https://github.com/hyperf/hyperf/pull/257) Fixed cannot get the Internal IP in some special environment.

# v1.0.5 - 2019-07-17

## Added

- [#185](https://github.com/hyperf/hyperf/pull/185) [#224](https://github.com/hyperf/hyperf/pull/224) Added support for xml format of response.
- [#202](https://github.com/hyperf/hyperf/pull/202) Added trace message when throw a uncaptured exception in function `go`.
- [#138](https://github.com/hyperf/hyperf/pull/138) [#197](https://github.com/hyperf/hyperf/pull/197) Added crontab component.

## Changed

- [#195](https://github.com/hyperf/hyperf/pull/195) Changed the behavior of parameter `$times` of `retry()` function, means the retry times of the callable function.
- [#198](https://github.com/hyperf/hyperf/pull/198) Optimized `has()` method of `Hyperf\Di\Container`, if pass a un-instantiable object (like an interface) to `$container->has($interface)`, the method result is `false` now.
- [#199](https://github.com/hyperf/hyperf/pull/199) Re-produce one times when the amqp message produce failure.
- [#200](https://github.com/hyperf/hyperf/pull/200) Make tests directory out of production package.

## Fixed

- [#176](https://github.com/hyperf/hyperf/pull/176) Fixed TypeError: Return value of LengthAwarePaginator::nextPageUrl() must be of the type string or null, none returned.
- [#188](https://github.com/hyperf/hyperf/pull/188) Fixed proxy of guzzle client does not work expected.
- [#211](https://github.com/hyperf/hyperf/pull/211) Fixed rpc client will be replaced by the latest one. 
- [#212](https://github.com/hyperf/hyperf/pull/212) Fixed config `ssl_key` and `cert` of guzzle client does not work expected.

# v1.0.4 - 2019-07-08

## Added

- [#140](https://github.com/hyperf/hyperf/pull/140) Support Swoole v4.4.0.
- [#163](https://github.com/hyperf/hyperf/pull/163) Added custom arguments support to AbstractConstants::__callStatic in `hyperf/constants`.

## Changed

- [#124](https://github.com/hyperf/hyperf/pull/124) Added `$delay` parameter for `DriverInterface::push`, and marked `DriverInterface::delay` method to deprecated. 
- [#125](https://github.com/hyperf/hyperf/pull/125) Changed the default value of parameter $default of config() function to null.

## Fixed

- [#110](https://github.com/hyperf/hyperf/pull/110) [#111](https://github.com/hyperf/hyperf/pull/111) Fixed Redis::select is not work expected.
- [#131](https://github.com/hyperf/hyperf/pull/131) Fixed property middlewares not work in `Router::addGroup`.
- [#132](https://github.com/hyperf/hyperf/pull/132) Fixed request->hasFile does not work expected.
- [#135](https://github.com/hyperf/hyperf/pull/135) Fixed response->redirect does not work expected.
- [#139](https://github.com/hyperf/hyperf/pull/139) Fixed the BaseUri of ConsulAgent will be replaced by default BaseUri.
- [#148](https://github.com/hyperf/hyperf/pull/148) Fixed cannot generate the migration when migrates directory does not exist.
- [#152](https://github.com/hyperf/hyperf/pull/152) Fixed db connection will not be closed when a low use frequency.
- [#169](https://github.com/hyperf/hyperf/pull/169) Fixed array parse failed when handle http request.
- [#170](https://github.com/hyperf/hyperf/pull/170) Fixed websocket server interrupt when request a not exist route.

## Removed

- [#131](https://github.com/hyperf/hyperf/pull/131) Removed `server` property from Router options.

# v1.0.3 - 2019-07-02

## Added

- [#48](https://github.com/hyperf/hyperf/pull/48) Added WebSocket Client.
- [#51](https://github.com/hyperf/hyperf/pull/51) Added property `enableCache` to `DefinitionSource` to enable annotation cache. 
- [#61](https://github.com/hyperf/hyperf/pull/61) Added property type of `Model` created by command `db:model`.
- [#65](https://github.com/hyperf/hyperf/pull/65) Added JSON support for model-cache.
- Added WebSocket Server.

## Changed

- [#46](https://github.com/hyperf/hyperf/pull/46) Removed hyperf/framework requirement of `hyperf/di`, `hyperf/command` and `hyperf/dispatcher`. 

## Fixed

- [#45](https://github.com/hyperf/hyperf/pull/55) Fixed http server start failed, when the skeleton included `hyperf/websocket-server`. 
- [#55](https://github.com/hyperf/hyperf/pull/55) Fixed the method level middleware annotation. 
- [#73](https://github.com/hyperf/hyperf/pull/73) Fixed short name is not work for `db:model`.
- [#88](https://github.com/hyperf/hyperf/pull/88) Fixed prefix is not right in deep directory.
- [#101](https://github.com/hyperf/hyperf/pull/101) Fixed constants resolution failed when no message annotation exists.

# v1.0.2 - 2019-06-25

## Added

- [#25](https://github.com/hyperf/hyperf/pull/25) Added Travis CI.
- [#29](https://github.com/hyperf/hyperf/pull/29) Added some paramater of `Redis::connect`.

## Fixed

- Fixed http server will be affected of websocket server.
- Fixed proxy class 
- Fixed database pool will be fulled in testing.
- Fixed co-phpunit work not expected.
- Fixed model event `creating`, `updating` ... not work expected.
- Fixed `flushContext` not work expected for testing.<|MERGE_RESOLUTION|>--- conflicted
+++ resolved
@@ -1,15 +1,14 @@
 # v1.1.11 - TBD
 
-<<<<<<< HEAD
-##Added
+## Added
+
 - [#849](https://github.com/hyperf/hyperf/pull/849) Added `tracer` add span tag config
-=======
+
 ## Fixed
 
 - [#1142](https://github.com/hyperf/hyperf/pull/1142) Fixed bug that Register::resolveConnection will return null.
 - [#1145](https://github.com/hyperf/hyperf/pull/1145) Fixed error return value for method `CoroutineMemoryDriver::delKey`.
 - [#1153](https://github.com/hyperf/hyperf/pull/1153) Fixed validation rule `alpha_num` not works.
->>>>>>> 875c1ee8
 
 # v1.1.10 - 2019-12-12
 
