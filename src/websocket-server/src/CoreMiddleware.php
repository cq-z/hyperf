<?php

declare(strict_types=1);
/**
 * This file is part of Hyperf.
 *
 * @link     https://www.hyperf.io
 * @document https://doc.hyperf.io
 * @contact  group@hyperf.io
 * @license  https://github.com/hyperf-cloud/hyperf/blob/master/LICENSE
 */

namespace Hyperf\WebSocketServer;

use Hyperf\HttpServer\CoreMiddleware as HttpCoreMiddleware;
use Hyperf\HttpServer\Router\Dispatched;
use Hyperf\Server\Exception\ServerException;
use Hyperf\Utils\Context;
use Hyperf\Utils\Contracts\Arrayable;
use Hyperf\WebSocketServer\Exception\WebSocketHandeShakeException;
use Psr\Http\Message\ResponseInterface;
use Psr\Http\Message\ServerRequestInterface;

class CoreMiddleware extends HttpCoreMiddleware
{
    /**
<<<<<<< HEAD
=======
     * Process an incoming server request and return a response, optionally delegating
     * response creation to a handler.
     */
    public function process(ServerRequestInterface $request, RequestHandlerInterface $handler): ResponseInterface
    {
        /** @var Dispatched $dispatched */
        $dispatched = $request->getAttribute(Dispatched::class);

        if (! $dispatched instanceof Dispatched) {
            throw new ServerException(sprintf('The dispatched object is not a %s object.', Dispatched::class));
        }

        switch ($dispatched->status) {
            case Dispatcher::NOT_FOUND:
                $response = $this->handleNotFound($request);
                break;
            case Dispatcher::METHOD_NOT_ALLOWED:
                $response = $this->handleMethodNotAllowed($dispatched->params, $request);
                break;
            case Dispatcher::FOUND:
                $response = $this->handleFound($dispatched, $request);
                break;
        }
        if (! $response instanceof ResponseInterface) {
            $response = $this->transferToResponse($response, $request);
        }

        return $response->withAddedHeader('Server', 'Hyperf');
    }

    /**
>>>>>>> af7f106b
     * Handle the response when found.
     *
     * @return array|Arrayable|mixed|ResponseInterface|string
     */
    protected function handleFound(Dispatched $dispatched, ServerRequestInterface $request): ResponseInterface
    {
        [$controller,] = $this->prepareHandler($dispatched->handler->callback);
        if (! $this->container->has($controller)) {
            throw new WebSocketHandeShakeException('Router not exist.');
        }

        /** @var ResponseInterface $response */
        $response = Context::get(ResponseInterface::class);

        $security = $this->container->get(Security::class);

        $key = $request->getHeaderLine(Security::SEC_WEBSOCKET_KEY);
        $response = $response->withStatus(101)->withHeaders($security->handshakeHeaders($key));
        if ($wsProtocol = $request->getHeaderLine(Security::SEC_WEBSOCKET_PROTOCOL)) {
            $response = $response->withHeader(Security::SEC_WEBSOCKET_PROTOCOL, $wsProtocol);
        }

        return $response->withAttribute('class', $controller);
    }
}<|MERGE_RESOLUTION|>--- conflicted
+++ resolved
@@ -14,7 +14,6 @@
 
 use Hyperf\HttpServer\CoreMiddleware as HttpCoreMiddleware;
 use Hyperf\HttpServer\Router\Dispatched;
-use Hyperf\Server\Exception\ServerException;
 use Hyperf\Utils\Context;
 use Hyperf\Utils\Contracts\Arrayable;
 use Hyperf\WebSocketServer\Exception\WebSocketHandeShakeException;
@@ -24,40 +23,6 @@
 class CoreMiddleware extends HttpCoreMiddleware
 {
     /**
-<<<<<<< HEAD
-=======
-     * Process an incoming server request and return a response, optionally delegating
-     * response creation to a handler.
-     */
-    public function process(ServerRequestInterface $request, RequestHandlerInterface $handler): ResponseInterface
-    {
-        /** @var Dispatched $dispatched */
-        $dispatched = $request->getAttribute(Dispatched::class);
-
-        if (! $dispatched instanceof Dispatched) {
-            throw new ServerException(sprintf('The dispatched object is not a %s object.', Dispatched::class));
-        }
-
-        switch ($dispatched->status) {
-            case Dispatcher::NOT_FOUND:
-                $response = $this->handleNotFound($request);
-                break;
-            case Dispatcher::METHOD_NOT_ALLOWED:
-                $response = $this->handleMethodNotAllowed($dispatched->params, $request);
-                break;
-            case Dispatcher::FOUND:
-                $response = $this->handleFound($dispatched, $request);
-                break;
-        }
-        if (! $response instanceof ResponseInterface) {
-            $response = $this->transferToResponse($response, $request);
-        }
-
-        return $response->withAddedHeader('Server', 'Hyperf');
-    }
-
-    /**
->>>>>>> af7f106b
      * Handle the response when found.
      *
      * @return array|Arrayable|mixed|ResponseInterface|string
