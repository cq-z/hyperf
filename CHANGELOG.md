# v1.1.0 - TBD

## Added

- [#401](https://github.com/hyperf-cloud/hyperf/pull/401) Optimized server and fixed middleware that user defined does not works.
- [#402](https://github.com/hyperf-cloud/hyperf/pull/402) Added Annotation `@AsyncQueueMessage`.
- [#418](https://github.com/hyperf-cloud/hyperf/pull/418) Allows send WebSocket message to any `fd` in current server, even the worker process does not hold the `fd`
- [#420](https://github.com/hyperf-cloud/hyperf/pull/420) Added listener for model.
- [#429](https://github.com/hyperf-cloud/hyperf/pull/429) [#643](https://github.com/hyperf-cloud/hyperf/pull/643) Added validation component, a component similar to [illuminate/validation](https://github.com/illuminate/validation).
- [#441](https://github.com/hyperf-cloud/hyperf/pull/441) Automatically close the spare redis client when it is used in low frequency.
- [#478](https://github.com/hyperf-cloud/hyperf/pull/441) Adopt opentracing interfaces and support [Jaeger](https://www.jaegertracing.io/).
- [#500](https://github.com/hyperf-cloud/hyperf/pull/499) Added fluent method calls of `Hyperf\HttpServer\Contract\ResponseInterface`.
- [#523](https://github.com/hyperf-cloud/hyperf/pull/523) Added option `table-mapping` for command `db:model`.
- [#555](https://github.com/hyperf-cloud/hyperf/pull/555) Added global function `swoole_hook_flags` to get the hook flags by constant `SWOOLE_HOOK_FLAGS`, and you could define in `bin/hyperf.php` via `! defined('SWOOLE_HOOK_FLAGS') && define('SWOOLE_HOOK_FLAGS', SWOOLE_HOOK_ALL);` to define the constant.
- [#596](https://github.com/hyperf-cloud/hyperf/pull/596) Added `required` parameter for `@Inject`, if you define `@Inject(required=false)` annotation to a property, therefore the DI container will not throw an `Hyperf\Di\Exception\NotFoundException` when the dependency of the property does not exists, the default value of `required` parameter is `true`. In constructor injection mode, you could define the default value of the parameter of the `__construct` to `null`, this means this parameter is nullable and will not throw the exception too.
- [#597](https://github.com/hyperf-cloud/hyperf/pull/597) Added concurrent for async-queue.
- [#599](https://github.com/hyperf-cloud/hyperf/pull/599) Allows set the retry seconds according to attempt times of async queue consumer.
- [#619](https://github.com/hyperf-cloud/hyperf/pull/619) Added HandlerStackFactory of guzzle.
- [#620](https://github.com/hyperf-cloud/hyperf/pull/620) Add automatic restart mechanism for consumer of async queue.
- [#629](https://github.com/hyperf-cloud/hyperf/pull/629) Allows to modify the `clientIp`, `pullTimeout`, `intervalTimeout` of Apollo client via config file.
- [#648](https://github.com/hyperf-cloud/hyperf/pull/648) Added `nack` return type of AMQP consumer, the abstract consumer will execute `basic_nack` method when the message handler return a `Hyperf\Amqp\Result::NACK`.

## Changed

- [#437](https://github.com/hyperf-cloud/hyperf/pull/437) Changed `Hyperf\Testing\Client` handle exception handlers instead of throw an exception directly.
- [#463](https://github.com/hyperf-cloud/hyperf/pull/463) Simplify `container.php` and improve annotation caching mechanism.

config/container.php

```php
<?php

use Hyperf\Di\Container;
use Hyperf\Di\Definition\DefinitionSourceFactory;
use Hyperf\Utils\ApplicationContext;

$container = new Container((new DefinitionSourceFactory(true))());

if (! $container instanceof \Psr\Container\ContainerInterface) {
    throw new RuntimeException('The dependency injection container is invalid.');
}
return ApplicationContext::setContainer($container);
```

- [#486](https://github.com/hyperf-cloud/hyperf/pull/486) Changed `getParsedBody` of Request is available to return JSON formatted data normally.
- [#523](https://github.com/hyperf-cloud/hyperf/pull/523) The command `db:model` will generate the singular class name of an plural table as default.
- [#614](https://github.com/hyperf-cloud/hyperf/pull/614) [#617](https://github.com/hyperf-cloud/hyperf/pull/617) Changed the structure of config provider, also moved `config/dependencies.php` to `config/autoload/dependencies.php`, also you could place `dependencies` into config/config.php.

Changed the structure of config provider:   
Before:
```php
'scan' => [
    'paths' => [
        __DIR__,
    ],
    'collectors' => [],
],
```
Now:
```php
'annotations' => [
    'scan' => [
        'paths' => [
            __DIR__,
        ],
        'collectors' => [],
    ],
],
```

- [#630](https://github.com/hyperf-cloud/hyperf/pull/630) Changed the way to instantiate `Hyperf\HttpServer\CoreMiddleware`, use `make()` instead of `new`.
- [#631](https://github.com/hyperf-cloud/hyperf/pull/631) Changed the way to instantiate AMQP Consumer, use `make()` instead of `new`.
- [#637](https://github.com/hyperf-cloud/hyperf/pull/637) Changed the argument 1 of `Hyperf\Contract\OnMessageInterface` and `Hyperf\Contract\OnOpenInterface`, use `Swoole\WebSocket\Server` instead of `Swoole\Server`.
- [#638](https://github.com/hyperf-cloud/hyperf/pull/638) Renamed command `db:model` to `gen:model` and added rewrite connection name visitor.

## Deleted

- [#401](https://github.com/hyperf-cloud/hyperf/pull/401) Deleted class `Hyperf\JsonRpc\HttpServerFactory`, `Hyperf\HttpServer\ServerFactory`, `Hyperf\GrpcServer\ServerFactory`.
- [#402](https://github.com/hyperf-cloud/hyperf/pull/402) Deleted deprecated method `AsyncQueue::delay`.
- [#563](https://github.com/hyperf-cloud/hyperf/pull/563) Deleted deprecated constants `Hyperf\Server\ServerInterface::SERVER_TCP`, use `Hyperf\Server\ServerInterface::SERVER_BASE` to instead of it.
- [#602](https://github.com/hyperf-cloud/hyperf/pull/602) Removed timeout property of `Hyperf\Utils\Coroutine\Concurrent`.
- [#612](https://github.com/hyperf-cloud/hyperf/pull/612) Deleted useless `$url` for RingPHP Handlers.
- [#616](https://github.com/hyperf-cloud/hyperf/pull/616) [#618](https://github.com/hyperf-cloud/hyperf/pull/618) Deleted useless code of guzzle.

## Optimized

- [#644](https://github.com/hyperf-cloud/hyperf/pull/644) Optimized annotation scan process, separate to two scan parts `app` and `vendor`, greatly decrease the elapsed time.

## Fixed

- [#448](https://github.com/hyperf-cloud/hyperf/pull/448) Fixed TCP Server does not works when HTTP Server or WebSocket Server exists.
<<<<<<< HEAD
- [#647](https://github.com/hyperf-cloud/hyperf/pull/647) Append `eof` to TCP response, according to the server configuration.
=======
- [#623](https://github.com/hyperf-cloud/hyperf/pull/623) Fixed the argument value will be replaced by default value when pass a `null` to the method of proxy class.
>>>>>>> 61c4b2c7

# v1.0.16 - 2019-09-20

## Added

- [#565](https://github.com/hyperf-cloud/hyperf/pull/565) Added options config for redis.
- [#580](https://github.com/hyperf-cloud/hyperf/pull/580) Added coroutine concurrency control features.

## Fixed

- [#564](https://github.com/hyperf-cloud/hyperf/pull/564) Fixed typehint error, when `Coroutine\Http2\Client->send` failed.
- [#567](https://github.com/hyperf-cloud/hyperf/pull/567) Fixed rpc-client `getReturnType` failed, when the name is not equal of service.
- [#571](https://github.com/hyperf-cloud/hyperf/pull/571) Fixed the next request will be effected after using stopPropagation.
- [#579](https://github.com/hyperf-cloud/hyperf/pull/579) Dynamic init snowflake meta data, fixed the problem that when using snowflake in command mode (e.g. `di:init-proxy`) will connect to redis server and wait timeout.

# Changed

- [#583](https://github.com/hyperf-cloud/hyperf/pull/583) Throw `GrpcClientException`, when `BaseClient::start` failed.
- [#585](https://github.com/hyperf-cloud/hyperf/pull/585) Throw exception when execute failed in task worker.

# v1.0.15 - 2019-09-11

## Fixed

- [#534](https://github.com/hyperf-cloud/hyperf/pull/534) Fixed Guzzle HTTP Client does not handle the response status is equal to `-3`;
- [#541](https://github.com/hyperf-cloud/hyperf/pull/541) Fixed bug grpc client cannot be set correctly.
- [#542](https://github.com/hyperf-cloud/hyperf/pull/542) Fixed `Hyperf\Grpc\Parser::parseResponse` returns a non-standard error code for grpc.
- [#551](https://github.com/hyperf-cloud/hyperf/pull/551) Fixed infinite loop in grpc client when the server closed the connection.
- [#558](https://github.com/hyperf-cloud/hyperf/pull/558) Fixed UDP Server does not works.

## Deleted

- [#545](https://github.com/hyperf-cloud/hyperf/pull/545) Deleted useless static methods `restoring` and `restored` of trait SoftDeletes. 

## Optimized

- [#549](https://github.com/hyperf-cloud/hyperf/pull/549) Optimized `read` and `write` of `Hyperf\Amqp\Connection\SwooleIO`.
- [#559](https://github.com/hyperf-cloud/hyperf/pull/559) Optimized `redirect ` of `Hyperf\HttpServer\Response`.
- [#560](https://github.com/hyperf-cloud/hyperf/pull/560) Optimized class `Hyperf\WebSocketServer\CoreMiddleware`.

## Deprecated

- [#558](https://github.com/hyperf-cloud/hyperf/pull/558) Marked `Hyperf\Server\ServerInterface::SERVER_TCP` as deprecated, will be removed in `v1.1`.

# v1.0.14 - 2019-09-05

## Added

- [#389](https://github.com/hyperf-cloud/hyperf/pull/389) [#419](https://github.com/hyperf-cloud/hyperf/pull/419) [#432](https://github.com/hyperf-cloud/hyperf/pull/432) [#524](https://github.com/hyperf-cloud/hyperf/pull/524) [#531](https://github.com/hyperf-cloud/hyperf/pull/531) Added snowflake component, snowflake is a distributed global unique ID generation algorithm put forward by Twitter, this component implemented this algorithm for easy to use.
- [#525](https://github.com/hyperf-cloud/hyperf/pull/525) Added `download()` method of `Hyperf\HttpServer\Contract\ResponseInterface`.

## Changed

- [#482](https://github.com/hyperf-cloud/hyperf/pull/482) Re-generate the `fillable` argument of Model when use `refresh-fillable` option, at the same time, the command will keep the `fillable` argument as default behaviours.
- [#501](https://github.com/hyperf-cloud/hyperf/pull/501) When the path argument of Mapping annotation is an empty string, then the path is equal to prefix of Controller annotation.
- [#513](https://github.com/hyperf-cloud/hyperf/pull/513) Rewrite process name with `app_name`.
- [#508](https://github.com/hyperf-cloud/hyperf/pull/508) [#526](https://github.com/hyperf-cloud/hyperf/pull/526) When execute `Hyperf\Utils\Coroutine::parentId()` static method in non-coroutine context will return null.

## Fixed

- [#479](https://github.com/hyperf-cloud/hyperf/pull/479) Fixed typehint error when host of Elasticsearch client does not reached.
- [#514](https://github.com/hyperf-cloud/hyperf/pull/514) Fixed redis auth failed when the password is an empty string.
- [#527](https://github.com/hyperf-cloud/hyperf/pull/527) Fixed translator cannot translate repeatedly.

# v1.0.13 - 2019-08-28

## Added

- [#428](https://github.com/hyperf-cloud/hyperf/pull/428) Added an independent component [hyperf/translation](https://github.com/hyperf-cloud/translation), forked by illuminate/translation.
- [#449](https://github.com/hyperf-cloud/hyperf/pull/449) Added standard error code for grpc-server.
- [#450](https://github.com/hyperf-cloud/hyperf/pull/450) Added comments of static methods for `Hyperf\Database\Schema\Schema`.

## Changed

- [#451](https://github.com/hyperf-cloud/hyperf/pull/451) Removed routes of magic methods from `AuthController`.
- [#468](https://github.com/hyperf-cloud/hyperf/pull/468) Default exception handlers catch all exceptions.

## Fixed 

- [#466](https://github.com/hyperf-cloud/hyperf/pull/466) Fixed error when the number of data is not enough to paginate.
- [#466](https://github.com/hyperf-cloud/hyperf/pull/470) Optimized `vendor:publish` command, if the destination folder exists, then will not repeatedly create the folder.

# v1.0.12 - 2019-08-21

## Added

- [#405](https://github.com/hyperf-cloud/hyperf/pull/405) Added Context::override() method.
- [#415](https://github.com/hyperf-cloud/hyperf/pull/415) Added handlers configuration for logger, now you could config multiple handlers to logger.

## Changed

- [#431](https://github.com/hyperf-cloud/hyperf/pull/431) The third parameter of Hyperf\GrpcClient\GrpcClient::openStream() have been removed.

## Fixed

- [#414](https://github.com/hyperf-cloud/hyperf/pull/414) Fixed WebSocketExceptionHandler typo
- [#424](https://github.com/hyperf-cloud/hyperf/pull/424) Fixed proxy configuration of `Hyperf\Guzzle\CoroutineHandler` does not support array parameter.
- [#430](https://github.com/hyperf-cloud/hyperf/pull/430) Fixed file() method of Request will threw an exception, when upload files with same name of form.
- [#431](https://github.com/hyperf-cloud/hyperf/pull/431) Fixed missing parameters of the grpc request.

## Deprecated

- [#425](https://github.com/hyperf-cloud/hyperf/pull/425) Marked `Hyperf\HttpServer\HttpServerFactory`, `Hyperf\JsonRpc\HttpServerFactory`, `Hyperf\JsonRpc\TcpServerFactory` as deprecated, will be removed in `v1.1`.

# v1.0.11 - 2019-08-15

## Added

- [#366](https://github.com/hyperf-cloud/hyperf/pull/366) Added `Hyperf\Server\Listener\InitProcessTitleListener` to init th process name, also added `Hyperf\Framework\Event\OnStart` and `Hyperf\Framework\Event\OnManagerStart` events.
- [#389](https://github.com/hyperf-cloud/hyperf/pull/389) Added Snowflake component.

## Fixed

- [#361](https://github.com/hyperf-cloud/hyperf/pull/361) Fixed command `db:model` does not works in `MySQL 8`.
- [#369](https://github.com/hyperf-cloud/hyperf/pull/369) Fixed the exception which implemented `\Serializable`, call `serialize()` and `unserialize()` functions failed.
- [#384](https://github.com/hyperf-cloud/hyperf/pull/384) Fixed the `ExceptionHandler` that user defined does not works, because the framework has handled the exception automatically.
- [#370](https://github.com/hyperf-cloud/hyperf/pull/370) Fixed set the error type client to `Hyperf\GrpcClient\BaseClient`, and added default content-type `application/grpc+proto` to the Request object, also allows the grpc client that user-defined to override the `buildRequest()` method to create a new Request object.

## Changed

- [#356](https://github.com/hyperf-cloud/hyperf/pull/356) [#390](https://github.com/hyperf-cloud/hyperf/pull/390) Optimized aysnc-queue when push a job that implemented `Hyperf\Contract\CompressInterface`, will compress the job to a small object automatically.
- [#358](https://github.com/hyperf-cloud/hyperf/pull/358) Only write the annotation cache file when `$enableCache` is `true`.
- [#359](https://github.com/hyperf-cloud/hyperf/pull/359) [#390](https://github.com/hyperf-cloud/hyperf/pull/390) Added compression ability for `Collection` and `Model`, if the object implemented `Hyperf\Contract\CompressInterface`, then the object could compress to a small one by call `compress` method.

# v1.0.10 - 2019-08-09

## Added

- [#321](https://github.com/hyperf-cloud/hyperf/pull/321) Adding custom object types of array support for the Controller/RequestHandler parameter of HTTP Server, especially for JSON RPC HTTP Server, now you can get support for auto-deserialization of objects by defining `@var Object[]` on the method.
- [#324](https://github.com/hyperf-cloud/hyperf/pull/324) Added NodeRequestIdGenerator, an implementation of `Hyperf\Contract\IdGeneratorInterface`
- [#336](https://github.com/hyperf-cloud/hyperf/pull/336) Added Dynamic Proxy RPC Client.
- [#346](https://github.com/hyperf-cloud/hyperf/pull/346) [#348](https://github.com/hyperf-cloud/hyperf/pull/348) Added filesystem driver for `hyperf/cache`.

## Changed

- [#330](https://github.com/hyperf-cloud/hyperf/pull/330) Hidden the scan message of DI when $paths is empty.
- [#328](https://github.com/hyperf-cloud/hyperf/pull/328) Added support for user defined project path according to the rules defined by composer.json's psr-4 autoload.
- [#329](https://github.com/hyperf-cloud/hyperf/pull/329) Optimized exception handler of rpc-server and json-rpc component. 
- [#340](https://github.com/hyperf-cloud/hyperf/pull/340) Added support for `make` function accept index-based array as parameters.
- [#349](https://github.com/hyperf-cloud/hyperf/pull/349) Renamed the class name below, fixed the typo.

|                     Before                      |                  After                     |
|:----------------------------------------------:|:-----------------------------------------------:|
| Hyperf\Database\Commands\Ast\ModelUpdateVistor | Hyperf\Database\Commands\Ast\ModelUpdateVisitor |
|       Hyperf\Di\Aop\ProxyClassNameVistor       |       Hyperf\Di\Aop\ProxyClassNameVisitor       |
|         Hyperf\Di\Aop\ProxyCallVistor          |         Hyperf\Di\Aop\ProxyCallVisitor          |

## Fixed

- [#325](https://github.com/hyperf-cloud/hyperf/pull/325) Fixed check the service registration status via consul services more than one times.
- [#332](https://github.com/hyperf-cloud/hyperf/pull/332) Fixed type error in `Hyperf\Tracer\Middleware\TraceMiddeware`, only appears in openzipkin/zipkin v1.3.3+.
- [#333](https://github.com/hyperf-cloud/hyperf/pull/333) Fixed Redis::delete() method has been removed in redis 5.0+.
- [#334](https://github.com/hyperf-cloud/hyperf/pull/334) Fixed the configuration fetch from aliyun acm is not work expected in some case.
- [#337](https://github.com/hyperf-cloud/hyperf/pull/337) Fixed the server will return 500 Response when the key of header is not a string.
- [#338](https://github.com/hyperf-cloud/hyperf/pull/338) Fixed the problem of `ProviderConfig::load` will convert a string to a array when the dependencies has the same key in deep merging.

# v1.0.9 - 2019-08-03

## Added

- [#317](https://github.com/hyperf-cloud/hyperf/pull/317) Added composer-json-fixer and Optimized composer.json. @[wenbinye](https://github.com/wenbinye)
- [#320](https://github.com/hyperf-cloud/hyperf/pull/320) DI added support for closure definition.

## Fixed

- [#300](https://github.com/hyperf-cloud/hyperf/pull/300) Let message queues run in sub-coroutines. Fixed async queue attempts twice to handle message, but only once actually.
- [#305](https://github.com/hyperf-cloud/hyperf/pull/305) Fixed `$key` of method `Arr::set` not support `int` and `null`.
- [#312](https://github.com/hyperf-cloud/hyperf/pull/312) Fixed amqp process collect listener will be handled later than the process boot listener.
- [#315](https://github.com/hyperf-cloud/hyperf/pull/315) Fixed config etcd center not work after worker restart or in user process.
- [#318](https://github.com/hyperf-cloud/hyperf/pull/318) Fixed service will register to service center ceaselessly.

## Changed

- [#323](https://github.com/hyperf-cloud/hyperf/pull/323) Force convert type of `$ttl` in annotation `Cacheable` and `CachePut` into int.

# v1.0.8 - 2019-07-31

## Added

- [#276](https://github.com/hyperf-cloud/hyperf/pull/276) Amqp consumer support multi routing_key.
- [#277](https://github.com/hyperf-cloud/hyperf/pull/277) Added etcd client and etcd config center.

## Changed

- [#297](https://github.com/hyperf-cloud/hyperf/pull/297) If register service failed, then sleep 10s and re-register, also hided the useless exception message when register service failed.
- [#298](https://github.com/hyperf-cloud/hyperf/pull/298) [#301](https://github.com/hyperf-cloud/hyperf/pull/301) Adapted openzipkin/zipkin v1.3.3+

## Fixed

- [#271](https://github.com/hyperf-cloud/hyperf/pull/271) Fixed aop only rewrite the first method in classes and method patten is not work.
- [#285](https://github.com/hyperf-cloud/hyperf/pull/285) Fixed anonymous class should not rewrite in proxy class.
- [#286](https://github.com/hyperf-cloud/hyperf/pull/286) Fixed not auto rollback when forgotten to commit or rollback in multi transactions.
- [#292](https://github.com/hyperf-cloud/hyperf/pull/292) Fixed `$default` is not work in method `Request::header`.
- [#293](https://github.com/hyperf-cloud/hyperf/pull/293) Fixed `$key` of method `Arr::get` not support `int` and `null`.

# v1.0.7 - 2019-07-26

## Fixed

- [#266](https://github.com/hyperf-cloud/hyperf/pull/266) Fixed timeout when produce a amqp message.
- [#273](https://github.com/hyperf-cloud/hyperf/pull/273) Fixed all services have been registered to Consul will be deleted by the last register action. 
- [#274](https://github.com/hyperf-cloud/hyperf/pull/274) Fixed the content type of view response.

# v1.0.6 - 2019-07-24

## Added

- [#203](https://github.com/hyperf-cloud/hyperf/pull/203) [#236](https://github.com/hyperf-cloud/hyperf/pull/236) [#247](https://github.com/hyperf-cloud/hyperf/pull/247) [#252](https://github.com/hyperf-cloud/hyperf/pull/252) Added View component, support for Blade engine and Smarty engine. 
- [#203](https://github.com/hyperf-cloud/hyperf/pull/203) Added support for Swoole Task mechanism.
- [#245](https://github.com/hyperf-cloud/hyperf/pull/245) Added TaskWorkerStrategy and WorkerStrategy crontab strategies.
- [#251](https://github.com/hyperf-cloud/hyperf/pull/251) Added coroutine memory driver for cache.
- [#254](https://github.com/hyperf-cloud/hyperf/pull/254) Added support for array value of `RequestMapping::$methods`, `@RequestMapping(methods={"GET"})` and `@RequestMapping(methods={RequestMapping::GET})` are available now.
- [#255](https://github.com/hyperf-cloud/hyperf/pull/255) Transfer `Hyperf\Utils\Contracts\Arrayable` result of Request to Response automatically, and added `text/plain` content-type header for string Response.
- [#256](https://github.com/hyperf-cloud/hyperf/pull/256) If `Hyperf\Contract\IdGeneratorInterface` exist, the `json-rpc` client will generate a Request ID via IdGenerator automatically, and stored in Request attibute. Also added support for service register and health checks of `jsonrpc` TCP protocol.

## Changed

- [#247](https://github.com/hyperf-cloud/hyperf/pull/247) Use `WorkerStrategy` as the default crontab strategy.
- [#256](https://github.com/hyperf-cloud/hyperf/pull/256) Optimized error handling of json-rpc, server will response a standard json-rpc error object when the rpc method does not exist.

## Fixed

- [#235](https://github.com/hyperf-cloud/hyperf/pull/235) Added default exception handler for `grpc-server` and optimized code.
- [#240](https://github.com/hyperf-cloud/hyperf/pull/240) Fixed OnPipeMessage event will be dispatch by another listener.
- [#257](https://github.com/hyperf-cloud/hyperf/pull/257) Fixed cannot get the Internal IP in some special environment.

# v1.0.5 - 2019-07-17

## Added

- [#185](https://github.com/hyperf-cloud/hyperf/pull/185) [#224](https://github.com/hyperf-cloud/hyperf/pull/224) Added support for xml format of response.
- [#202](https://github.com/hyperf-cloud/hyperf/pull/202) Added trace message when throw a uncaptured exception in function `go`.
- [#138](https://github.com/hyperf-cloud/hyperf/pull/138) [#197](https://github.com/hyperf-cloud/hyperf/pull/197) Added crontab component.

## Changed

- [#195](https://github.com/hyperf-cloud/hyperf/pull/195) Changed the behavior of parameter `$times` of `retry()` function, means the retry times of the callable function.
- [#198](https://github.com/hyperf-cloud/hyperf/pull/198) Optimized `has()` method of `Hyperf\Di\Container`, if pass a un-instantiable object (like an interface) to `$container->has($interface)`, the method result is `false` now.
- [#199](https://github.com/hyperf-cloud/hyperf/pull/199) Re-produce one times when the amqp message produce failure.
- [#200](https://github.com/hyperf-cloud/hyperf/pull/200) Make tests directory out of production package.

## Fixed

- [#176](https://github.com/hyperf-cloud/hyperf/pull/176) Fixed TypeError: Return value of LengthAwarePaginator::nextPageUrl() must be of the type string or null, none returned.
- [#188](https://github.com/hyperf-cloud/hyperf/pull/188) Fixed proxy of guzzle client does not work expected.
- [#211](https://github.com/hyperf-cloud/hyperf/pull/211) Fixed rpc client will be replaced by the latest one. 
- [#212](https://github.com/hyperf-cloud/hyperf/pull/212) Fixed config `ssl_key` and `cert` of guzzle client does not work expected.

# v1.0.4 - 2019-07-08

## Added

- [#140](https://github.com/hyperf-cloud/hyperf/pull/140) Support Swoole v4.4.0.
- [#163](https://github.com/hyperf-cloud/hyperf/pull/163) Added custom arguments support to AbstractConstants::__callStatic in `hyperf/constants`.

## Changed

- [#124](https://github.com/hyperf-cloud/hyperf/pull/124) Added `$delay` parameter for `DriverInterface::push`, and marked `DriverInterface::delay` method to deprecated. 
- [#125](https://github.com/hyperf-cloud/hyperf/pull/125) Changed the default value of parameter $default of config() function to null.

## Fixed

- [#110](https://github.com/hyperf-cloud/hyperf/pull/110) [#111](https://github.com/hyperf-cloud/hyperf/pull/111) Fixed Redis::select is not work expected.
- [#131](https://github.com/hyperf-cloud/hyperf/pull/131) Fixed property middlewares not work in `Router::addGroup`.
- [#132](https://github.com/hyperf-cloud/hyperf/pull/132) Fixed request->hasFile does not work expected.
- [#135](https://github.com/hyperf-cloud/hyperf/pull/135) Fixed response->redirect does not work expected.
- [#139](https://github.com/hyperf-cloud/hyperf/pull/139) Fixed the BaseUri of ConsulAgent will be replaced by default BaseUri.
- [#148](https://github.com/hyperf-cloud/hyperf/pull/148) Fixed cannot generate the migration when migrates directory does not exist.
- [#152](https://github.com/hyperf-cloud/hyperf/pull/152) Fixed db connection will not be closed when a low use frequency.
- [#169](https://github.com/hyperf-cloud/hyperf/pull/169) Fixed array parse failed when handle http request.
- [#170](https://github.com/hyperf-cloud/hyperf/pull/170) Fixed websocket server interrupt when request a not exist route.

## Removed

- [#131](https://github.com/hyperf-cloud/hyperf/pull/131) Removed `server` property from Router options.

# v1.0.3 - 2019-07-02

## Added

- [#48](https://github.com/hyperf-cloud/hyperf/pull/48) Added WebSocket Client.
- [#51](https://github.com/hyperf-cloud/hyperf/pull/51) Added property `enableCache` to `DefinitionSource` to enable annotation cache. 
- [#61](https://github.com/hyperf-cloud/hyperf/pull/61) Added property type of `Model` created by command `db:model`.
- [#65](https://github.com/hyperf-cloud/hyperf/pull/65) Added JSON support for model-cache.
- Added WebSocket Server.

## Changed

- [#46](https://github.com/hyperf-cloud/hyperf/pull/46) Removed hyperf/framework requirement of `hyperf/di`, `hyperf/command` and `hyperf/dispatcher`. 

## Fixed

- [#45](https://github.com/hyperf-cloud/hyperf/pull/55) Fixed http server start failed, when the skeleton included `hyperf/websocket-server`. 
- [#55](https://github.com/hyperf-cloud/hyperf/pull/55) Fixed the method level middleware annotation. 
- [#73](https://github.com/hyperf-cloud/hyperf/pull/73) Fixed short name is not work for `db:model`.
- [#88](https://github.com/hyperf-cloud/hyperf/pull/88) Fixed prefix is not right in deep directory.
- [#101](https://github.com/hyperf-cloud/hyperf/pull/101) Fixed constants resolution failed when no message annotation exists.

# v1.0.2 - 2019-06-25

## Added

- [#25](https://github.com/hyperf-cloud/hyperf/pull/25) Added Travis CI.
- [#29](https://github.com/hyperf-cloud/hyperf/pull/29) Added some paramater of `Redis::connect`.

## Fixed

- Fixed http server will be affected of websocket server.
- Fixed proxy class 
- Fixed database pool will be fulled in testing.
- Fixed co-phpunit work not expected.
- Fixed model event `creating`, `updating` ... not work expected.
- Fixed `flushContext` not work expected for testing.<|MERGE_RESOLUTION|>--- conflicted
+++ resolved
@@ -89,11 +89,8 @@
 ## Fixed
 
 - [#448](https://github.com/hyperf-cloud/hyperf/pull/448) Fixed TCP Server does not works when HTTP Server or WebSocket Server exists.
-<<<<<<< HEAD
+- [#623](https://github.com/hyperf-cloud/hyperf/pull/623) Fixed the argument value will be replaced by default value when pass a `null` to the method of proxy class.
 - [#647](https://github.com/hyperf-cloud/hyperf/pull/647) Append `eof` to TCP response, according to the server configuration.
-=======
-- [#623](https://github.com/hyperf-cloud/hyperf/pull/623) Fixed the argument value will be replaced by default value when pass a `null` to the method of proxy class.
->>>>>>> 61c4b2c7
 
 # v1.0.16 - 2019-09-20
 
