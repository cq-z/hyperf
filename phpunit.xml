<?xml version="1.0" encoding="UTF-8"?>
<phpunit backupGlobals="false"
         backupStaticAttributes="false"
         bootstrap="./bootstrap.php"
         colors="true"
         convertErrorsToExceptions="true"
         convertNoticesToExceptions="true"
         convertWarningsToExceptions="true"
         processIsolation="false"
         stopOnFailure="false">
    <testsuites>
        <testsuite name="Tests">
            <directory suffix="Test.php">./src/amqp/tests</directory>
            <directory suffix="Test.php">./src/async-queue/tests</directory>
            <directory suffix="Test.php">./src/cache/tests</directory>
            <directory suffix="Test.php">./src/config/tests</directory>
            <directory suffix="Test.php">./src/constants/tests</directory>
            <directory suffix="Test.php">./src/consul/tests</directory>
            <directory suffix="Test.php">./src/database/tests</directory>
            <directory suffix="Test.php">./src/db-connection/tests</directory>
            <directory suffix="Test.php">./src/di/tests</directory>
            <directory suffix="Test.php">./src/dispatcher/tests</directory>
            <directory suffix="Test.php">./src/elasticsearch/tests</directory>
            <directory suffix="Test.php">./src/event/tests</directory>
            <directory suffix="Test.php">./src/grpc-client/tests</directory>
            <directory suffix="Test.php">./src/grpc-server/tests</directory>
            <directory suffix="Test.php">./src/guzzle/tests</directory>
            <directory suffix="Test.php">./src/http-message/tests</directory>
            <directory suffix="Test.php">./src/http-server/tests</directory>
            <directory suffix="Test.php">./src/json-rpc/tests</directory>
            <directory suffix="Test.php">./src/logger/tests</directory>
            <directory suffix="Test.php">./src/model-cache/tests</directory>
            <directory suffix="Test.php">./src/paginator/tests</directory>
            <directory suffix="Test.php">./src/pool/tests</directory>
            <directory suffix="Test.php">./src/redis/tests</directory>
            <directory suffix="Test.php">./src/rpc/tests</directory>
            <directory suffix="Test.php">./src/server/tests</directory>
            <directory suffix="Test.php">./src/service-governance/tests</directory>
            <directory suffix="Test.php">./src/snowflake/tests</directory>
            <directory suffix="Test.php">./src/task/tests</directory>
<<<<<<< HEAD
            <directory suffix="Test.php">./src/translation/tests</directory>
=======
            <directory suffix="Test.php">./src/testing/tests</directory>
>>>>>>> 47e53de9
            <directory suffix="Test.php">./src/utils/tests</directory>
            <directory suffix="Test.php">./src/websocket-client/tests</directory>
        </testsuite>
    </testsuites>
    <filter>
        <whitelist processUncoveredFilesFromWhitelist="true">
            <directory suffix=".php">./src/database</directory>
        </whitelist>
    </filter>
</phpunit><|MERGE_RESOLUTION|>--- conflicted
+++ resolved
@@ -38,11 +38,8 @@
             <directory suffix="Test.php">./src/service-governance/tests</directory>
             <directory suffix="Test.php">./src/snowflake/tests</directory>
             <directory suffix="Test.php">./src/task/tests</directory>
-<<<<<<< HEAD
+            <directory suffix="Test.php">./src/testing/tests</directory>
             <directory suffix="Test.php">./src/translation/tests</directory>
-=======
-            <directory suffix="Test.php">./src/testing/tests</directory>
->>>>>>> 47e53de9
             <directory suffix="Test.php">./src/utils/tests</directory>
             <directory suffix="Test.php">./src/websocket-client/tests</directory>
         </testsuite>
