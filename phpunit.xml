<?xml version="1.0" encoding="UTF-8"?>
<phpunit backupGlobals="false"
         backupStaticAttributes="false"
         bootstrap="./bootstrap.php"
         colors="true"
         convertErrorsToExceptions="true"
         convertNoticesToExceptions="true"
         convertWarningsToExceptions="true"
         processIsolation="false"
         stopOnFailure="false">
    <testsuites>
        <testsuite name="Tests">
            <directory suffix="Test.php">./src/amqp/tests</directory>
            <directory suffix="Test.php">./src/async-queue/tests</directory>
            <directory suffix="Test.php">./src/cache/tests</directory>
            <directory suffix="Test.php">./src/constants/tests</directory>
            <directory suffix="Test.php">./src/consul/tests</directory>
            <directory suffix="Test.php">./src/database/tests</directory>
            <directory suffix="Test.php">./src/db-connection/tests</directory>
            <directory suffix="Test.php">./src/di/tests</directory>
            <directory suffix="Test.php">./src/dispatcher/tests</directory>
            <directory suffix="Test.php">./src/elasticsearch/tests</directory>
            <directory suffix="Test.php">./src/event/tests</directory>
            <directory suffix="Test.php">./src/guzzle/tests</directory>
            <directory suffix="Test.php">./src/http-server/tests</directory>
<<<<<<< HEAD
            <directory suffix="Test.php">./src/rpc/tests</directory>
=======
            <directory suffix="Test.php">./src/service-governance/tests</directory>
>>>>>>> 5c4c1d9e
            <directory suffix="Test.php">./src/logger/tests</directory>
            <directory suffix="Test.php">./src/model-cache/tests</directory>
            <directory suffix="Test.php">./src/paginator/tests</directory>
            <directory suffix="Test.php">./src/redis/tests</directory>
            <directory suffix="Test.php">./src/task/tests</directory>
            <directory suffix="Test.php">./src/websocket-client/tests</directory>
            <directory suffix="Test.php">./src/utils/tests</directory>
        </testsuite>
    </testsuites>
    <filter>
        <whitelist processUncoveredFilesFromWhitelist="true">
            <directory suffix=".php">./src/database</directory>
        </whitelist>
    </filter>
</phpunit><|MERGE_RESOLUTION|>--- conflicted
+++ resolved
@@ -23,11 +23,8 @@
             <directory suffix="Test.php">./src/event/tests</directory>
             <directory suffix="Test.php">./src/guzzle/tests</directory>
             <directory suffix="Test.php">./src/http-server/tests</directory>
-<<<<<<< HEAD
             <directory suffix="Test.php">./src/rpc/tests</directory>
-=======
             <directory suffix="Test.php">./src/service-governance/tests</directory>
->>>>>>> 5c4c1d9e
             <directory suffix="Test.php">./src/logger/tests</directory>
             <directory suffix="Test.php">./src/model-cache/tests</directory>
             <directory suffix="Test.php">./src/paginator/tests</directory>
