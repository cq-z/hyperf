--- conflicted
+++ resolved
@@ -8,11 +8,8 @@
 # Fixed
 
 - [#271](https://github.com/hyperf-cloud/hyperf/pull/271) Fixed aop only rewrite the first method in classes and method patten is not work.
-<<<<<<< HEAD
+- [#285](https://github.com/hyperf-cloud/hyperf/pull/285) Fixed anonymous class should not rewrite in proxy class.
 - [#286](https://github.com/hyperf-cloud/hyperf/pull/286) Fixed not auto rollback when forgotten to commit or rollback in multi transactions.
-=======
-- [#285](https://github.com/hyperf-cloud/hyperf/pull/285) Fixed anonymous class should not rewrite in proxy class.
->>>>>>> 56b1c2fa
 
 # v1.0.7 - 2019-07-26
 
