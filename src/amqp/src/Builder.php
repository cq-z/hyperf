<?php

declare(strict_types=1);
/**
 * This file is part of Hyperf.
 *
 * @link     https://hyperf.org
 * @document https://wiki.hyperf.org
 * @contact  group@hyperf.org
 * @license  https://github.com/hyperf-cloud/hyperf/blob/master/LICENSE
 */

namespace Hyperf\Amqp;

use Hyperf\Amqp\Message\MessageInterface;
use Hyperf\Amqp\Pool\AmqpChannelPool;
use Hyperf\Amqp\Pool\AmqpConnectionPool;
use Hyperf\Amqp\Pool\PoolFactory;
use PhpAmqpLib\Channel\AMQPChannel;
use PhpAmqpLib\Exception\AMQPRuntimeException;
use Psr\Container\ContainerInterface;

class Builder
{
    protected $name = 'default';

    /**
     * @var ContainerInterface
     */
    protected $container;

    /**
     * @var PoolFactory
     */
    private $poolFactory;

    public function __construct(ContainerInterface $container, PoolFactory $poolFactory)
    {
        $this->container = $container;
        $this->poolFactory = $poolFactory;
    }

    public function declare(MessageInterface $message, ?AMQPChannel $channel = null): void
    {
        if (! $channel) {
            [$channel, $connection] = $this->getChannel($message->getPoolName());
        }

        $builder = $message->getExchangeBuilder();

        $channel->exchange_declare($builder->getExchange(), $builder->getType(), $builder->isPassive(), $builder->isDurable(), $builder->isAutoDelete(), $builder->isInternal(), $builder->isNowait(), $builder->getArguments(), $builder->getTicket());

        isset($connection) && $this->getConnectionPool($message->getPoolName())->release($connection);
    }

    protected function getChannel(string $poolName, ?Connection $conn = null): AMQPChannel
    {
<<<<<<< HEAD
        $pool = $this->getChannelPool($poolName);
        return $pool->get();
=======
        if (empty($conn)) {
            /** @var Connection $conn */
            $conn = $this->getConnection($poolName);
        }

        $connection = $conn->getConnection();
        try {
            $channel = $connection->channel();
        } catch (AMQPRuntimeException $ex) {
            // Fetch channel failed, try again.
            $connection->reconnect();
            $channel = $connection->channel();
        }

        return $channel;
>>>>>>> 5a2ad4a9
    }

    protected function getConnection(string $poolName): Connection
    {
        return $this->poolFactory->getConnectionPool($poolName)->get();
    }

    protected function getConnectionPool(string $poolName): AmqpConnectionPool
    {
        return $this->poolFactory->getConnectionPool($poolName);
    }

<<<<<<< HEAD
    protected function getChannelPool(string $poolName): AmqpChannelPool
    {
        return $this->poolFactory->getChannelPool($poolName);
    }

=======
    protected function release(Connection $connection)
    {
        $connection->release();
    }
>>>>>>> 5a2ad4a9
}<|MERGE_RESOLUTION|>--- conflicted
+++ resolved
@@ -55,26 +55,8 @@
 
     protected function getChannel(string $poolName, ?Connection $conn = null): AMQPChannel
     {
-<<<<<<< HEAD
         $pool = $this->getChannelPool($poolName);
         return $pool->get();
-=======
-        if (empty($conn)) {
-            /** @var Connection $conn */
-            $conn = $this->getConnection($poolName);
-        }
-
-        $connection = $conn->getConnection();
-        try {
-            $channel = $connection->channel();
-        } catch (AMQPRuntimeException $ex) {
-            // Fetch channel failed, try again.
-            $connection->reconnect();
-            $channel = $connection->channel();
-        }
-
-        return $channel;
->>>>>>> 5a2ad4a9
     }
 
     protected function getConnection(string $poolName): Connection
@@ -87,16 +69,9 @@
         return $this->poolFactory->getConnectionPool($poolName);
     }
 
-<<<<<<< HEAD
     protected function getChannelPool(string $poolName): AmqpChannelPool
     {
         return $this->poolFactory->getChannelPool($poolName);
     }
 
-=======
-    protected function release(Connection $connection)
-    {
-        $connection->release();
-    }
->>>>>>> 5a2ad4a9
 }