<?php

declare(strict_types=1);
/**
 * This file is part of Hyperf.
 *
 * @link     https://www.hyperf.io
 * @document https://doc.hyperf.io
 * @contact  group@hyperf.io
 * @license  https://github.com/hyperf/hyperf/blob/master/LICENSE
 */

namespace Hyperf\Redis;

use Hyperf\Contract\ConnectionInterface;
use Hyperf\Contract\StdoutLoggerInterface;
use Hyperf\Pool\Connection as BaseConnection;
use Hyperf\Pool\Exception\ConnectionException;
use Hyperf\Pool\Pool;
use Psr\Container\ContainerInterface;

/**
 * @method bool select(int $db)
 */
class RedisConnection extends BaseConnection implements ConnectionInterface
{
    /**
     * @var \Redis
     */
    protected $connection;

    /**
     * @var array
     */
    protected $config = [
        'host' => 'localhost',
        'port' => 6379,
        'auth' => null,
        'db' => 0,
        'timeout' => 0.0,
        'cluster' => [
            'enable' => false,
            'name' => null,
            'seeds' => [],
        ],
        'options' => [],
    ];

    /**
     * Current redis database.
     * @var null|int
     */
    protected $database;

    public function __construct(ContainerInterface $container, Pool $pool, array $config)
    {
        parent::__construct($container, $pool);
        $this->config = array_replace($this->config, $config);

        $this->reconnect();
    }

    public function __call($name, $arguments)
    {
        try {
            $result = $this->connection->{$name}(...$arguments);
        } catch (\Throwable $exception) {
            $result = $this->retry($name, $arguments, $exception);
        }

        return $result;
    }

    public function getActiveConnection()
    {
        if ($this->check()) {
            return $this;
        }

        if (! $this->reconnect()) {
            throw new ConnectionException('Connection reconnect failed.');
        }

        return $this;
    }

    public function reconnect(): bool
    {
        $host = $this->config['host'];
        $port = $this->config['port'];
        $auth = $this->config['auth'];
        $db = $this->config['db'];
        $timeout = $this->config['timeout'];
        $cluster = $this->config['cluster']['enable'] ?? false;

        $redis = null;
        if ($cluster !== true) {
            $redis = new \Redis();
            if (! $redis->connect($host, $port, $timeout)) {
                throw new ConnectionException('Connection reconnect failed.');
            }
        } else {
            $redis = $this->createRedisCluster();
        }

        $options = $this->config['options'] ?? [];

        foreach ($options as $name => $value) {
            // The name is int, value is string.
            $redis->setOption($name, $value);
        }

        if (isset($auth) && $auth !== '') {
            $redis->auth($auth);
        }

        $database = $this->database ?? $db;
        if ($database > 0) {
            $redis->select($database);
        }

        $this->connection = $redis;
        $this->lastUseTime = microtime(true);

        return true;
    }

    public function close(): bool
    {
        unset($this->connection);

        return true;
    }

    public function release(): void
    {
        if ($this->database && $this->database != $this->config['db']) {
            // Select the origin db after execute select.
            $this->select($this->config['db']);
            $this->database = null;
        }
        parent::release();
    }

    public function setDatabase(?int $database): void
    {
        $this->database = $database;
    }

<<<<<<< HEAD
    protected function createRedisCluster()
    {
        try {
            $seeds = $this->config['cluster']['seeds'] ?? [];
            $name = $this->config['cluster']['name'] ?? null;
            $timeout = $this->config['timeout'] ?? null;

            $redis = new \RedisCluster($name, $seeds, $timeout);
        } catch (\Throwable $e) {
            throw new ConnectionException('Connection reconnect failed. ' . $e->getMessage());
        }

        return $redis;
=======
    protected function retry($name, $arguments, \Throwable $exception)
    {
        $logger = $this->container->get(StdoutLoggerInterface::class);
        $logger->warning(sprintf('Redis::__call failed, bacause ' . $exception->getMessage()));

        try {
            $this->reconnect();
            $result = $this->connection->{$name}(...$arguments);
        } catch (\Throwable $exception) {
            $this->lastUseTime = 0.0;
            throw $exception;
        }

        return $result;
>>>>>>> bc166838
    }
}<|MERGE_RESOLUTION|>--- conflicted
+++ resolved
@@ -147,7 +147,6 @@
         $this->database = $database;
     }
 
-<<<<<<< HEAD
     protected function createRedisCluster()
     {
         try {
@@ -161,7 +160,8 @@
         }
 
         return $redis;
-=======
+    }
+
     protected function retry($name, $arguments, \Throwable $exception)
     {
         $logger = $this->container->get(StdoutLoggerInterface::class);
@@ -176,6 +176,5 @@
         }
 
         return $result;
->>>>>>> bc166838
     }
 }