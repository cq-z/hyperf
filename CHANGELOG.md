<<<<<<< HEAD
# v1.0.14 - TBD

# v1.0.13 - 2019-08-28

## Added

- [#449](https://github.com/hyperf-cloud/hyperf/pull/428) Added an independent component [hyperf/translation](https://github.com/hyperf-cloud/translation), forked by illuminate/translation.
- [#449](https://github.com/hyperf-cloud/hyperf/pull/449) Added standard error code for grpc-server.
- [#450](https://github.com/hyperf-cloud/hyperf/pull/450) Added comments of static methods for `Hyperf\Database\Schema\Schema`.

## Changed

- [#451](https://github.com/hyperf-cloud/hyperf/pull/451) Removed routes of magic methods from `AuthController`.
- [#468](https://github.com/hyperf-cloud/hyperf/pull/468) Default exception handlers catch all exceptions.

## Fixed 

- [#466](https://github.com/hyperf-cloud/hyperf/pull/466) Fixed error when the number of data is not enough to paginate.
- [#466](https://github.com/hyperf-cloud/hyperf/pull/470) Optimized `vendor:publish` command, if the destination folder exists, then will not repeatedly create the folder.
=======
# v1.1.0 - TBD

## Added

- [#401](https://github.com/hyperf-cloud/hyperf/pull/401) [#447](https://github.com/hyperf-cloud/hyperf/issues/447) Optimized server and Fixed middleware that user defined does not works.
- [#402](https://github.com/hyperf-cloud/hyperf/pull/402) Added Annotation AsyncQueueMessage.
- [#418](https://github.com/hyperf-cloud/hyperf/pull/418) Allows send WebSocket message to any fd in current server, even the worker process does not hold the fd
- [#420](https://github.com/hyperf-cloud/hyperf/pull/420) Added listener for model.
- [#441](https://github.com/hyperf-cloud/hyperf/pull/441) Automatically close the spare redis client when it is used in low frequency.

## Changed

- [#437](https://github.com/hyperf-cloud/hyperf/pull/437) Changed `Hyperf\Testing\Client` handle exception handlers instead of throw an exception directly.

## Deleted

- [#401](https://github.com/hyperf-cloud/hyperf/pull/401) Deleted class `Hyperf\JsonRpc\HttpServerFactory`, `Hyperf\HttpServer\ServerFactory`, `Hyperf\GrpcServer\ServerFactory`.
- [#402](https://github.com/hyperf-cloud/hyperf/pull/402) Deleted deprecated method `AsyncQueue::delay`.

## Fixed

- [#448](https://github.com/hyperf-cloud/hyperf/pull/448) Fixed TCP Server does not works when HTTP Server or WebSocket Server exists.

# v1.0.13 - TBD
>>>>>>> 47e53de9

# v1.0.12 - 2019-08-21

## Added

- [#405](https://github.com/hyperf-cloud/hyperf/pull/405) Added Context::override() method.
- [#415](https://github.com/hyperf-cloud/hyperf/pull/415) Added handlers configuration for logger, now you could config multiple handlers to logger.

## Changed

- [#431](https://github.com/hyperf-cloud/hyperf/pull/431) The third parameter of Hyperf\GrpcClient\GrpcClient::openStream() have been removed.

## Fixed

- [#414](https://github.com/hyperf-cloud/hyperf/pull/414) Fixed WebSocketExceptionHandler typo
- [#424](https://github.com/hyperf-cloud/hyperf/pull/424) Fixed proxy configuration of `Hyperf\Guzzle\CoroutineHandler` does not support array parameter.
- [#430](https://github.com/hyperf-cloud/hyperf/pull/430) Fixed file() method of Request will threw an exception, when upload files with same name of form.
- [#431](https://github.com/hyperf-cloud/hyperf/pull/431) Fixed missing parameters of the grpc request.

## Deprecated

- [#425](https://github.com/hyperf-cloud/hyperf/pull/425) Marked `Hyperf\HttpServer\HttpServerFactory`, `Hyperf\JsonRpc\HttpServerFactory`, `Hyperf\JsonRpc\TcpServerFactory` as deprecated, will be removed in `v1.1`.

# v1.0.11 - 2019-08-15

## Added

- [#366](https://github.com/hyperf-cloud/hyperf/pull/366) Added `Hyperf\Server\Listener\InitProcessTitleListener` to init th process name, also added `Hyperf\Framework\Event\OnStart` and `Hyperf\Framework\Event\OnManagerStart` events.
- [#389](https://github.com/hyperf-cloud/hyperf/pull/389) Added Snowflake component.

## Fixed

- [#361](https://github.com/hyperf-cloud/hyperf/pull/361) Fixed command `db:model` does not works in `MySQL 8`.
- [#369](https://github.com/hyperf-cloud/hyperf/pull/369) Fixed the exception which implemented `\Serializable`, call `serialize()` and `unserialize()` functions failed.
- [#384](https://github.com/hyperf-cloud/hyperf/pull/384) Fixed the `ExceptionHandler` that user defined does not works, because the framework has handled the exception automatically.
- [#370](https://github.com/hyperf-cloud/hyperf/pull/370) Fixed set the error type client to `Hyperf\GrpcClient\BaseClient`, and added default content-type `application/grpc+proto` to the Request object, also allows the grpc client that user-defined to override the `buildRequest()` method to create a new Request object.

## Changed

- [#356](https://github.com/hyperf-cloud/hyperf/pull/356) [#390](https://github.com/hyperf-cloud/hyperf/pull/390) Optimized aysnc-queue when push a job that implemented `Hyperf\Contract\CompressInterface`, will compress the job to a small object automatically.
- [#358](https://github.com/hyperf-cloud/hyperf/pull/358) Only write the annotation cache file when `$enableCache` is `true`.
- [#359](https://github.com/hyperf-cloud/hyperf/pull/359) [#390](https://github.com/hyperf-cloud/hyperf/pull/390) Added compression ability for `Collection` and `Model`, if the object implemented `Hyperf\Contract\CompressInterface`, then the object could compress to a small one by call `compress` method.

# v1.0.10 - 2019-08-09

## Added

- [#321](https://github.com/hyperf-cloud/hyperf/pull/321) Adding custom object types of array support for the Controller/RequestHandler parameter of HTTP Server, especially for JSON RPC HTTP Server, now you can get support for auto-deserialization of objects by defining `@var Object[]` on the method.
- [#324](https://github.com/hyperf-cloud/hyperf/pull/324) Added NodeRequestIdGenerator, an implementation of `Hyperf\Contract\IdGeneratorInterface`
- [#336](https://github.com/hyperf-cloud/hyperf/pull/336) Added Dynamic Proxy RPC Client.
- [#346](https://github.com/hyperf-cloud/hyperf/pull/346) [#348](https://github.com/hyperf-cloud/hyperf/pull/348) Added filesystem driver for `hyperf/cache`.

## Changed

- [#330](https://github.com/hyperf-cloud/hyperf/pull/330) Hidden the scan message of DI when $paths is empty.
- [#328](https://github.com/hyperf-cloud/hyperf/pull/328) Added support for user defined project path according to the rules defined by composer.json's psr-4 autoload.
- [#329](https://github.com/hyperf-cloud/hyperf/pull/329) Optimized exception handler of rpc-server and json-rpc component. 
- [#340](https://github.com/hyperf-cloud/hyperf/pull/340) Added support for `make` function accept index-based array as parameters.
- [#349](https://github.com/hyperf-cloud/hyperf/pull/349) Renamed the class name below, fixed the typo.

|                     Before                      |                  After                     |
|:----------------------------------------------:|:-----------------------------------------------:|
| Hyperf\Database\Commands\Ast\ModelUpdateVistor | Hyperf\Database\Commands\Ast\ModelUpdateVisitor |
|       Hyperf\Di\Aop\ProxyClassNameVistor       |       Hyperf\Di\Aop\ProxyClassNameVisitor       |
|         Hyperf\Di\Aop\ProxyCallVistor          |         Hyperf\Di\Aop\ProxyCallVisitor          |

## Fixed

- [#325](https://github.com/hyperf-cloud/hyperf/pull/325) Fixed check the service registration status via consul services more than one times.
- [#332](https://github.com/hyperf-cloud/hyperf/pull/332) Fixed type error in `Hyperf\Tracer\Middleware\TraceMiddeware`, only appears in openzipkin/zipkin v1.3.3+.
- [#333](https://github.com/hyperf-cloud/hyperf/pull/333) Fixed Redis::delete() method has been removed in redis 5.0+.
- [#334](https://github.com/hyperf-cloud/hyperf/pull/334) Fixed the configuration fetch from aliyun acm is not work expected in some case.
- [#337](https://github.com/hyperf-cloud/hyperf/pull/337) Fixed the server will return 500 Response when the key of header is not a string.
- [#338](https://github.com/hyperf-cloud/hyperf/pull/338) Fixed the problem of `ProviderConfig::load` will convert a string to a array when the dependencies has the same key in deep merging.

# v1.0.9 - 2019-08-03

## Added

- [#317](https://github.com/hyperf-cloud/hyperf/pull/317) Added composer-json-fixer and Optimized composer.json. @[wenbinye](https://github.com/wenbinye)
- [#320](https://github.com/hyperf-cloud/hyperf/pull/320) DI added support for closure definition.

## Fixed

- [#300](https://github.com/hyperf-cloud/hyperf/pull/300) Let message queues run in sub-coroutines. Fixed async queue attempts twice to handle message, but only once actually.
- [#305](https://github.com/hyperf-cloud/hyperf/pull/305) Fixed `$key` of method `Arr::set` not support `int` and `null`.
- [#312](https://github.com/hyperf-cloud/hyperf/pull/312) Fixed amqp process collect listener will be handled later than the process boot listener.
- [#315](https://github.com/hyperf-cloud/hyperf/pull/315) Fixed config etcd center not work after worker restart or in user process.
- [#318](https://github.com/hyperf-cloud/hyperf/pull/318) Fixed service will register to service center ceaselessly.

## Changed

- [#323](https://github.com/hyperf-cloud/hyperf/pull/323) Force convert type of `$ttl` in annotation `Cacheable` and `CachePut` into int.

# v1.0.8 - 2019-07-31

## Added

- [#276](https://github.com/hyperf-cloud/hyperf/pull/276) Amqp consumer support multi routing_key.
- [#277](https://github.com/hyperf-cloud/hyperf/pull/277) Added etcd client and etcd config center.

## Changed

- [#297](https://github.com/hyperf-cloud/hyperf/pull/297) If register service failed, then sleep 10s and re-register, also hided the useless exception message when register service failed.
- [#298](https://github.com/hyperf-cloud/hyperf/pull/298) [#301](https://github.com/hyperf-cloud/hyperf/pull/301) Adapted openzipkin/zipkin v1.3.3+

## Fixed

- [#271](https://github.com/hyperf-cloud/hyperf/pull/271) Fixed aop only rewrite the first method in classes and method patten is not work.
- [#285](https://github.com/hyperf-cloud/hyperf/pull/285) Fixed anonymous class should not rewrite in proxy class.
- [#286](https://github.com/hyperf-cloud/hyperf/pull/286) Fixed not auto rollback when forgotten to commit or rollback in multi transactions.
- [#292](https://github.com/hyperf-cloud/hyperf/pull/292) Fixed `$default` is not work in method `Request::header`.
- [#293](https://github.com/hyperf-cloud/hyperf/pull/293) Fixed `$key` of method `Arr::get` not support `int` and `null`.

# v1.0.7 - 2019-07-26

## Fixed

- [#266](https://github.com/hyperf-cloud/hyperf/pull/266) Fixed timeout when produce a amqp message.
- [#273](https://github.com/hyperf-cloud/hyperf/pull/273) Fixed all services have been registered to Consul will be deleted by the last register action. 
- [#274](https://github.com/hyperf-cloud/hyperf/pull/274) Fixed the content type of view response.

# v1.0.6 - 2019-07-24

## Added

- [#203](https://github.com/hyperf-cloud/hyperf/pull/203) [#236](https://github.com/hyperf-cloud/hyperf/pull/236) [#247](https://github.com/hyperf-cloud/hyperf/pull/247) [#252](https://github.com/hyperf-cloud/hyperf/pull/252) Added View component, support for Blade engine and Smarty engine. 
- [#203](https://github.com/hyperf-cloud/hyperf/pull/203) Added support for Swoole Task mechanism.
- [#245](https://github.com/hyperf-cloud/hyperf/pull/245) Added TaskWorkerStrategy and WorkerStrategy crontab strategies.
- [#251](https://github.com/hyperf-cloud/hyperf/pull/251) Added coroutine memory driver for cache.
- [#254](https://github.com/hyperf-cloud/hyperf/pull/254) Added support for array value of `RequestMapping::$methods`, `@RequestMapping(methods={"GET"})` and `@RequestMapping(methods={RequestMapping::GET})` are available now.
- [#255](https://github.com/hyperf-cloud/hyperf/pull/255) Transfer `Hyperf\Utils\Contracts\Arrayable` result of Request to Response automatically, and added `text/plain` content-type header for string Response.
- [#256](https://github.com/hyperf-cloud/hyperf/pull/256) If `Hyperf\Contract\IdGeneratorInterface` exist, the `json-rpc` client will generate a Request ID via IdGenerator automatically, and stored in Request attibute. Also added support for service register and health checks of `jsonrpc` TCP protocol.

## Changed

- [#247](https://github.com/hyperf-cloud/hyperf/pull/247) Use `WorkerStrategy` as the default crontab strategy.
- [#256](https://github.com/hyperf-cloud/hyperf/pull/256) Optimized error handling of json-rpc, server will response a standard json-rpc error object when the rpc method does not exist.

## Fixed

- [#235](https://github.com/hyperf-cloud/hyperf/pull/235) Added default exception handler for `grpc-server` and optimized code.
- [#240](https://github.com/hyperf-cloud/hyperf/pull/240) Fixed OnPipeMessage event will be dispatch by another listener.
- [#257](https://github.com/hyperf-cloud/hyperf/pull/257) Fixed cannot get the Internal IP in some special environment.

# v1.0.5 - 2019-07-17

## Added

- [#185](https://github.com/hyperf-cloud/hyperf/pull/185) [#224](https://github.com/hyperf-cloud/hyperf/pull/224) Added support for xml format of response.
- [#202](https://github.com/hyperf-cloud/hyperf/pull/202) Added trace message when throw a uncaptured exception in function `go`.
- [#138](https://github.com/hyperf-cloud/hyperf/pull/138) [#197](https://github.com/hyperf-cloud/hyperf/pull/197) Added crontab component.

## Changed

- [#195](https://github.com/hyperf-cloud/hyperf/pull/195) Changed the behavior of parameter `$times` of `retry()` function, means the retry times of the callable function.
- [#198](https://github.com/hyperf-cloud/hyperf/pull/198) Optimized `has()` method of `Hyperf\Di\Container`, if pass a un-instantiable object (like an interface) to `$container->has($interface)`, the method result is `false` now.
- [#199](https://github.com/hyperf-cloud/hyperf/pull/199) Re-produce one times when the amqp message produce failure.
- [#200](https://github.com/hyperf-cloud/hyperf/pull/200) Make tests directory out of production package.

## Fixed

- [#176](https://github.com/hyperf-cloud/hyperf/pull/176) Fixed TypeError: Return value of LengthAwarePaginator::nextPageUrl() must be of the type string or null, none returned.
- [#188](https://github.com/hyperf-cloud/hyperf/pull/188) Fixed proxy of guzzle client does not work expected.
- [#211](https://github.com/hyperf-cloud/hyperf/pull/211) Fixed rpc client will be replaced by the latest one. 
- [#212](https://github.com/hyperf-cloud/hyperf/pull/212) Fixed config `ssl_key` and `cert` of guzzle client does not work expected.

# v1.0.4 - 2019-07-08

## Added

- [#140](https://github.com/hyperf-cloud/hyperf/pull/140) Support Swoole v4.4.0.
- [#163](https://github.com/hyperf-cloud/hyperf/pull/163) Added custom arguments support to AbstractConstants::__callStatic in `hyperf/constants`.

## Changed

- [#124](https://github.com/hyperf-cloud/hyperf/pull/124) Added `$delay` parameter for `DriverInterface::push`, and marked `DriverInterface::delay` method to deprecated. 
- [#125](https://github.com/hyperf-cloud/hyperf/pull/125) Changed the default value of parameter $default of config() function to null.

## Fixed

- [#110](https://github.com/hyperf-cloud/hyperf/pull/110) [#111](https://github.com/hyperf-cloud/hyperf/pull/111) Fixed Redis::select is not work expected.
- [#131](https://github.com/hyperf-cloud/hyperf/pull/131) Fixed property middlewares not work in `Router::addGroup`.
- [#132](https://github.com/hyperf-cloud/hyperf/pull/132) Fixed request->hasFile does not work expected.
- [#135](https://github.com/hyperf-cloud/hyperf/pull/135) Fixed response->redirect does not work expected.
- [#139](https://github.com/hyperf-cloud/hyperf/pull/139) Fixed the BaseUri of ConsulAgent will be replaced by default BaseUri.
- [#148](https://github.com/hyperf-cloud/hyperf/pull/148) Fixed cannot generate the migration when migrates directory does not exist.
- [#152](https://github.com/hyperf-cloud/hyperf/pull/152) Fixed db connection will not be closed when a low use frequency.
- [#169](https://github.com/hyperf-cloud/hyperf/pull/169) Fixed array parse failed when handle http request.
- [#170](https://github.com/hyperf-cloud/hyperf/pull/170) Fixed websocket server interrupt when request a not exist route.

## Removed

- [#131](https://github.com/hyperf-cloud/hyperf/pull/131) Removed `server` property from Router options.

# v1.0.3 - 2019-07-02

## Added

- [#48](https://github.com/hyperf-cloud/hyperf/pull/48) Added WebSocket Client.
- [#51](https://github.com/hyperf-cloud/hyperf/pull/51) Added property `enableCache` to `DefinitionSource` to enable annotation cache. 
- [#61](https://github.com/hyperf-cloud/hyperf/pull/61) Added property type of `Model` created by command `db:model`.
- [#65](https://github.com/hyperf-cloud/hyperf/pull/65) Added JSON support for model-cache.
- Added WebSocket Server.

## Changed

- [#46](https://github.com/hyperf-cloud/hyperf/pull/46) Removed hyperf/framework requirement of `hyperf/di`, `hyperf/command` and `hyperf/dispatcher`. 

## Fixed

- [#45](https://github.com/hyperf-cloud/hyperf/pull/55) Fixed http server start failed, when the skeleton included `hyperf/websocket-server`. 
- [#55](https://github.com/hyperf-cloud/hyperf/pull/55) Fixed the method level middleware annotation. 
- [#73](https://github.com/hyperf-cloud/hyperf/pull/73) Fixed short name is not work for `db:model`.
- [#88](https://github.com/hyperf-cloud/hyperf/pull/88) Fixed prefix is not right in deep directory.
- [#101](https://github.com/hyperf-cloud/hyperf/pull/101) Fixed constants resolution failed when no message annotation exists.

# v1.0.2 - 2019-06-25

## Added

- [#25](https://github.com/hyperf-cloud/hyperf/pull/25) Added Travis CI.
- [#29](https://github.com/hyperf-cloud/hyperf/pull/29) Added some paramater of `Redis::connect`.

## Fixed

- Fixed http server will be affected of websocket server.
- Fixed proxy class 
- Fixed database pool will be fulled in testing.
- Fixed co-phpunit work not expected.
- Fixed model event `creating`, `updating` ... not work expected.
- Fixed `flushContext` not work expected for testing.<|MERGE_RESOLUTION|>--- conflicted
+++ resolved
@@ -1,24 +1,3 @@
-<<<<<<< HEAD
-# v1.0.14 - TBD
-
-# v1.0.13 - 2019-08-28
-
-## Added
-
-- [#449](https://github.com/hyperf-cloud/hyperf/pull/428) Added an independent component [hyperf/translation](https://github.com/hyperf-cloud/translation), forked by illuminate/translation.
-- [#449](https://github.com/hyperf-cloud/hyperf/pull/449) Added standard error code for grpc-server.
-- [#450](https://github.com/hyperf-cloud/hyperf/pull/450) Added comments of static methods for `Hyperf\Database\Schema\Schema`.
-
-## Changed
-
-- [#451](https://github.com/hyperf-cloud/hyperf/pull/451) Removed routes of magic methods from `AuthController`.
-- [#468](https://github.com/hyperf-cloud/hyperf/pull/468) Default exception handlers catch all exceptions.
-
-## Fixed 
-
-- [#466](https://github.com/hyperf-cloud/hyperf/pull/466) Fixed error when the number of data is not enough to paginate.
-- [#466](https://github.com/hyperf-cloud/hyperf/pull/470) Optimized `vendor:publish` command, if the destination folder exists, then will not repeatedly create the folder.
-=======
 # v1.1.0 - TBD
 
 ## Added
@@ -42,8 +21,25 @@
 
 - [#448](https://github.com/hyperf-cloud/hyperf/pull/448) Fixed TCP Server does not works when HTTP Server or WebSocket Server exists.
 
-# v1.0.13 - TBD
->>>>>>> 47e53de9
+# v1.0.14 - TBD
+
+# v1.0.13 - 2019-08-28
+
+## Added
+
+- [#449](https://github.com/hyperf-cloud/hyperf/pull/428) Added an independent component [hyperf/translation](https://github.com/hyperf-cloud/translation), forked by illuminate/translation.
+- [#449](https://github.com/hyperf-cloud/hyperf/pull/449) Added standard error code for grpc-server.
+- [#450](https://github.com/hyperf-cloud/hyperf/pull/450) Added comments of static methods for `Hyperf\Database\Schema\Schema`.
+
+## Changed
+
+- [#451](https://github.com/hyperf-cloud/hyperf/pull/451) Removed routes of magic methods from `AuthController`.
+- [#468](https://github.com/hyperf-cloud/hyperf/pull/468) Default exception handlers catch all exceptions.
+
+## Fixed 
+
+- [#466](https://github.com/hyperf-cloud/hyperf/pull/466) Fixed error when the number of data is not enough to paginate.
+- [#466](https://github.com/hyperf-cloud/hyperf/pull/470) Optimized `vendor:publish` command, if the destination folder exists, then will not repeatedly create the folder.
 
 # v1.0.12 - 2019-08-21
 
