--- conflicted
+++ resolved
@@ -104,37 +104,21 @@
 
     public function getRequestAnnotation(ReflectionMethod $refMethod, string $annotationName): ?AbstractRequest
     {
-<<<<<<< HEAD
-        /* @var null|AbstractRequest $queryAnnotation */
-=======
->>>>>>> 757180c7
         return $this->getMethodAnnotation($refMethod, $annotationName);
     }
 
     public function getLoggedAnnotation(ReflectionMethod $refMethod): ?Logged
     {
-<<<<<<< HEAD
-        /* @var null|Logged $loggedAnnotation */
-=======
->>>>>>> 757180c7
         return $this->getMethodAnnotation($refMethod, Logged::class);
     }
 
     public function getRightAnnotation(ReflectionMethod $refMethod): ?Right
     {
-<<<<<<< HEAD
-        /* @var null|Right $rightAnnotation */
-=======
->>>>>>> 757180c7
         return $this->getMethodAnnotation($refMethod, Right::class);
     }
 
     public function getFailWithAnnotation(ReflectionMethod $refMethod): ?FailWith
     {
-<<<<<<< HEAD
-        /* @var null|FailWith $failWithAnnotation */
-=======
->>>>>>> 757180c7
         return $this->getMethodAnnotation($refMethod, FailWith::class);
     }
 
@@ -143,19 +127,11 @@
      */
     public function getSourceFields(ReflectionClass $refClass): array
     {
-<<<<<<< HEAD
-        /* @var SourceField[] $sourceFields */
-=======
->>>>>>> 757180c7
         return $this->getClassAnnotations($refClass, SourceField::class);
     }
 
     public function getFactoryAnnotation(ReflectionMethod $refMethod): ?Factory
     {
-<<<<<<< HEAD
-        /* @var null|Factory $factoryAnnotation */
-=======
->>>>>>> 757180c7
         return $this->getMethodAnnotation($refMethod, Factory::class);
     }
 
