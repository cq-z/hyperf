<?php

declare(strict_types=1);
/**
 * This file is part of Hyperf.
 *
 * @link     https://hyperf.io
 * @document https://doc.hyperf.io
 * @contact  group@hyperf.io
 * @license  https://github.com/hyperf-cloud/hyperf/blob/master/LICENSE
 */

namespace Hyperf\HttpServer;

use Hyperf\Contract\ConfigInterface;
use Hyperf\Contract\MiddlewareInitializerInterface;
use Hyperf\Contract\OnRequestInterface;
use Hyperf\Dispatcher\HttpDispatcher;
use Hyperf\Framework\ExceptionHandlerDispatcher;
use Hyperf\HttpMessage\Server\Request as Psr7Request;
use Hyperf\HttpMessage\Server\Response as Psr7Response;
use Hyperf\HttpServer\Exception\Handler\HttpExceptionHandler;
use Hyperf\Utils\Context;
use Psr\Container\ContainerInterface;
use Psr\Http\Message\ResponseInterface;
use Psr\Http\Message\ServerRequestInterface;
use Psr\Http\Server\MiddlewareInterface;
use Swoole\Http\Request as SwooleRequest;
use Swoole\Http\Response as SwooleResponse;
use Throwable;

class Server implements OnRequestInterface, MiddlewareInitializerInterface
{
    /**
     * @var array
     */
    private $middlewares;

    /**
     * @var string
     */
    private $coreHandler;

    /**
     * @var MiddlewareInterface
     */
    private $coreMiddleware;

    /**
     * @var array
     */
    private $exceptionHandlers;

    /**
     * @var \Psr\Container\ContainerInterface
     */
    private $container;

    /**
     * @var HttpDispatcher
     */
    private $dispatcher;

    /**
     * @var string
     */
    private $serverName;

    public function __construct(
        string $serverName,
        string $coreHandler,
        ContainerInterface $container
    ) {
        $this->serverName = $serverName;
        $this->coreHandler = $coreHandler;
        $this->container = $container;
        $this->dispatcher = $container->get(HttpDispatcher::class);
    }

    public function initCoreMiddleware(string $serverName): void
    {
        $this->serverName = $serverName;
        $coreHandler = $this->coreHandler;
        $this->coreMiddleware = new $coreHandler($this->container, $serverName);

        $config = $this->container->get(ConfigInterface::class);
        $this->middlewares = $config->get('middlewares.' . $serverName, []);
        $this->exceptionHandlers = $config->get('exceptions.handler.' . $serverName, [
            HttpExceptionHandler::class,
        ]);
    }

    public function onRequest(SwooleRequest $request, SwooleResponse $response): void
    {
        try {
            // Initialize PSR-7 Request and Response objects.
            Context::set(ServerRequestInterface::class, $psr7Request = Psr7Request::loadFromSwooleRequest($request));
            Context::set(ResponseInterface::class, $psr7Response = new Psr7Response($response));

            $middlewares = array_merge($this->middlewares, MiddlewareManager::get($this->serverName, $psr7Request->getUri()->getPath(), $psr7Request->getMethod()));

            $psr7Response = $this->dispatcher->dispatch($psr7Request, $middlewares, $this->coreMiddleware);
        } catch (Throwable $throwable) {
<<<<<<< HEAD
            if (! $throwable instanceof ServerException) {
                $message = sprintf("%s\nin %s:%s\n%s", $throwable->getMessage(), $throwable->getFile(), $throwable->getLine(), $throwable->getTraceAsString());
                $this->logger->error($message);
            }
=======
>>>>>>> 0bf213ea
            // Delegate the exception to exception handler.
            $exceptionHandlerDispatcher = $this->container->get(ExceptionHandlerDispatcher::class);
            $psr7Response = $exceptionHandlerDispatcher->dispatch($throwable, $this->exceptionHandlers);
        } finally {
            // Send the Response to client.
            $psr7Response->send();
        }
    }
}<|MERGE_RESOLUTION|>--- conflicted
+++ resolved
@@ -101,13 +101,6 @@
 
             $psr7Response = $this->dispatcher->dispatch($psr7Request, $middlewares, $this->coreMiddleware);
         } catch (Throwable $throwable) {
-<<<<<<< HEAD
-            if (! $throwable instanceof ServerException) {
-                $message = sprintf("%s\nin %s:%s\n%s", $throwable->getMessage(), $throwable->getFile(), $throwable->getLine(), $throwable->getTraceAsString());
-                $this->logger->error($message);
-            }
-=======
->>>>>>> 0bf213ea
             // Delegate the exception to exception handler.
             $exceptionHandlerDispatcher = $this->container->get(ExceptionHandlerDispatcher::class);
             $psr7Response = $exceptionHandlerDispatcher->dispatch($throwable, $this->exceptionHandlers);
