--- conflicted
+++ resolved
@@ -284,13 +284,8 @@
                 } elseif ($this->container->has($definition->getName())) {
                     $injections[] = $this->container->get($definition->getName());
                 } else {
-<<<<<<< HEAD
-                    throw new BadRequestHttpException("Parameter '{$definition->getMeta('name')}' "
-                        . "of {$controller}::{$action} should not be null");
-=======
                     throw new \InvalidArgumentException("Parameter '{$definition->getMeta('name')}' "
                         . "of {$callableName} should not be null");
->>>>>>> a6073bf1
                 }
             } else {
                 $injections[] = $this->getNormalizer()->denormalize($value, $definition->getName());
