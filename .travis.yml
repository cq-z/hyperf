--- conflicted
+++ resolved
@@ -5,23 +5,11 @@
 matrix:
   include:
     - php: 7.2
-<<<<<<< HEAD
-      env: SW_VERSION="4.3.6"
-    - php: 7.2
-      env: SW_VERSION="4.4.5"
+      env: SW_VERSION="4.4.6"
     - php: 7.3
-      env: SW_VERSION="4.3.6"
-    - php: 7.3
-      env: SW_VERSION="4.4.5"
+      env: SW_VERSION="4.4.6"
     - php: master
-      env: SW_VERSION="4.3.6"
-=======
-      env: SW_VERSION="4.4.5"
-    - php: 7.3
-      env: SW_VERSION="4.4.5"
->>>>>>> b5d10898
-    - php: master
-      env: SW_VERSION="4.4.5"
+      env: SW_VERSION="4.4.6"
 
   allow_failures:
     - php: master
