<?php

declare(strict_types=1);
/**
 * This file is part of Hyperf.
 *
 * @link     https://hyperf.org
 * @document https://wiki.hyperf.org
 * @contact  group@hyperf.org
 * @license  https://github.com/hyperf-cloud/hyperf/blob/master/LICENSE
 */

namespace Hyperf\Database\Model;

use ArrayAccess;
use Exception;
use Hyperf\Contracts\Queue\QueueableCollection;
use Hyperf\Database\ConnectionInterface;
use Hyperf\Database\Model\Relations\Pivot;
use Hyperf\Database\Query\Builder as QueryBuilder;
use Hyperf\Utils\Arr;
use Hyperf\Utils\Collection as BaseCollection;
use Hyperf\Utils\Contracts\Arrayable;
use Hyperf\Utils\Contracts\Jsonable;
use Hyperf\Utils\Str;
use JsonSerializable;
use Psr\EventDispatcher\EventDispatcherInterface;

abstract class Model implements ArrayAccess, Arrayable, Jsonable, JsonSerializable
{
    use Concerns\HasAttributes, Concerns\HasEvents, Concerns\HasGlobalScopes, Concerns\HasRelationships, Concerns\HasTimestamps, Concerns\HidesAttributes, Concerns\GuardsAttributes;

    /**
     * The name of the "created at" column.
     *
     * @var string
     */
    const CREATED_AT = 'created_at';

    /**
     * The name of the "updated at" column.
     *
     * @var string
     */
    const UPDATED_AT = 'updated_at';

    /**
     * Indicates if the IDs are auto-incrementing.
     *
     * @var bool
     */
    public $incrementing = true;

    /**
     * Indicates if the model exists.
     *
     * @var bool
     */
    public $exists = false;

    /**
     * Indicates if the model was inserted during the current request lifecycle.
     *
     * @var bool
     */
    public $wasRecentlyCreated = false;

    /**
     * The connection name for the model.
     *
     * @var string
     */
    protected $connection = 'default';

    /**
     * The table associated with the model.
     *
     * @var string
     */
    protected $table;

    /**
     * The primary key for the model.
     *
     * @var string
     */
    protected $primaryKey = 'id';

    /**
     * The "type" of the auto-incrementing ID.
     *
     * @var string
     */
    protected $keyType = 'int';

    /**
     * The relations to eager load on every query.
     *
     * @var array
     */
    protected $with = [];

    /**
     * The relationship counts that should be eager loaded on every query.
     *
     * @var array
     */
    protected $withCount = [];

    /**
     * The number of models to return for pagination.
     *
     * @var int
     */
    protected $perPage = 15;

    protected $traitInitializers = [];

    /**
     * Create a new Model model instance.
     */
    public function __construct(array $attributes = [])
    {
        $this->bootIfNotBooted();

        $this->syncOriginal();

        $this->fill($attributes);
    }

    /**
     * Dynamically retrieve attributes on the model.
     *
     * @param string $key
     */
    public function __get($key)
    {
        return $this->getAttribute($key);
    }

    /**
     * Dynamically set attributes on the model.
     *
     * @param string $key
     */
    public function __set($key, $value)
    {
        $this->setAttribute($key, $value);
    }

    /**
     * Determine if an attribute or relation exists on the model.
     *
     * @param  string $key
     * @return bool
     */
    public function __isset($key)
    {
        return $this->offsetExists($key);
    }

    /**
     * Unset an attribute on the model.
     *
     * @param string $key
     */
    public function __unset($key)
    {
        $this->offsetUnset($key);
    }

    /**
     * Handle dynamic method calls into the model.
     *
     * @param string $method
     * @param array  $parameters
     */
    public function __call($method, $parameters)
    {
        if (in_array($method, ['increment', 'decrement'])) {
            return $this->$method(...$parameters);
        }

        return call([$this->newQuery(), $method], $parameters);
    }

    /**
     * Handle dynamic static method calls into the method.
     *
     * @param string $method
     * @param array  $parameters
     */
    public static function __callStatic($method, $parameters)
    {
        return (new static())->$method(...$parameters);
    }

    /**
     * Convert the model to its string representation.
     */
    public function __toString(): string
    {
        return $this->toJson();
    }

    /**
     * When a model is being unserialized, check if it needs to be booted.
     */
    public function __wakeup()
    {
        $this->bootIfNotBooted();
    }

    /**
     * Disables relationship model touching for the current class during given callback scope.
     */
    public static function withoutTouching(callable $callback)
    {
        static::withoutTouchingOn([static::class], $callback);
    }

    /**
     * Disables relationship model touching for the given model classes during given callback scope.
     */
    public static function withoutTouchingOn(array $models, callable $callback)
    {
        IgnoreOnTouch::$container = array_values(array_merge(IgnoreOnTouch::$container, $models));

        try {
            call_user_func($callback);
        } finally {
            IgnoreOnTouch::$container = array_values(array_diff(IgnoreOnTouch::$container, $models));
        }
    }

    /**
     * Determine if the given model is ignoring touches.
     *
     * @param  string|null $class
     * @return bool
     */
    public static function isIgnoringTouch($class = null)
    {
        $class = $class ? : static::class;

        foreach (IgnoreOnTouch::$container as $ignoredClass) {
            if ($class === $ignoredClass || is_subclass_of($class, $ignoredClass)) {
                return true;
            }
        }

        return false;
    }

    /**
     * Fill the model with an array of attributes.
     *
     * @return $this
     * @throws \Hyperf\Database\Model\MassAssignmentException
     */
    public function fill(array $attributes)
    {
        $totallyGuarded = $this->totallyGuarded();

        foreach ($this->fillableFromArray($attributes) as $key => $value) {
            $key = $this->removeTableFromKey($key);

            // The developers may choose to place some attributes in the "fillable" array
            // which means only those attributes may be set through mass assignment to
            // the model, and all others will just get ignored for security reasons.
            if ($this->isFillable($key)) {
                $this->setAttribute($key, $value);
            } elseif ($totallyGuarded) {
                throw new MassAssignmentException(sprintf('Add [%s] to fillable property to allow mass assignment on [%s].', $key, get_class($this)));
            }
        }

        return $this;
    }

    /**
     * Fill the model with an array of attributes. Force mass assignment.
     *
     * @return $this
     */
    public function forceFill(array $attributes)
    {
        return static::unguarded(function () use ($attributes) {
            return $this->fill($attributes);
        });
    }

    /**
     * Qualify the given column name by the model's table.
     *
     * @param  string $column
     * @return string
     */
    public function qualifyColumn($column)
    {
        if (Str::contains($column, '.')) {
            return $column;
        }

        return $this->getTable() . '.' . $column;
    }

    /**
     * Create a new instance of the given model.
     *
     * @param  array  $attributes
     * @param  bool   $exists
     * @return static
     */
    public function newInstance($attributes = [], $exists = false)
    {
        // This method just provides a convenient way for us to generate fresh model
        // instances of this current model. It is particularly useful during the
        // hydration of new objects via the Model query builder instances.
        $model = new static((array) $attributes);

        $model->exists = $exists;

        $model->setConnection($this->getConnectionName());

        $model->setTable($this->getTable());

        return $model;
    }

    /**
     * Create a new model instance that is existing.
     *
     * @param  array       $attributes
     * @param  string|null $connection
     * @return static
     */
    public function newFromBuilder($attributes = [], $connection = null)
    {
        $model = $this->newInstance([], true);

        $model->setRawAttributes((array) $attributes, true);

        $model->setConnection($connection ? : $this->getConnectionName());

        $model->fireModelEvent('retrieved', false);

        return $model;
    }

    /**
     * Begin querying the model on a given connection.
     *
     * @param  string|null                    $connection
     * @return \Hyperf\Database\Model\Builder
     */
    public static function on($connection = null)
    {
        // First we will just create a fresh instance of this model, and then we can set the
        // connection on the model so that it is used for the queries we execute, as well
        // as being set on every relation we retrieve without a custom connection name.
        $instance = new static();

        $instance->setConnection($connection);

        return $instance->newQuery();
    }

    /**
     * Begin querying the model on the write connection.
     *
     * @return \Hyperf\Database\Query\Builder
     */
    public static function onWriteConnection()
    {
        return static::query()->useWritePdo();
    }

    /**
     * Get all of the models from the database.
     *
     * @param  array|mixed                                $columns
     * @return \Hyperf\Database\Model\Collection|static[]
     */
    public static function all($columns = ['*'])
    {
        return static::query()->get(is_array($columns) ? $columns : func_get_args());
    }

    /**
     * Begin querying a model with eager loading.
     *
     * @param  array|string                          $relations
     * @return \Hyperf\Database\Model\Builder|static
     */
    public static function with($relations)
    {
        return static::query()->with(is_string($relations) ? func_get_args() : $relations);
    }

    /**
     * Eager load relations on the model.
     *
     * @param  array|string $relations
     * @return $this
     */
    public function load($relations)
    {
        $query = $this->newQueryWithoutRelationships()->with(is_string($relations) ? func_get_args() : $relations);

        $query->eagerLoadRelations([$this]);

        return $this;
    }

    /**
     * Eager load relations on the model if they are not already eager loaded.
     *
     * @param  array|string $relations
     * @return $this
     */
    public function loadMissing($relations)
    {
        $relations = is_string($relations) ? func_get_args() : $relations;

        $this->newCollection([$this])->loadMissing($relations);

        return $this;
    }

    /**
     * Eager load relation counts on the model.
     *
     * @param  array|string $relations
     * @return $this
     */
    public function loadCount($relations)
    {
        $relations = is_string($relations) ? func_get_args() : $relations;

        $this->newCollection([$this])->loadCount($relations);

        return $this;
    }

    /**
     * Update the model in the database.
     *
     * @return bool
     */
    public function update(array $attributes = [], array $options = [])
    {
        if (! $this->exists) {
            return false;
        }

        return $this->fill($attributes)->save($options);
    }

    /**
     * Save the model and all of its relationships.
     *
     * @return bool
     */
    public function push()
    {
        if (! $this->save()) {
            return false;
        }

        // To sync all of the relationships to the database, we will simply spin through
        // the relationships and save each model via this "push" method, which allows
        // us to recurse into all of these nested relations for the model instance.
        foreach ($this->relations as $models) {
            $models = $models instanceof Collection ? $models->all() : [$models];

            foreach (array_filter($models) as $model) {
                if (! $model->push()) {
                    return false;
                }
            }
        }

        return true;
    }

    /**
     * Save the model to the database.
     *
     * @return bool
     */
    public function save(array $options = [])
    {
        $query = $this->newModelQuery();

        // If the "saving" event returns false we'll bail out of the save and return
        // false, indicating that the save failed. This provides a chance for any
        // listeners to cancel save operations if validations fail or whatever.
        if (false === $this->fireModelEvent('saving')) {
            return false;
        }

        // If the model already exists in the database we can just update our record
        // that is already in this database using the current IDs in this "where"
        // clause to only update this model. Otherwise, we'll just insert them.
        if ($this->exists) {
            $saved = $this->isDirty() ? $this->performUpdate($query) : true;
        }

        // If the model is brand new, we'll insert it into our database and set the
        // ID attribute on the model to the value of the newly inserted row's ID
        // which is typically an auto-increment value managed by the database.
        else {
            $saved = $this->performInsert($query);

<<<<<<< HEAD
            if (! $this->getConnectionName() && $connection = $query->getConnection()) {
=======
            if (! $this->getConnectionName() &&
                $connection = $query->getConnection()) {
>>>>>>> e6351cc6
                $this->setConnection($connection->getName());
            }
        }

        // If the model is successfully saved, we need to do a few more things once
        // that is done. We will call the "saved" method here to run any actions
        // we need to happen after a model gets successfully saved right here.
        if ($saved) {
            $this->finishSave($options);
        }

        return $saved;
    }

    /**
     * Save the model to the database using transaction.
     *
     * @return bool
     * @throws \Throwable
     */
    public function saveOrFail(array $options = [])
    {
        return $this->getConnection()->transaction(function () use ($options) {
            return $this->save($options);
        });
    }

    /**
     * Destroy the models for the given IDs.
     *
     * @param  \Hyperf\Utils\Collection|array|int $ids
     * @return int
     */
    public static function destroy($ids)
    {
        // We'll initialize a count here so we will return the total number of deletes
        // for the operation. The developers can then check this number as a boolean
        // type value or get this total count of records deleted for logging, etc.
        $count = 0;

        if ($ids instanceof BaseCollection) {
            $ids = $ids->all();
        }

        $ids = is_array($ids) ? $ids : func_get_args();

        // We will actually pull the models from the database table and call delete on
        // each of them individually so that their events get fired properly with a
        // correct set of attributes in case the developers wants to check these.
        $key = ($instance = new static())->getKeyName();

        foreach ($instance->whereIn($key, $ids)->get() as $model) {
            if ($model->delete()) {
                ++$count;
            }
        }

        return $count;
    }

    /**
     * Delete the model from the database.
     *
     * @return bool|null
     * @throws \Exception
     */
    public function delete()
    {
        if (is_null($this->getKeyName())) {
            throw new Exception('No primary key defined on model.');
        }

        // If the model doesn't exist, there is nothing to delete so we'll just return
        // immediately and not do anything else. Otherwise, we will continue with a
        // deletion process on the model, firing the proper events, and so forth.
        if (! $this->exists) {
            return;
        }

        if (false === $this->fireModelEvent('deleting')) {
            return false;
        }

        // Here, we'll touch the owning models, verifying these timestamps get updated
        // for the models. This will allow any caching to get broken on the parents
        // by the timestamp. Then we will go ahead and delete the model instance.
        $this->touchOwners();

        $this->performDeleteOnModel();

        // Once the model has been deleted, we will fire off the deleted event so that
        // the developers may hook into post-delete operations. We will then return
        // a boolean true as the delete is presumably successful on the database.
        $this->fireModelEvent('deleted', false);

        return true;
    }

    /**
     * Force a hard delete on a soft deleted model.
     * This method protects developers from running forceDelete when trait is missing.
     *
     * @return bool|null
     */
    public function forceDelete()
    {
        return $this->delete();
    }

    /**
     * Begin querying the model.
     *
     * @return \Hyperf\Database\Model\Builder
     */
    public static function query()
    {
        return (new static())->newQuery();
    }

    /**
     * Get a new query builder for the model's table.
     *
     * @return \Hyperf\Database\Model\Builder
     */
    public function newQuery()
    {
        return $this->registerGlobalScopes($this->newQueryWithoutScopes());
    }

    /**
     * Get a new query builder that doesn't have any global scopes or eager loading.
     *
     * @return \Hyperf\Database\Model\Builder|static
     */
    public function newModelQuery()
    {
        return $this->newModelBuilder($this->newBaseQueryBuilder())->setModel($this);
    }

    /**
     * Get a new query builder with no relationships loaded.
     *
     * @return \Hyperf\Database\Model\Builder
     */
    public function newQueryWithoutRelationships()
    {
        return $this->registerGlobalScopes($this->newModelQuery());
    }

    /**
     * Register the global scopes for this builder instance.
     *
     * @param  \Hyperf\Database\Model\Builder $builder
     * @return \Hyperf\Database\Model\Builder
     */
    public function registerGlobalScopes($builder)
    {
        foreach ($this->getGlobalScopes() as $identifier => $scope) {
            $builder->withGlobalScope($identifier, $scope);
        }

        return $builder;
    }

    /**
     * Get a new query builder that doesn't have any global scopes.
     *
     * @return \Hyperf\Database\Model\Builder|static
     */
    public function newQueryWithoutScopes()
    {
        return $this->newModelQuery()->with($this->with)->withCount($this->withCount);
    }

    /**
     * Get a new query instance without a given scope.
     *
     * @param  \Hyperf\Database\Model\Scope|string $scope
     * @return \Hyperf\Database\Model\Builder
     */
    public function newQueryWithoutScope($scope)
    {
        return $this->newQuery()->withoutGlobalScope($scope);
    }

    /**
     * Get a new query to restore one or more models by their queueable IDs.
     *
     * @param  array|int                      $ids
     * @return \Hyperf\Database\Model\Builder
     */
    public function newQueryForRestoration($ids)
    {
        return is_array($ids) ? $this->newQueryWithoutScopes()
            ->whereIn($this->getQualifiedKeyName(), $ids) : $this->newQueryWithoutScopes()->whereKey($ids);
    }

    /**
     * Create a new Model query builder for the model.
     *
     * @param  \Hyperf\Database\Query\Builder        $query
     * @return \Hyperf\Database\Model\Builder|static
     */
    public function newModelBuilder($query)
    {
        return new Builder($query);
    }

    /**
     * Create a new Model Collection instance.
     *
     * @return \Hyperf\Database\Model\Collection
     */
    public function newCollection(array $models = [])
    {
        return new Collection($models);
    }

    /**
     * Create a new pivot model instance.
     *
     * @param  \Hyperf\Database\Model\Model           $parent
     * @param  string                                 $table
     * @param  bool                                   $exists
     * @param  string|null                            $using
     * @return \Hyperf\Database\Model\Relations\Pivot
     */
    public function newPivot(self $parent, array $attributes, $table, $exists, $using = null)
    {
        return $using ? $using::fromRawAttributes($parent, $attributes, $table, $exists) : Pivot::fromAttributes($parent, $attributes, $table, $exists);
    }

    /**
     * Convert the model instance to an array.
     */
    public function toArray(): array
    {
        return array_merge($this->attributesToArray(), $this->relationsToArray());
    }

    /**
     * Convert the model instance to JSON.
     *
     * @param  int    $options
     * @return string
     * @throws \Hyperf\Database\Model\JsonEncodingException
     */
    public function toJson($options = 0)
    {
        $json = json_encode($this->jsonSerialize(), $options);

        if (JSON_ERROR_NONE !== json_last_error()) {
            throw JsonEncodingException::forModel($this, json_last_error_msg());
        }

        return $json;
    }

    /**
     * Convert the object into something JSON serializable.
     *
     * @return array
     */
    public function jsonSerialize()
    {
        return $this->toArray();
    }

    /**
     * Reload a fresh model instance from the database.
     *
     * @param  array|string $with
     * @return static|null
     */
    public function fresh($with = [])
    {
        if (! $this->exists) {
            return;
        }

        return static::newQueryWithoutScopes()
            ->with(is_string($with) ? func_get_args() : $with)
            ->where($this->getKeyName(), $this->getKey())
            ->first();
    }

    /**
     * Reload the current model instance with fresh attributes from the database.
     *
     * @return $this
     */
    public function refresh()
    {
        if (! $this->exists) {
            return $this;
        }

        $this->setRawAttributes(static::newQueryWithoutScopes()->findOrFail($this->getKey())->attributes);

        $this->load(collect($this->relations)->except('pivot')->keys()->toArray());

        $this->syncOriginal();

        return $this;
    }

    /**
     * Clone the model into a new, non-existing instance.
     *
     * @return static
     */
    public function replicate(array $except = null)
    {
        $defaults = [
            $this->getKeyName(),
            $this->getCreatedAtColumn(),
            $this->getUpdatedAtColumn(),
        ];

        $attributes = Arr::except($this->attributes, $except ? array_unique(array_merge($except, $defaults)) : $defaults);

        return tap(new static(), function ($instance) use ($attributes) {
            $instance->setRawAttributes($attributes);

            $instance->setRelations($this->relations);
        });
    }

    /**
     * Determine if two models have the same ID and belong to the same table.
     *
     * @param  \Hyperf\Database\Model\Model|null $model
     * @return bool
     */
    public function is($model)
    {
<<<<<<< HEAD
        return ! is_null($model) && $this->getKey() === $model->getKey() && $this->getTable() === $model->getTable() && $this->getConnectionName() === $model->getConnectionName();
=======
        return ! is_null($model) &&
            $this->getKey() === $model->getKey() &&
            $this->getTable() === $model->getTable() &&
            $this->getConnectionName() === $model->getConnectionName();
>>>>>>> e6351cc6
    }

    /**
     * Determine if two models are not the same.
     *
     * @param  \Hyperf\Database\Model\Model|null $model
     * @return bool
     */
    public function isNot($model)
    {
        return ! $this->is($model);
    }

    /**
     * Get the database connection for the model.
     * You can write it by yourself.
     */
    public function getConnection(): ConnectionInterface
    {
        return Register::resolveConnection($this->getConnectionName());
    }

    /**
     * Get the event dispatcher for the model.
     * You can write it by yourself.
     *
     * @return EventDispatcherInterface
     */
    public function getEventDispatcher()
    {
        return Register::getEventDispatcher();
    }

    /**
     * Get the current connection name for the model.
     *
     * @return string
     */
    public function getConnectionName()
    {
        return $this->connection;
    }

    /**
     * Set the connection associated with the model.
     *
     * @param  string $name
     * @return $this
     */
    public function setConnection($name)
    {
        $this->connection = $name;

        return $this;
    }

    /**
     * Get the table associated with the model.
     *
     * @return string
     */
    public function getTable()
    {
        return isset($this->table) ? $this->table : Str::snake(Str::pluralStudly(class_basename($this)));
    }

    /**
     * Set the table associated with the model.
     *
     * @param  string $table
     * @return $this
     */
    public function setTable($table)
    {
        $this->table = $table;

        return $this;
    }

    /**
     * Get the primary key for the model.
     *
     * @return string
     */
    public function getKeyName()
    {
        return $this->primaryKey;
    }

    /**
     * Set the primary key for the model.
     *
     * @param  string $key
     * @return $this
     */
    public function setKeyName($key)
    {
        $this->primaryKey = $key;

        return $this;
    }

    /**
     * Get the table qualified key name.
     *
     * @return string
     */
    public function getQualifiedKeyName()
    {
        return $this->qualifyColumn($this->getKeyName());
    }

    /**
     * Get the auto-incrementing key type.
     *
     * @return string
     */
    public function getKeyType()
    {
        return $this->keyType;
    }

    /**
     * Set the data type for the primary key.
     *
     * @param  string $type
     * @return $this
     */
    public function setKeyType($type)
    {
        $this->keyType = $type;

        return $this;
    }

    /**
     * Get the value indicating whether the IDs are incrementing.
     *
     * @return bool
     */
    public function getIncrementing()
    {
        return $this->incrementing;
    }

    /**
     * Set whether IDs are incrementing.
     *
     * @param  bool  $value
     * @return $this
     */
    public function setIncrementing($value)
    {
        $this->incrementing = $value;

        return $this;
    }

    /**
     * Get the value of the model's primary key.
     */
    public function getKey()
    {
        return $this->getAttribute($this->getKeyName());
    }

    /**
     * Get the queueable identity for the entity.
     */
    public function getQueueableId()
    {
        return $this->getKey();
    }

    /**
     * Get the queueable relationships for the entity.
     *
     * @return array
     */
    public function getQueueableRelations()
    {
        $relations = [];

        foreach ($this->getRelations() as $key => $relation) {
            if (method_exists($this, $key)) {
                $relations[] = $key;
            }

            if ($relation instanceof QueueableCollection) {
                foreach ($relation->getQueueableRelations() as $collectionValue) {
                    $relations[] = $key . '.' . $collectionValue;
                }
            }

            if ($relation instanceof QueueableEntity) {
                foreach ($relation->getQueueableRelations() as $entityKey => $entityValue) {
                    $relations[] = $key . '.' . $entityValue;
                }
            }
        }

        return array_unique($relations);
    }

    /**
     * Get the queueable connection for the entity.
     */
    public function getQueueableConnection()
    {
        return $this->getConnectionName();
    }

    /**
     * Get the value of the model's route key.
     */
    public function getRouteKey()
    {
        return $this->getAttribute($this->getRouteKeyName());
    }

    /**
     * Get the route key for the model.
     *
     * @return string
     */
    public function getRouteKeyName()
    {
        return $this->getKeyName();
    }

    /**
     * Retrieve the model for a bound value.
     *
     * @return \Hyperf\Database\Model\Model|null
     */
    public function resolveRouteBinding($value)
    {
        return $this->where($this->getRouteKeyName(), $value)->first();
    }

    /**
     * Get the default foreign key name for the model.
     *
     * @return string
     */
    public function getForeignKey()
    {
        return Str::snake(class_basename($this)) . '_' . $this->getKeyName();
    }

    /**
     * Get the number of models to return per page.
     *
     * @return int
     */
    public function getPerPage()
    {
        return $this->perPage;
    }

    /**
     * Set the number of models to return per page.
     *
     * @param  int   $perPage
     * @return $this
     */
    public function setPerPage($perPage)
    {
        $this->perPage = $perPage;

        return $this;
    }

    /**
     * Determine if the given attribute exists.
     *
     * @return bool
     */
    public function offsetExists($offset)
    {
        return ! is_null($this->getAttribute($offset));
    }

    /**
     * Get the value for a given offset.
     */
    public function offsetGet($offset)
    {
        return $this->getAttribute($offset);
    }

    /**
     * Set the value for a given offset.
     */
    public function offsetSet($offset, $value)
    {
        $this->setAttribute($offset, $value);
    }

    /**
     * Unset the value for a given offset.
     */
    public function offsetUnset($offset)
    {
        unset($this->attributes[$offset], $this->relations[$offset]);
    }

    /**
     * Check if the model needs to be booted and if so, do it.
     */
    protected function bootIfNotBooted(): void
    {
        $this->fireModelEvent('booting', false);

        $this->boot();

        $this->fireModelEvent('booted', false);
    }

    /**
     * The "booting" method of the model.
     */
    protected function boot(): void
    {
        $this->bootTraits();
    }

    /**
     * Boot all of the bootable traits on the model.
     */
    protected function bootTraits(): void
    {
        $class = static::class;

        $booted = [];
        $this->traitInitializers[$class] = [];

        foreach (class_uses_recursive($class) as $trait) {
            $method = 'boot' . class_basename($trait);

            if (method_exists($class, $method) && ! in_array($method, $booted)) {
                forward_static_call([$class, $method]);
                $booted[] = $method;
            }

            if (method_exists($class, $method = 'initialize' . class_basename($trait))) {
                $this->traitInitializers[$class][] = $method;
                $this->traitInitializers[$class] = array_unique($this->traitInitializers[$class]);
            }
        }
    }

    /**
     * Remove the table name from a given key.
     *
     * @param  string $key
     * @return string
     */
    protected function removeTableFromKey($key)
    {
        return Str::contains($key, '.') ? last(explode('.', $key)) : $key;
    }

    /**
     * Increment a column's value by a given amount.
     *
     * @param  string    $column
     * @param  float|int $amount
     * @return int
     */
    protected function increment($column, $amount = 1, array $extra = [])
    {
        return $this->incrementOrDecrement($column, $amount, $extra, 'increment');
    }

    /**
     * Decrement a column's value by a given amount.
     *
     * @param  string    $column
     * @param  float|int $amount
     * @return int
     */
    protected function decrement($column, $amount = 1, array $extra = [])
    {
        return $this->incrementOrDecrement($column, $amount, $extra, 'decrement');
    }

    /**
     * Run the increment or decrement method on the model.
     *
     * @param  string    $column
     * @param  float|int $amount
     * @param  array     $extra
     * @param  string    $method
     * @return int
     */
    protected function incrementOrDecrement($column, $amount, $extra, $method)
    {
        $query = $this->newModelQuery();

        if (! $this->exists) {
            return $query->{$method}($column, $amount, $extra);
        }

        $this->incrementOrDecrementAttributeValue($column, $amount, $extra, $method);

        return $query->where($this->getKeyName(), $this->getKey())->{$method}($column, $amount, $extra);
    }

    /**
     * Increment the underlying attribute value and sync with original.
     *
     * @param string    $column
     * @param float|int $amount
     * @param array     $extra
     * @param string    $method
     */
    protected function incrementOrDecrementAttributeValue($column, $amount, $extra, $method)
    {
        $this->{$column} = $this->{$column} + ('increment' === $method ? $amount : $amount * -1);

        $this->forceFill($extra);

        $this->syncOriginalAttribute($column);
    }

    /**
     * Perform any actions that are necessary after the model is saved.
     */
    protected function finishSave(array $options)
    {
        $this->fireModelEvent('saved', false);

        if ($this->isDirty() && ($options['touch'] ?? true)) {
            $this->touchOwners();
        }

        $this->syncOriginal();
    }

    /**
     * Perform a model update operation.
     *
     * @param  \Hyperf\Database\Model\Builder $query
     * @return bool
     */
    protected function performUpdate(Builder $query)
    {
        // If the updating event returns false, we will cancel the update operation so
        // developers can hook Validation systems into their models and cancel this
        // operation if the model does not pass validation. Otherwise, we update.
        if (false === $this->fireModelEvent('updating')) {
            return false;
        }

        // First we need to create a fresh query instance and touch the creation and
        // update timestamp on the model which are maintained by us for developer
        // convenience. Then we will just continue saving the model instances.
        if ($this->usesTimestamps()) {
            $this->updateTimestamps();
        }

        // Once we have run the update operation, we will fire the "updated" event for
        // this model instance. This will allow developers to hook into these after
        // models are updated, giving them a chance to do any special processing.
        $dirty = $this->getDirty();

        if (count($dirty) > 0) {
            $this->setKeysForSaveQuery($query)->update($dirty);

            $this->syncChanges();

            $this->fireModelEvent('updated', false);
        }

        return true;
    }

    /**
     * Set the keys for a save update query.
     *
     * @param  \Hyperf\Database\Model\Builder $query
     * @return \Hyperf\Database\Model\Builder
     */
    protected function setKeysForSaveQuery(Builder $query)
    {
        $query->where($this->getKeyName(), '=', $this->getKeyForSaveQuery());

        return $query;
    }

    /**
     * Get the primary key value for a save query.
     */
    protected function getKeyForSaveQuery()
    {
        return $this->original[$this->getKeyName()] ?? $this->getKey();
    }

    /**
     * Perform a model insert operation.
     *
     * @param  \Hyperf\Database\Model\Builder $query
     * @return bool
     */
    protected function performInsert(Builder $query)
    {
        if (false === $this->fireModelEvent('creating')) {
            return false;
        }

        // First we'll need to create a fresh query instance and touch the creation and
        // update timestamps on this model, which are maintained by us for developer
        // convenience. After, we will just continue saving these model instances.
        if ($this->usesTimestamps()) {
            $this->updateTimestamps();
        }

        // If the model has an incrementing key, we can use the "insertGetId" method on
        // the query builder, which will give us back the final inserted ID for this
        // table from the database. Not all tables have to be incrementing though.
        $attributes = $this->getAttributes();

        if ($this->getIncrementing()) {
            $this->insertAndSetId($query, $attributes);
        }

        // If the table isn't incrementing we'll simply insert these attributes as they
        // are. These attribute arrays must contain an "id" column previously placed
        // there by the developer as the manually determined key for these models.
        else {
            if (empty($attributes)) {
                return true;
            }

            $query->insert($attributes);
        }

        // We will go ahead and set the exists property to true, so that it is set when
        // the created event is fired, just in case the developer tries to update it
        // during the event. This will allow them to do so and run an update here.
        $this->exists = true;

        $this->wasRecentlyCreated = true;

        $this->fireModelEvent('created', false);

        return true;
    }

    /**
     * Insert the given attributes and set the ID on the model.
     *
     * @param \Hyperf\Database\Model\Builder $query
     * @param array                          $attributes
     */
    protected function insertAndSetId(Builder $query, $attributes)
    {
        $id = $query->insertGetId($attributes, $keyName = $this->getKeyName());

        $this->setAttribute($keyName, $id);
    }

    /**
     * Perform the actual delete query on this model instance.
     */
    protected function performDeleteOnModel()
    {
        $this->setKeysForSaveQuery($this->newModelQuery())->delete();

        $this->exists = false;
    }

    /**
     * Get a new query builder instance for the connection.
     *
     * @return \Hyperf\Database\Query\Builder
     */
    protected function newBaseQueryBuilder()
    {
        $connection = $this->getConnection();

        return new QueryBuilder($connection, $connection->getQueryGrammar(), $connection->getPostProcessor());
    }
}<|MERGE_RESOLUTION|>--- conflicted
+++ resolved
@@ -513,12 +513,7 @@
         else {
             $saved = $this->performInsert($query);
 
-<<<<<<< HEAD
             if (! $this->getConnectionName() && $connection = $query->getConnection()) {
-=======
-            if (! $this->getConnectionName() &&
-                $connection = $query->getConnection()) {
->>>>>>> e6351cc6
                 $this->setConnection($connection->getName());
             }
         }
@@ -855,14 +850,10 @@
      */
     public function is($model)
     {
-<<<<<<< HEAD
-        return ! is_null($model) && $this->getKey() === $model->getKey() && $this->getTable() === $model->getTable() && $this->getConnectionName() === $model->getConnectionName();
-=======
         return ! is_null($model) &&
             $this->getKey() === $model->getKey() &&
             $this->getTable() === $model->getTable() &&
             $this->getConnectionName() === $model->getConnectionName();
->>>>>>> e6351cc6
     }
 
     /**
