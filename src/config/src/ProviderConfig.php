<?php

declare(strict_types=1);
/**
 * This file is part of Hyperf.
 *
 * @link     https://www.hyperf.io
 * @document https://doc.hyperf.io
 * @contact  group@hyperf.io
 * @license  https://github.com/hyperf-cloud/hyperf/blob/master/LICENSE
 */

namespace Hyperf\Config;

use Hyperf\Utils\Composer;
use function class_exists;
use function is_string;
use function method_exists;

/**
 * Provider config allow the components set the configs to application.
 */
class ProviderConfig
{
    /**
     * @var array
     */
    private static $providerConfigs = [];

    /**
     * Load and merge all provider configs from components.
     * Notice that this method will cached the config result into a static property,
     * call ProviderConfig::clear() method if you want to reset the static property.
     */
    public static function load(): array
    {
<<<<<<< HEAD
        if (! static::$providerConfigs) {
            $config = [];
            $providers = Composer::getMergedExtra('hyperf')['config'];
            foreach ($providers ?? [] as $provider) {
                if (is_string($provider) && class_exists($provider) && method_exists($provider, '__invoke')) {
                    $providerConfig = (new $provider())();
                    $config = array_merge_recursive($config, $providerConfig);
                }
            }

            static::$providerConfigs = $config;
            unset($config, $providerConfig);
=======
        if (! static::$privoderConfigs) {
            $providers = Composer::getMergedExtra('hyperf')['config'] ?? [];
            static::$privoderConfigs = static::loadProviders($providers);
>>>>>>> c75481d8
        }
        return static::$providerConfigs;
    }

    public static function clear(): void
    {
        static::$providerConfigs = [];
    }

    protected static function loadProviders(array $providers): array
    {
        $providerConfigs = [];
        foreach ($providers ?? [] as $provider) {
            if (is_string($provider) && class_exists($provider) && method_exists($provider, '__invoke')) {
                $providerConfigs[] = (new $provider())();
            }
        }

        return static::merge(...$providerConfigs);
    }

    protected static function merge(...$arrays): array
    {
        $result = array_merge_recursive(...$arrays);
        if (isset($result['dependencies'])) {
            $dependencies = array_column($arrays, 'dependencies');
            $result['dependencies'] = array_merge(...$dependencies);
        }

        return $result;
    }
}<|MERGE_RESOLUTION|>--- conflicted
+++ resolved
@@ -34,24 +34,9 @@
      */
     public static function load(): array
     {
-<<<<<<< HEAD
         if (! static::$providerConfigs) {
-            $config = [];
-            $providers = Composer::getMergedExtra('hyperf')['config'];
-            foreach ($providers ?? [] as $provider) {
-                if (is_string($provider) && class_exists($provider) && method_exists($provider, '__invoke')) {
-                    $providerConfig = (new $provider())();
-                    $config = array_merge_recursive($config, $providerConfig);
-                }
-            }
-
-            static::$providerConfigs = $config;
-            unset($config, $providerConfig);
-=======
-        if (! static::$privoderConfigs) {
             $providers = Composer::getMergedExtra('hyperf')['config'] ?? [];
-            static::$privoderConfigs = static::loadProviders($providers);
->>>>>>> c75481d8
+            static::$providerConfigs = static::loadProviders($providers);
         }
         return static::$providerConfigs;
     }
