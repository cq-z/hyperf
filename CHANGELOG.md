--- conflicted
+++ resolved
@@ -1,9 +1,9 @@
 # v1.1.28 - TBD
 
-<<<<<<< HEAD
-## Added
+## Added
+
 - [#1645](https://github.com/hyperf/hyperf/pull/1645) Added parameter injection support for closure route.
-=======
+
 ## Fixed
 
 - [#1639](https://github.com/hyperf/hyperf/pull/1639) Fixed bug that the unhealthy node will be got from `consul`.
@@ -11,7 +11,6 @@
 ## Optimized 
 
 - [#1636](https://github.com/hyperf/hyperf/pull/1636) Optimized `co-phpunit` do not broken in coroutine environment, when cases failed.
->>>>>>> 16bf9e69
 
 # v1.1.27 - 2020-04-23
 
