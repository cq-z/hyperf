<?php

declare(strict_types=1);
/**
 * This file is part of Hyperf.
 *
 * @link     https://www.hyperf.io
 * @document https://hyperf.wiki
 * @contact  group@hyperf.io
 * @license  https://github.com/hyperf/hyperf/blob/master/LICENSE
 */
namespace Hyperf\WebSocketServer;

use Hyperf\Contract\ConfigInterface;
use Hyperf\Contract\MiddlewareInitializerInterface;
use Hyperf\Contract\OnCloseInterface;
use Hyperf\Contract\OnHandShakeInterface;
use Hyperf\Contract\OnMessageInterface;
use Hyperf\Contract\OnOpenInterface;
use Hyperf\Contract\StdoutLoggerInterface;
use Hyperf\Dispatcher\HttpDispatcher;
use Hyperf\ExceptionHandler\ExceptionHandlerDispatcher;
use Hyperf\HttpMessage\Base\Response;
use Hyperf\HttpMessage\Server\Request as Psr7Request;
use Hyperf\HttpMessage\Server\Response as Psr7Response;
use Hyperf\HttpServer\Contract\CoreMiddlewareInterface;
use Hyperf\HttpServer\MiddlewareManager;
use Hyperf\HttpServer\ResponseEmitter;
use Hyperf\HttpServer\Router\Dispatched;
use Hyperf\Server\Event;
use Hyperf\Server\ServerManager;
use Hyperf\Utils\Context;
use Hyperf\Utils\Coordinator\Constants;
use Hyperf\Utils\Coordinator\CoordinatorManager;
use Hyperf\WebSocketServer\Collector\FdCollector;
use Hyperf\WebSocketServer\Context as WsContext;
use Hyperf\WebSocketServer\Exception\Handler\WebSocketExceptionHandler;
use Hyperf\WebSocketServer\Exception\WebSocketHandeShakeException;
use Psr\Container\ContainerInterface;
use Psr\Http\Message\ResponseInterface;
use Psr\Http\Message\ServerRequestInterface;
use Swoole\Http\Request as SwooleRequest;
use Swoole\Http\Response as SwooleResponse;
use Swoole\Server as SwooleServer;
use Swoole\WebSocket\CloseFrame;
use Swoole\WebSocket\Frame;
use Swoole\WebSocket\Server as WebSocketServer;
use Throwable;

class Server implements MiddlewareInitializerInterface, OnHandShakeInterface, OnCloseInterface, OnMessageInterface
{
    /**
     * @var ContainerInterface
     */
    protected $container;

    /**
     * @var HttpDispatcher
     */
    protected $dispatcher;

    /**
     * @var ExceptionHandlerDispatcher
     */
    protected $exceptionHandlerDispatcher;

    /**
     * @var CoreMiddlewareInterface
     */
    protected $coreMiddleware;

    /**
     * @var array
     */
    protected $exceptionHandlers;

    /**
     * @var ResponseEmitter
     */
    protected $responseEmitter;

    /**
     * @var StdoutLoggerInterface
     */
    protected $logger;

    /**
     * @var array
     */
    protected $middlewares = [];

    /**
     * @var string
     */
    protected $serverName = 'websocket';

    public function __construct(
        ContainerInterface $container,
        HttpDispatcher $dispatcher,
        ExceptionHandlerDispatcher $exceptionHandlerDispatcher,
        ResponseEmitter $responseEmitter,
        StdoutLoggerInterface $logger
    ) {
        $this->container = $container;
        $this->dispatcher = $dispatcher;
        $this->exceptionHandlerDispatcher = $exceptionHandlerDispatcher;
        $this->responseEmitter = $responseEmitter;
        $this->logger = $logger;
    }

    public function initCoreMiddleware(string $serverName): void
    {
        $this->serverName = $serverName;
        $this->coreMiddleware = new CoreMiddleware($this->container, $serverName);

        $config = $this->container->get(ConfigInterface::class);
        $this->middlewares = $config->get('middlewares.' . $serverName, []);
        $this->exceptionHandlers = $config->get('exceptions.handler.' . $serverName, [
            WebSocketExceptionHandler::class,
        ]);
    }

    /**
     * @return \Swoole\Coroutine\Http\Server|WebSocketServer
     */
    public function getServer()
    {
        return $this->container->get(SwooleServer::class);
    }

    public function getSender(): Sender
    {
        return $this->container->get(Sender::class);
    }

    public function onHandShake(SwooleRequest $request, SwooleResponse $response): void
    {
        try {
            CoordinatorManager::until(Constants::WORKER_START)->yield();
            $fd = $request->fd;
            Context::set(WsContext::FD, $fd);
            $security = $this->container->get(Security::class);

            $psr7Request = $this->initRequest($request);
            $psr7Response = $this->initResponse();

            $this->logger->debug(sprintf('WebSocket: fd[%d] start a handshake request.', $fd));

            $key = $psr7Request->getHeaderLine(Security::SEC_WEBSOCKET_KEY);
            if ($security->isInvalidSecurityKey($key)) {
                throw new WebSocketHandeShakeException('sec-websocket-key is invalid!');
            }

            $psr7Request = $this->coreMiddleware->dispatch($psr7Request);
            $middlewares = $this->middlewares;
            /** @var Dispatched $dispatched */
            $dispatched = $psr7Request->getAttribute(Dispatched::class);
            if ($dispatched->isFound()) {
                $registeredMiddlewares = MiddlewareManager::get($this->serverName, $dispatched->handler->route, $psr7Request->getMethod());
                $middlewares = array_merge($middlewares, $registeredMiddlewares);
            }

            /** @var Response $psr7Response */
            $psr7Response = $this->dispatcher->dispatch($psr7Request, $middlewares, $this->coreMiddleware);

            $class = $psr7Response->getAttribute('class');

<<<<<<< HEAD
            if (! empty($class)) {
                FdCollector::set($fd, $class);
                $server = $this->getServer();
                if ($server instanceof \Swoole\Coroutine\Http\Server) {
                    $response->upgrade();
                    $this->getSender()->setResponse($fd, $response);
                    $this->deferOnOpen($request, $class, $response);

                    [, , $callbacks] = ServerManager::get($this->serverName);

                    [$onMessageCallbackClass, $onMessageCallbackMethod] = $callbacks[Event::ON_MESSAGE];
                    $onMessageCallbackInstance = $this->container->get($onMessageCallbackClass);

                    [$onCloseCallbackClass, $onCloseCallbackMethod] = $callbacks[Event::ON_CLOSE];
                    $onCloseCallbackInstance = $this->container->get($onCloseCallbackClass);

                    while (true) {
                        $frame = $response->recv();
                        if ($frame === false || $frame instanceof CloseFrame || $frame === '') {
                            $onCloseCallbackInstance->{$onCloseCallbackMethod}($response, $fd, 0);
                            break;
                        }
                        $onMessageCallbackInstance->{$onMessageCallbackMethod}($response, $frame);
=======
            if (empty($class)) {
                throw new WebSocketHandeShakeException('WebSocket hande shake failed, because the class does not exists.');
            }

            FdCollector::set($fd, $class);
            $server = $this->getServer();
            if ($server instanceof \Swoole\Coroutine\Http\Server) {
                $response->upgrade();
                $this->getSender()->setResponse($fd, $response);
                $this->deferOnOpen($request, $class, $response);

                [, , $callbacks] = ServerManager::get($this->serverName);

                [$onMessageCallbackClass, $onMessageCallbackMethod] = $callbacks[SwooleEvent::ON_MESSAGE];
                $onMessageCallbackInstance = $this->container->get($onMessageCallbackClass);

                [$onCloseCallbackClass, $onCloseCallbackMethod] = $callbacks[SwooleEvent::ON_CLOSE];
                $onCloseCallbackInstance = $this->container->get($onCloseCallbackClass);

                while (true) {
                    $frame = $response->recv();
                    if ($frame === false || $frame instanceof CloseFrame || $frame === '') {
                        $onCloseCallbackInstance->{$onCloseCallbackMethod}($response, $fd, 0);
                        break;
>>>>>>> 2b29ba59
                    }
                    $onMessageCallbackInstance->{$onMessageCallbackMethod}($response, $frame);
                }
            } else {
                $this->deferOnOpen($request, $class, $server);
            }
        } catch (Throwable $throwable) {
            // Delegate the exception to exception handler.
            $psr7Response = $this->exceptionHandlerDispatcher->dispatch($throwable, $this->exceptionHandlers);
            FdCollector::del($request->fd);
            WsContext::release($request->fd);
        } finally {
            isset($fd) && $this->getSender()->setResponse($fd, null);
            // Send the Response to client.
            if (! $psr7Response || ! $psr7Response instanceof Psr7Response) {
                return;
            }
            $this->responseEmitter->emit($psr7Response, $response, true);
        }
    }

    public function onMessage($server, Frame $frame): void
    {
        if ($server instanceof SwooleResponse) {
            $fd = $server->fd;
        } else {
            $fd = $frame->fd;
        }
        Context::set(WsContext::FD, $fd);
        $fdObj = FdCollector::get($fd);
        if (! $fdObj) {
            $this->logger->warning(sprintf('WebSocket: fd[%d] does not exist.', $fd));
            return;
        }

        $instance = $this->container->get($fdObj->class);

        if (! $instance instanceof OnMessageInterface) {
            $this->logger->warning("{$instance} is not instanceof " . OnMessageInterface::class);
            return;
        }

        $instance->onMessage($server, $frame);
    }

    public function onClose($server, int $fd, int $reactorId): void
    {
        $fdObj = FdCollector::get($fd);
        if (! $fdObj) {
            return;
        }

        $this->logger->debug(sprintf('WebSocket: fd[%d] closed.', $fd));

        Context::set(WsContext::FD, $fd);
        defer(function () use ($fd) {
            // Move those functions to defer, because onClose may throw exceptions
            FdCollector::del($fd);
            WsContext::release($fd);
        });

        $instance = $this->container->get($fdObj->class);
        if ($instance instanceof OnCloseInterface) {
            $instance->onClose($server, $fd, $reactorId);
        }
    }

    /**
     * @param SwooleResponse|WebSocketServer $server
     */
    protected function deferOnOpen(SwooleRequest $request, string $class, $server)
    {
        $onOpen = function () use ($request, $class, $server) {
            $instance = $this->container->get($class);
            if ($instance instanceof OnOpenInterface) {
                $instance->onOpen($server, $request);
            }
        };

        if ($server instanceof SwooleResponse) {
            $onOpen();
        } else {
            defer($onOpen);
        }
    }

    /**
     * Initialize PSR-7 Request.
     */
    protected function initRequest(SwooleRequest $request): ServerRequestInterface
    {
        Context::set(ServerRequestInterface::class, $psr7Request = Psr7Request::loadFromSwooleRequest($request));
        WsContext::set(ServerRequestInterface::class, $psr7Request);
        return $psr7Request;
    }

    /**
     * Initialize PSR-7 Response.
     */
    protected function initResponse(): ResponseInterface
    {
        Context::set(ResponseInterface::class, $psr7Response = new Psr7Response());
        return $psr7Response;
    }
}<|MERGE_RESOLUTION|>--- conflicted
+++ resolved
@@ -165,31 +165,6 @@
 
             $class = $psr7Response->getAttribute('class');
 
-<<<<<<< HEAD
-            if (! empty($class)) {
-                FdCollector::set($fd, $class);
-                $server = $this->getServer();
-                if ($server instanceof \Swoole\Coroutine\Http\Server) {
-                    $response->upgrade();
-                    $this->getSender()->setResponse($fd, $response);
-                    $this->deferOnOpen($request, $class, $response);
-
-                    [, , $callbacks] = ServerManager::get($this->serverName);
-
-                    [$onMessageCallbackClass, $onMessageCallbackMethod] = $callbacks[Event::ON_MESSAGE];
-                    $onMessageCallbackInstance = $this->container->get($onMessageCallbackClass);
-
-                    [$onCloseCallbackClass, $onCloseCallbackMethod] = $callbacks[Event::ON_CLOSE];
-                    $onCloseCallbackInstance = $this->container->get($onCloseCallbackClass);
-
-                    while (true) {
-                        $frame = $response->recv();
-                        if ($frame === false || $frame instanceof CloseFrame || $frame === '') {
-                            $onCloseCallbackInstance->{$onCloseCallbackMethod}($response, $fd, 0);
-                            break;
-                        }
-                        $onMessageCallbackInstance->{$onMessageCallbackMethod}($response, $frame);
-=======
             if (empty($class)) {
                 throw new WebSocketHandeShakeException('WebSocket hande shake failed, because the class does not exists.');
             }
@@ -203,10 +178,10 @@
 
                 [, , $callbacks] = ServerManager::get($this->serverName);
 
-                [$onMessageCallbackClass, $onMessageCallbackMethod] = $callbacks[SwooleEvent::ON_MESSAGE];
+                [$onMessageCallbackClass, $onMessageCallbackMethod] = $callbacks[Event::ON_MESSAGE];
                 $onMessageCallbackInstance = $this->container->get($onMessageCallbackClass);
 
-                [$onCloseCallbackClass, $onCloseCallbackMethod] = $callbacks[SwooleEvent::ON_CLOSE];
+                [$onCloseCallbackClass, $onCloseCallbackMethod] = $callbacks[Event::ON_CLOSE];
                 $onCloseCallbackInstance = $this->container->get($onCloseCallbackClass);
 
                 while (true) {
@@ -214,7 +189,6 @@
                     if ($frame === false || $frame instanceof CloseFrame || $frame === '') {
                         $onCloseCallbackInstance->{$onCloseCallbackMethod}($response, $fd, 0);
                         break;
->>>>>>> 2b29ba59
                     }
                     $onMessageCallbackInstance->{$onMessageCallbackMethod}($response, $frame);
                 }
