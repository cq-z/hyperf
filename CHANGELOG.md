--- conflicted
+++ resolved
@@ -4,15 +4,10 @@
 
 - [#565](https://github.com/hyperf-cloud/hyperf/pull/565) Added options config for redis.
 
-<<<<<<< HEAD
 ## Fixed
 
 - [#567](https://github.com/hyperf-cloud/hyperf/pull/567) Fixed rpc-client `getReturnType` failed, when the name is not equal of service.
-=======
-## Fixed 
-
 - [#571](https://github.com/hyperf-cloud/hyperf/pull/571) Fixed the next request will be effected after using stopPropagation.
->>>>>>> 67eb4af5
 
 # v1.0.15 - 2019-09-11
 
